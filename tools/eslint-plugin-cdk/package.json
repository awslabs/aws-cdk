--- conflicted
+++ resolved
@@ -14,14 +14,9 @@
   "devDependencies": {
     "@types/eslint": "^7.2.10",
     "@types/fs-extra": "^8.1.1",
-<<<<<<< HEAD
-    "@types/jest": "^26.0.22",
-    "@types/node": "^10.17.56",
-    "@types/estree": "*",
-=======
     "@types/jest": "^26.0.23",
     "@types/node": "^10.17.59",
->>>>>>> 7fe329cd
+    "@types/estree": "*",
     "eslint-plugin-rulesdir": "^0.2.0",
     "jest": "^26.6.3",
     "typescript": "~3.9.9"

import * as path from 'path';
import { makeExecutable, shell } from './os';
import { CDKBuildOptions, CompilerOverrides, currentPackageJson, packageCompiler } from './package-info';
import { Timers } from './timer';

/**
 * Run the compiler on the current package
 */
export async function compileCurrentPackage(timers: Timers, options: CDKBuildOptions, compilers: CompilerOverrides = {}): Promise<void> {
  await shell(packageCompiler(compilers), { timers });

  // Find files in bin/ that look like they should be executable, and make them so.
  const scripts = currentPackageJson().bin || {};
  for (const script of Object.values(scripts) as any) {
    await makeExecutable(script);
  }

  // Always call linters
  await shell([
    compilers.eslint || require.resolve('eslint/bin/eslint'),
    `--config=${path.resolve(__dirname, '..', 'config', 'eslintrc.yml')}`,
    '.',
    '--ext=.js,.ts',
    '--ignore-path=.gitignore',
<<<<<<< HEAD
=======
    '--no-eslintrc', // ignore local .eslintrc files
>>>>>>> 394313ee
    `--resolve-plugins-relative-to=${__dirname}`,
    ...options.eslint?.["ignore-pattern"]?.map(pattern => `--ignore-pattern=${pattern}`) || []
  ], { timers });
  await shell([compilers.tslint || require.resolve('tslint/bin/tslint'), '--project', '.'], { timers });
  await shell(['pkglint'], { timers });
  await shell([ path.join(__dirname, '..', 'bin', 'cdk-awslint') ], { timers });
}<|MERGE_RESOLUTION|>--- conflicted
+++ resolved
@@ -22,10 +22,7 @@
     '.',
     '--ext=.js,.ts',
     '--ignore-path=.gitignore',
-<<<<<<< HEAD
-=======
     '--no-eslintrc', // ignore local .eslintrc files
->>>>>>> 394313ee
     `--resolve-plugins-relative-to=${__dirname}`,
     ...options.eslint?.["ignore-pattern"]?.map(pattern => `--ignore-pattern=${pattern}`) || []
   ], { timers });

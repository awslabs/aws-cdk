--- conflicted
+++ resolved
@@ -55,12 +55,8 @@
     "nodeunit": "^0.11.3",
     "nyc": "^15.1.0",
     "ts-jest": "^26.1.1",
-<<<<<<< HEAD
-    "typescript": "~3.9.5",
-=======
     "tslint": "^5.20.1",
     "typescript": "~3.9.6",
->>>>>>> a25db98f
     "yargs": "^15.3.1",
     "yarn-cling": "0.0.0"
   },

{
  "name": "cdk-build-tools",
  "private": true,
  "version": "0.0.0",
  "description": "Tools package with shared build scripts for CDK packages",
  "main": "lib/index.js",
  "repository": {
    "type": "git",
    "url": "https://github.com/aws/aws-cdk.git",
    "directory": "tools/cdk-build-tools"
  },
  "bin": {
    "cdk-build": "bin/cdk-build",
    "cdk-compat": "bin/cdk-compat",
    "cdk-watch": "bin/cdk-watch",
    "cdk-test": "bin/cdk-test",
    "cdk-package": "bin/cdk-package",
    "cdk-awslint": "bin/cdk-awslint",
    "cdk-lint": "bin/cdk-lint"
  },
  "scripts": {
    "build": "tsc -b && chmod +x bin/cdk-build && chmod +x bin/cdk-test && chmod +x bin/cdk-watch && chmod +x bin/cdk-awslint && chmod +x bin/cdk-lint && pkglint && eslint . --ext=.ts",
    "watch": "tsc -b -w",
    "pkglint": "pkglint -f",
    "test": "echo success",
    "build+test+package": "npm run build+test",
    "build+test": "npm run build && npm test"
  },
  "author": {
    "name": "Amazon Web Services",
    "url": "https://aws.amazon.com",
    "organization": true
  },
  "license": "Apache-2.0",
  "devDependencies": {
    "@types/fs-extra": "^8.1.0",
    "@types/jest": "^26.0.4",
    "@types/yargs": "^15.0.5",
    "pkglint": "0.0.0"
  },
  "dependencies": {
    "@typescript-eslint/eslint-plugin": "^3.6.1",
    "@typescript-eslint/parser": "^2.19.2",
    "awslint": "0.0.0",
    "colors": "^1.4.0",
    "eslint": "^6.8.0",
    "eslint-import-resolver-node": "^0.3.4",
    "eslint-import-resolver-typescript": "^2.0.0",
    "eslint-plugin-import": "^2.22.0",
    "fs-extra": "^9.0.1",
    "jest": "^25.5.4",
    "jsii": "^1.8.0",
    "jsii-pacmak": "^1.8.0",
    "nodeunit": "^0.11.3",
    "nyc": "^15.1.0",
<<<<<<< HEAD
    "ts-jest": "^26.1.1",
=======
    "ts-jest": "^26.1.2",
    "tslint": "^5.20.1",
>>>>>>> 85591170
    "typescript": "~3.9.6",
    "yargs": "^15.3.1",
    "yarn-cling": "0.0.0"
  },
  "keywords": [
    "aws",
    "cdk"
  ],
  "homepage": "https://github.com/aws/aws-cdk",
  "engines": {
    "node": ">= 10.13.0 <13 || >=13.7.0"
  }
}<|MERGE_RESOLUTION|>--- conflicted
+++ resolved
@@ -53,12 +53,7 @@
     "jsii-pacmak": "^1.8.0",
     "nodeunit": "^0.11.3",
     "nyc": "^15.1.0",
-<<<<<<< HEAD
-    "ts-jest": "^26.1.1",
-=======
     "ts-jest": "^26.1.2",
-    "tslint": "^5.20.1",
->>>>>>> 85591170
     "typescript": "~3.9.6",
     "yargs": "^15.3.1",
     "yarn-cling": "0.0.0"

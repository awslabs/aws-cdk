--- conflicted
+++ resolved
@@ -34,21 +34,13 @@
     "pkglint": "^0.29.0"
   },
   "dependencies": {
-<<<<<<< HEAD
-    "awslint": "^0.28.0",
+    "awslint": "^0.29.0",
     "colors": "^1.3.3",
     "fs-extra": "^7.0.1",
     "jest": "^24.7.1",
-    "jsii": "^0.10.2",
-    "jsii-pacmak": "^0.10.2",
-    "jsii-diff": "^0.10.2",
-=======
-    "awslint": "^0.29.0",
-    "fs-extra": "^7.0.1",
-    "jest": "^24.7.1",
     "jsii": "^0.10.3",
+    "jsii-diff": "^0.10.3",
     "jsii-pacmak": "^0.10.3",
->>>>>>> 44e86e07
     "nodeunit": "^0.11.3",
     "nyc": "^14.0.0",
     "pkglint": "^0.29.0",

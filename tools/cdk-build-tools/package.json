{
  "name": "cdk-build-tools",
  "private": true,
  "version": "0.21.0",
  "description": "Tools package with shared build scripts for CDK packages",
  "main": "lib/index.js",
  "repository": {
    "type": "git",
    "url": "https://github.com/awslabs/aws-cdk.git"
  },
  "bin": {
    "cdk-build": "bin/cdk-build",
    "cdk-watch": "bin/cdk-watch",
    "cdk-test": "bin/cdk-test",
    "cdk-package": "bin/cdk-package"
  },
  "scripts": {
    "build": "tsc && tslint -p . && chmod +x bin/cdk-build && chmod +x bin/cdk-test && chmod +x bin/cdk-watch && pkglint",
    "watch": "tsc -w",
    "pkglint": "pkglint -f"
  },
  "author": {
    "name": "Amazon Web Services",
    "url": "https://aws.amazon.com",
    "organization": true
  },
  "license": "Apache-2.0",
  "devDependencies": {
    "@types/fs-extra": "^5.0.4",
    "@types/yargs": "^8.0.3",
    "pkglint": "^0.21.0"
  },
  "dependencies": {
    "fs-extra": "^7.0.0",
<<<<<<< HEAD
    "jsii": "^0.7.13",
    "jsii-pacmak": "^0.7.13",
    "merkle-build": "^0.21.0",
=======
    "jsii": "^0.7.12",
    "jsii-pacmak": "^0.7.12",
>>>>>>> 2a06670c
    "nodeunit": "^0.11.3",
    "nyc": "^13.0.1",
    "typescript": "^3.1.2",
    "yargs": "^9.0.1"
  },
  "keywords": [
    "aws",
    "cdk"
  ],
  "homepage": "https://github.com/awslabs/aws-cdk",
  "engines": {
    "node": ">= 8.10.0"
  }
}<|MERGE_RESOLUTION|>--- conflicted
+++ resolved
@@ -32,14 +32,8 @@
   },
   "dependencies": {
     "fs-extra": "^7.0.0",
-<<<<<<< HEAD
     "jsii": "^0.7.13",
     "jsii-pacmak": "^0.7.13",
-    "merkle-build": "^0.21.0",
-=======
-    "jsii": "^0.7.12",
-    "jsii-pacmak": "^0.7.12",
->>>>>>> 2a06670c
     "nodeunit": "^0.11.3",
     "nyc": "^13.0.1",
     "typescript": "^3.1.2",

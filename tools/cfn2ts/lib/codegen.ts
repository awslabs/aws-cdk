import { schema } from '@aws-cdk/cfnspec';
import { CodeMaker } from 'codemaker';
import * as fs from 'fs-extra';
import * as path from 'path';
import * as genspec from './genspec';
import { itemTypeNames, PropertyAttributeName, scalarTypeNames, SpecName } from './spec-utils';
import { upcaseFirst } from './util';

const CORE = genspec.CORE_NAMESPACE;
const RESOURCE_BASE_CLASS = `${CORE}.CfnResource`; // base class for all resources
const CONSTRUCT_CLASS = `${CORE}.Construct`;
const TAG_TYPE = `${CORE}.TagType`;
const TAG_MANAGER = `${CORE}.TagManager`;

enum TreeAttributes {
  CFN_TYPE = 'aws:cdk:cloudformation:type',
  CFN_PROPS = 'aws:cdk:cloudformation:props'
}

interface Dictionary<T> { [key: string]: T; }

/**
 * Emits classes for all resource types
 */
export default class CodeGenerator {
  public readonly outputFile: string;

  private code = new CodeMaker();

  /**
   * Creates the code generator.
   * @param moduleName the name of the module (used to determine the file name).
   * @param spec     CloudFormation resource specification
   */
  constructor(moduleName: string, private readonly spec: schema.Specification, private readonly affix: string) {
    this.outputFile = `${moduleName}.generated.ts`;
    this.code.openFile(this.outputFile);

    const meta = {
      generated: new Date(),
      fingerprint: spec.Fingerprint
    };

    this.code.line(`// Copyright 2012-${new Date().getFullYear()} Amazon.com, Inc. or its affiliates. All Rights Reserved.`);
    this.code.line('// Generated from the AWS CloudFormation Resource Specification');
    this.code.line('// See: docs.aws.amazon.com/AWSCloudFormation/latest/UserGuide/cfn-resource-specification.html');
    this.code.line(`// @cfn2ts:meta@ ${JSON.stringify(meta)}`);
    this.code.line();
    this.code.line('// This is generated code - line lengths are difficult to control');
    this.code.line('/* eslint-disable max-len */');
    this.code.line();
    this.code.line(`import * as ${CORE} from '@aws-cdk/core';`);
  }

  public async upToDate(outPath: string): Promise<boolean> {
    const fullPath = path.join(outPath, this.outputFile);
    if (!await fs.pathExists(fullPath)) {
      return false;
    }
    const data = await fs.readFile(fullPath, { encoding: 'utf-8' });
    const comment = data.match(/^\s*[/]{2}\s*@cfn2ts:meta@(.+)$/m);
    if (comment) {
      try {
        const meta = JSON.parse(comment[1]);
        if (meta.fingerprint === this.spec.Fingerprint) {
          return true;
        }
      } catch {
        return false;
      }
    }
    return false;
  }

  public emitCode(): void {
    for (const name of Object.keys(this.spec.ResourceTypes).sort()) {
      const resourceType = this.spec.ResourceTypes[name];

      const cfnName = SpecName.parse(name);
      const resourceName = genspec.CodeName.forCfnResource(cfnName, this.affix);
      this.code.line();

      this.emitResourceType(resourceName, resourceType);
      this.emitPropertyTypes(name, resourceName);
    }
  }

  /**
   * Saves the generated file.
   */
  public async save(dir: string): Promise<string[]> {
    this.code.closeFile(this.outputFile);
    return await this.code.save(dir);
  }

  /**
   * Emits classes for all property types
   */
  private emitPropertyTypes(resourceName: string, resourceClass: genspec.CodeName): void {
    const prefix = `${resourceName}.`;
    for (const name of Object.keys(this.spec.PropertyTypes).sort()) {
      if (!name.startsWith(prefix)) { continue; }
      const cfnName = PropertyAttributeName.parse(name);
      const propTypeName = genspec.CodeName.forPropertyType(cfnName, resourceClass);
      const type = this.spec.PropertyTypes[name];
      if (schema.isRecordType(type)) {
        this.emitPropertyType(resourceClass, propTypeName, type);
      }
    }
  }

  private openClass(name: genspec.CodeName, superClasses?: string): string {
    const extendsPostfix = superClasses ? ` extends ${superClasses}` : '';
    const implementsPostfix = ` implements ${CORE}.IInspectable`;
    this.code.openBlock(`export class ${name.className}${extendsPostfix}${implementsPostfix}`);
    return name.className;
  }

  private closeClass(_name: genspec.CodeName) {
    this.code.closeBlock();
  }

  private emitPropsType(resourceContext: genspec.CodeName, spec: schema.ResourceType): genspec.CodeName | undefined {
    if (!spec.Properties || Object.keys(spec.Properties).length === 0) { return; }
    const name = genspec.CodeName.forResourceProperties(resourceContext);

    this.docLink(spec.Documentation,
      `Properties for defining a \`${resourceContext.specName!.fqn}\``,
      '',
      '@stability external');
    this.code.openBlock(`export interface ${name.className}`);

    const conversionTable = this.emitPropsTypeProperties(resourceContext, spec.Properties, Container.Interface);

    this.code.closeBlock();

    this.code.line();
    this.emitValidator(resourceContext, name, spec.Properties, conversionTable);
    this.code.line();
    this.emitCloudFormationMapper(resourceContext, name, spec.Properties, conversionTable);

    return name;
  }

  /**
   * Emit TypeScript for each of the CloudFormation properties, while renaming
   *
   * Return a mapping of { originalName -> newName }.
   */
  private emitPropsTypeProperties(
    resource: genspec.CodeName,
    propertiesSpec: { [name: string]: schema.Property },
    container: Container): Dictionary<string> {
    const propertyMap: Dictionary<string> = {};

    Object.keys(propertiesSpec).sort(propertyComparator).forEach(propName => {
      this.code.line();
      const propSpec = propertiesSpec[propName];
      const additionalDocs = resource.specName!.relativeName(propName).fqn;
      const newName = this.emitProperty({
        context: resource,
        propName,
        spec: propSpec,
        additionalDocs: quoteCode(additionalDocs)},
        container
      );
      propertyMap[propName] = newName;
    });
    return propertyMap;

    /**
     * A comparator that places required properties before optional properties,
     * and sorts properties alphabetically.
     * @param l the left property name.
     * @param r the right property name.
     */
    function propertyComparator(l: string, r: string): number {
      const lp = propertiesSpec[l];
      const rp = propertiesSpec[r];
      if (lp.Required === rp.Required) {
        return l.localeCompare(r);
      } else if (lp.Required) {
        return -1;
      }
      return 1;
    }
  }

  private emitResourceType(resourceName: genspec.CodeName, spec: schema.ResourceType): void {
    this.beginNamespace(resourceName);

    const cfnName = resourceName.specName!.fqn;

    //
    // Props Bag for this Resource
    //

    const propsType = this.emitPropsType(resourceName, spec);
    if (propsType) {
      this.code.line();
    }

    this.docLink(spec.Documentation,
      `A CloudFormation \`${cfnName}\``,
      '',
      `@cloudformationResource ${cfnName}`,
      '@stability external');
    this.openClass(resourceName, RESOURCE_BASE_CLASS);

    //
    // Static inspectors.
    //

    const cfnResourceTypeName = `${JSON.stringify(cfnName)}`;
    this.code.line('/**');
    this.code.line(` * The CloudFormation resource type name for this resource class.`);
    this.code.line(' */');
    this.code.line(`public static readonly CFN_RESOURCE_TYPE_NAME = ${cfnResourceTypeName};`);

    if (spec.RequiredTransform) {
      this.code.line('/**');
      this.code.line(' * The `Transform` a template must use in order to use this resource');
      this.code.line(' */');
      this.code.line(`public static readonly REQUIRED_TRANSFORM = ${JSON.stringify(spec.RequiredTransform)};`);
    }

    //
    // Attributes
    //

    const attributes = new Array<genspec.Attribute>();

    if (spec.Attributes) {
      for (const attributeName of Object.keys(spec.Attributes).sort()) {
        const attributeSpec = spec.Attributes![attributeName];

        this.code.line();

        this.docLink(undefined, `@cloudformationAttribute ${attributeName}`);
        const attr = genspec.attributeDefinition(attributeName, attributeSpec);

        this.code.line(`public readonly ${attr.propertyName}: ${attr.attributeType};`);

        attributes.push(attr);
      }
    }

    // set class properties to match CloudFormation Properties spec
    let propMap;
    if (propsType) {
      propMap = this.emitPropsTypeProperties(resourceName, spec.Properties!, Container.Class);
    }

    //
    // Constructor
    //

    this.code.line();
    this.code.line('/**');
    this.code.line(` * Create a new ${quoteCode(resourceName.specName!.fqn)}.`);
    this.code.line(' *');
    this.code.line(` * @param scope - scope in which this resource is defined`);
    this.code.line(` * @param id    - scoped id of the resource`);
    this.code.line(` * @param props - resource properties`);
    this.code.line(' */');
    const optionalProps = spec.Properties && !Object.values(spec.Properties).some(p => p.Required || false);
    const propsArgument = propsType ? `, props: ${propsType.className}${optionalProps ? ' = {}' : ''}` : '';
    this.code.openBlock(`constructor(scope: ${CONSTRUCT_CLASS}, id: string${propsArgument})`);
    this.code.line(`super(scope, id, { type: ${resourceName.className}.CFN_RESOURCE_TYPE_NAME${propsType ? ', properties: props' : ''} });`);
    // verify all required properties
    if (spec.Properties) {
      for (const propName of Object.keys(spec.Properties)) {
        const prop = spec.Properties[propName];
        if (prop.Required) {
          this.code.line(`${CORE}.requireProperty(props, '${genspec.cloudFormationToScriptName(propName)}', this);`);
        }
      }
    }
    if (spec.RequiredTransform) {
<<<<<<< HEAD
      const transformField = `${resourceName.className}.REQUIRED_TRANSFORM`;
      this.code.line('// If a different transform than the required one is in use, this resource cannot be used');
      this.code.openBlock(`if (this.stack.templateOptions.transform && this.stack.templateOptions.transform !== ${transformField})`);
      // eslint-disable-next-line max-len
      this.code.line(`throw new Error(\`The \${JSON.stringify(${transformField})} transform is required when using ${resourceName.className}, but the \${JSON.stringify(this.stack.templateOptions.transform)} is used.\`);`);
      this.code.closeBlock();
      this.code.line('// Automatically configure the required transform');
      this.code.line(`this.stack.templateOptions.transform = ${resourceName.className}.REQUIRED_TRANSFORM;`);
=======
      this.code.line('// Automatically add the required transform');
      this.code.line(`this.stack.addTransform(${resourceName.className}.REQUIRED_TRANSFORM);`);
>>>>>>> acf3ffce
    }

    // initialize all attribute properties
    for (const at of attributes) {
      if (at.attributeType === 'string') {
        this.code.line(`this.${at.propertyName} = ${CORE}.Token.asString(${at.constructorArguments});`);
      } else if (at.attributeType === 'string[]') {
        this.code.line(`this.${at.propertyName} = ${CORE}.Token.asList(${at.constructorArguments});`);
      } else if (at.attributeType === 'number') {
        this.code.line(`this.${at.propertyName} = ${CORE}.Token.asNumber(${at.constructorArguments});`);
      } else if (at.attributeType === genspec.TOKEN_NAME.fqn) {
        this.code.line(`this.${at.propertyName} = ${at.constructorArguments};`);
      }
    }

    // initialize all property class members
    if (propsType && propMap) {
      this.code.line();
      for (const prop of Object.values(propMap)) {
        if (schema.isTagPropertyName(upcaseFirst(prop)) && schema.isTaggableResource(spec)) {
          this.code.line(`this.tags = new ${TAG_MANAGER}(${tagType(spec)}, ${cfnResourceTypeName}, props.${prop}, { tagPropertyName: '${prop}' });`);
        } else {
          this.code.line(`this.${prop} = props.${prop};`);
        }
      }
    }
    this.code.closeBlock();

    this.code.line();
    this.emitTreeAttributes(resourceName);

    // setup render properties
    if (propsType && propMap) {
      this.code.line();
      this.emitCloudFormationProperties(propsType, propMap, schema.isTaggableResource(spec));
    }

    this.closeClass(resourceName);

    this.endNamespace(resourceName);
  }

  /**
   * We resolve here.
   *
   * Since resolve() deep-resolves, we only need to do this once.
   */
  private emitCloudFormationProperties(propsType: genspec.CodeName, propMap: Dictionary<string>, taggable: boolean): void {
    this.code.openBlock('protected get cfnProperties(): { [key: string]: any } ');
    this.code.indent('return {');
    for (const prop of Object.values(propMap)) {
      // handle tag rendering because of special cases
      if (taggable && schema.isTagPropertyName(upcaseFirst(prop))) {
        this.code.line(`${prop}: this.tags.renderTags(),`);
        continue;
      }
      this.code.line(`${prop}: this.${prop},`);
    }
    this.code.unindent('};');
    this.code.closeBlock();
    this.code.openBlock('protected renderProperties(props: {[key: string]: any}): { [key: string]: any } ');
    this.code.line(`return ${genspec.cfnMapperName(propsType).fqn}(props);`);
    this.code.closeBlock();
  }

  /**
   * Emit the function that is going to implement the IInspectable interface.
   *
   * The generated code looks like this:
   * public inspect(inspector: cdk.TreeInspector) {
   *     inspector.addAttribute("aws:cdk:cloudformation:type", CfnManagedPolicy.CFN_RESOURCE_TYPE_NAME);
   *     inspector.addAttribute("aws:cdk:cloudformation:props", this.cfnProperties);
   * }
   *
   */
  private emitTreeAttributes(resource: genspec.CodeName): void {
    this.code.line('/**');
    this.code.line(' * Examines the CloudFormation resource and discloses attributes.');
    this.code.line(' *');
    this.code.line(' * @param inspector - tree inspector to collect and process attributes');
    this.code.line(' *');
    this.code.line(' * @stability experimental');
    this.code.line(' */');
    this.code.openBlock(`public inspect(inspector: ${CORE}.TreeInspector)`);
    this.code.line(`inspector.addAttribute("${TreeAttributes.CFN_TYPE}", ${resource.className}.CFN_RESOURCE_TYPE_NAME);`);
    this.code.line(`inspector.addAttribute("${TreeAttributes.CFN_PROPS}", this.cfnProperties);`);
    this.code.closeBlock();
  }

  /**
   * Emit the function that is going to map the generated TypeScript object back into the schema that CloudFormation expects
   *
   * The generated code looks like this:
   *
   *  function bucketPropsToCloudFormation(properties: any): any {
   *    if (!cdk.canInspect(properties)) return properties;
   *    BucketPropsValidator(properties).assertSuccess();
   *    return {
   *      AccelerateConfiguration: bucketAccelerateConfigurationPropertyToCloudFormation(properties.accelerateConfiguration),
   *      AccessControl: cdk.stringToCloudFormation(properties.accessControl),
   *      AnalyticsConfigurations: cdk.listMapper(bucketAnalyticsConfigurationPropertyToCloudFormation)
   *                                          (properties.analyticsConfigurations),
   *      // ...
   *    };
   *  }
   *
   * Generated as a top-level function outside any namespace so we can hide it from library consumers.
   */
  private emitCloudFormationMapper(resource: genspec.CodeName,
                                   typeName: genspec.CodeName,
                                   propSpecs: { [name: string]: schema.Property },
                                   nameConversionTable: Dictionary<string>) {
    const mapperName = genspec.cfnMapperName(typeName);

    this.code.line('/**');
    this.code.line(` * Renders the AWS CloudFormation properties of an ${quoteCode(typeName.specName!.fqn)} resource`);
    this.code.line(' *');
    this.code.line(` * @param properties - the TypeScript properties of a ${quoteCode(typeName.className)}`);
    this.code.line(' *');
    this.code.line(` * @returns the AWS CloudFormation properties of an ${quoteCode(typeName.specName!.fqn)} resource.`);
    this.code.line(' */');
    this.code.line('// @ts-ignore TS6133');
    this.code.openBlock(`function ${mapperName.functionName}(properties: any): any`);

    // It might be that this value is 'null' or 'undefined', and that that's OK. Simply return
    // the falsey value, the upstream struct is in a better position to know whether this is required or not.
    this.code.line(`if (!${CORE}.canInspect(properties)) { return properties; }`);

    // Do a 'type' check first
    const validatorName = genspec.validatorName(typeName);
    this.code.line(`${validatorName.fqn}(properties).assertSuccess();`);

    // Generate the return object
    this.code.line('return {');

    const self = this;
    Object.keys(nameConversionTable).forEach(cfnName => {
      const propName = nameConversionTable[cfnName];
      const propSpec = propSpecs[cfnName];

      const mapperExpression = genspec.typeDispatch<string>(resource, propSpec, {
        visitAtom(type: genspec.CodeName) {
          const specType = type.specName && self.spec.PropertyTypes[type.specName.fqn];
          if (specType && !schema.isRecordType(specType)) {
            return genspec.typeDispatch(resource, specType, this);
          }
          return genspec.cfnMapperName(type).fqn;
        },
        visitAtomUnion(types: genspec.CodeName[]) {
          const validators = types.map(type => genspec.validatorName(type).fqn);
          const mappers = types.map(type => this.visitAtom(type));
          return `${CORE}.unionMapper([${validators.join(', ')}], [${mappers.join(', ')}])`;
        },
        visitList(itemType: genspec.CodeName) {
          return `${CORE}.listMapper(${this.visitAtom(itemType)})`;
        },
        visitUnionList(itemTypes: genspec.CodeName[]) {
          const validators = itemTypes.map(type => genspec.validatorName(type).fqn);
          const mappers = itemTypes.map(type => this.visitAtom(type));
          return `${CORE}.listMapper(${CORE}.unionMapper([${validators.join(', ')}], [${mappers.join(', ')}]))`;
        },
        visitMap(itemType: genspec.CodeName) {
          return `${CORE}.hashMapper(${this.visitAtom(itemType)})`;
        },
        visitUnionMap(itemTypes: genspec.CodeName[]) {
          const validators = itemTypes.map(type => genspec.validatorName(type).fqn);
          const mappers = itemTypes.map(type => this.visitAtom(type));
          return `${CORE}.hashMapper(${CORE}.unionMapper([${validators.join(', ')}], [${mappers.join(', ')}]))`;
        },
        visitListOrAtom(types: genspec.CodeName[], itemTypes: genspec.CodeName[]) {
          const validatorNames = types.map(type => genspec.validatorName(type).fqn).join(', ');
          const itemValidatorNames = itemTypes.map(type => genspec.validatorName(type).fqn).join(', ');

          const scalarValidator = `${CORE}.unionValidator(${validatorNames})`;
          const listValidator = `${CORE}.listValidator(${CORE}.unionValidator(${itemValidatorNames}))`;
<<<<<<< HEAD
          const scalarMapper = `${CORE}.unionMapper([${validatorNames}], [${types.map(type => this.visitScalar(type)).join(', ')}])`;
          // eslint-disable-next-line max-len
          const listMapper = `${CORE}.listMapper(${CORE}.unionMapper([${itemValidatorNames}], [${itemTypes.map(type => this.visitScalar(type)).join(', ')}]))`;
=======
          const scalarMapper = `${CORE}.unionMapper([${validatorNames}], [${types.map(type => this.visitAtom(type)).join(', ')}])`;
          // tslint:disable-next-line:max-line-length
          const listMapper = `${CORE}.listMapper(${CORE}.unionMapper([${itemValidatorNames}], [${itemTypes.map(type => this.visitAtom(type)).join(', ')}]))`;
>>>>>>> acf3ffce

          return `${CORE}.unionMapper([${scalarValidator}, ${listValidator}], [${scalarMapper}, ${listMapper}])`;
        },
      });

      self.code.line(`  ${cfnName}: ${mapperExpression}(properties.${propName}),`);
    });
    this.code.line('};');
    this.code.closeBlock();
  }

  /**
   * Emit a function that will validate whether the given property bag matches the schema of this complex type
   *
   * Generated as a top-level function outside any namespace so we can hide it from library consumers.
   */
  private emitValidator(resource: genspec.CodeName,
                        typeName: genspec.CodeName,
                        propSpecs: { [name: string]: schema.Property },
                        nameConversionTable: Dictionary<string>): void {
    const validatorName = genspec.validatorName(typeName);

    this.code.line('/**');
    this.code.line(` * Determine whether the given properties match those of a ${quoteCode(typeName.className)}`);
    this.code.line(' *');
    this.code.line(` * @param properties - the TypeScript properties of a ${quoteCode(typeName.className)}`);
    this.code.line(' *');
    this.code.line(' * @returns the result of the validation.');
    this.code.line(' */');
    this.code.openBlock(`function ${validatorName.functionName}(properties: any): ${CORE}.ValidationResult`);
    this.code.line(`if (!${CORE}.canInspect(properties)) { return ${CORE}.VALIDATION_SUCCESS; }`);

    this.code.line(`const errors = new ${CORE}.ValidationResults();`);

    Object.keys(propSpecs).forEach(cfnPropName => {
      const propSpec = propSpecs[cfnPropName];
      const propName = nameConversionTable[cfnPropName];

      if (propSpec.Required) {
        this.code.line(`errors.collect(${CORE}.propertyValidator('${propName}', ${CORE}.requiredValidator)(properties.${propName}));`);
      }

      const self = this;
      const validatorExpression = genspec.typeDispatch<string>(resource, propSpec, {
        visitAtom(type: genspec.CodeName) {
          const specType = type.specName && self.spec.PropertyTypes[type.specName.fqn];
          if (specType && !schema.isRecordType(specType)) {
            return genspec.typeDispatch(resource, specType, this);
          }
          return genspec.validatorName(type).fqn;
        },
        visitAtomUnion(types: genspec.CodeName[]) {
          return `${CORE}.unionValidator(${types.map(type => this.visitAtom(type)).join(', ')})`;
        },
        visitList(itemType: genspec.CodeName) {
          return `${CORE}.listValidator(${this.visitAtom(itemType)})`;
        },
        visitUnionList(itemTypes: genspec.CodeName[]) {
          return `${CORE}.listValidator(${CORE}.unionValidator(${itemTypes.map(type => this.visitAtom(type)).join(', ')}))`;
        },
        visitMap(itemType: genspec.CodeName) {
          return `${CORE}.hashValidator(${this.visitAtom(itemType)})`;
        },
        visitUnionMap(itemTypes: genspec.CodeName[]) {
          return `${CORE}.hashValidator(${CORE}.unionValidator(${itemTypes.map(type => this.visitAtom(type)).join(', ')}))`;
        },
        visitListOrAtom(types: genspec.CodeName[], itemTypes: genspec.CodeName[]) {
          const scalarValidator = `${CORE}.unionValidator(${types.map(type => this.visitAtom(type)).join(', ')})`;
          const listValidator = `${CORE}.listValidator(${CORE}.unionValidator(${itemTypes.map(type => this.visitAtom(type)).join(', ')}))`;

          return `${CORE}.unionValidator(${scalarValidator}, ${listValidator})`;
        },
      });
      self.code.line(`errors.collect(${CORE}.propertyValidator('${propName}', ${validatorExpression})(properties.${propName}));`);
    });

    this.code.line(`return errors.wrap('supplied properties not correct for "${typeName.className}"');`);

    this.code.closeBlock();
  }

  private emitInterfaceProperty(props: EmitPropertyProps): string {
    const javascriptPropertyName = genspec.cloudFormationToScriptName(props.propName);

    this.docLink(props.spec.Documentation, props.additionalDocs);
    const line = `: ${this.findNativeType(props.context, props.spec, props.propName)};`;

    const question = props.spec.Required ? '' : '?';
    this.code.line(`readonly ${javascriptPropertyName}${question}${line}`);
    return javascriptPropertyName;
  }

  private emitClassProperty(props: EmitPropertyProps): string {
    const javascriptPropertyName = genspec.cloudFormationToScriptName(props.propName);

    this.docLink(props.spec.Documentation, props.additionalDocs);
    const question = props.spec.Required ? ';' : ' | undefined;';
    const line = `: ${this.findNativeType(props.context, props.spec, props.propName)}${question}`;
    if (schema.isTagPropertyName(props.propName) && schema.isTagProperty(props.spec)) {
      this.code.line(`public readonly tags: ${TAG_MANAGER};`);
    } else {
      this.code.line(`public ${javascriptPropertyName}${line}`);
    }
    return javascriptPropertyName;
  }

  private emitProperty(props: EmitPropertyProps, container: Container): string {
    switch (container) {
      case Container.Class:
        return this.emitClassProperty(props);
      case Container.Interface:
        return this.emitInterfaceProperty(props);
      default:
        throw new Error(`Unsupported container ${container}`);
    }

  }

  private beginNamespace(type: genspec.CodeName): void {
    if (type.namespace) {
      const parts = type.namespace.split('.');
      for (const part of parts) {
        this.code.openBlock(`export namespace ${part}`);
      }
    }
  }

  private endNamespace(type: genspec.CodeName): void {
    if (type.namespace) {
      const parts = type.namespace.split('.');
      for (const _ of parts) {
        this.code.closeBlock();
      }
    }
  }

  private emitPropertyType(resourceContext: genspec.CodeName, typeName: genspec.CodeName, propTypeSpec: schema.RecordProperty): void {
    this.code.line();
    this.beginNamespace(typeName);

    this.docLink(propTypeSpec.Documentation, '@stability external');
    if (!propTypeSpec.Properties || Object.keys(propTypeSpec.Properties).length === 0) {
      this.code.line(`// A genuine empty-object type`);
      this.code.line(`// eslint-disable-next-line @typescript-eslint/no-empty-interface`);
    }
    this.code.openBlock(`export interface ${typeName.className}`);
    const conversionTable: Dictionary<string> = {};
    if (propTypeSpec.Properties) {
      Object.keys(propTypeSpec.Properties).forEach(propName => {
        const propSpec = propTypeSpec.Properties[propName];
        const additionalDocs = quoteCode(`${typeName.fqn}.${propName}`);
        const newName = this.emitInterfaceProperty({
          context: resourceContext,
          propName,
          spec: propSpec,
          additionalDocs,
        });
        conversionTable[propName] = newName;
      });
    }

    this.code.closeBlock();
    this.endNamespace(typeName);

    this.code.line();
    this.emitValidator(resourceContext, typeName, propTypeSpec.Properties, conversionTable);
    this.code.line();
    this.emitCloudFormationMapper(resourceContext, typeName, propTypeSpec.Properties, conversionTable);
  }

  /**
   * Return the native type expression for the given propSpec
   */
  private findNativeType(resourceContext: genspec.CodeName, propSpec: schema.Property, propName?: string): string {
    const alternatives: string[] = [];

    // render the union of all item types
    if (schema.isCollectionProperty(propSpec)) {
      // render the union of all item types
      const itemTypes = genspec.specTypesToCodeTypes(resourceContext, itemTypeNames(propSpec));

      // 'tokenizableType' operates at the level of rendered type names in TypeScript, so stringify
      // the objects.
      const renderedTypes = itemTypes.map(t => this.renderCodeName(resourceContext, t));
      if (!tokenizableType(renderedTypes) && !schema.isTagPropertyName(propName)) {
        // Always accept a token in place of any list element (unless the list elements are tokenizable)
        itemTypes.push(genspec.TOKEN_NAME);
      }

      const union = this.renderTypeUnion(resourceContext, itemTypes);

      if (schema.isMapProperty(propSpec)) {
        alternatives.push(`{ [key: string]: (${union}) }`);
      } else {
        // To make TSLint happy, we have to either emit: SingleType[] or Array<Alt1 | Alt2>
        if (union.indexOf('|') !== -1) {
          alternatives.push(`Array<${union}>`);
        } else {
          alternatives.push(`${union}[]`);
        }
      }
    }

    // Yes, some types can be both collection and scalar. Looking at you, SAM.
    if (schema.isScalarProperty(propSpec)) {
      // Scalar type
      const typeNames = scalarTypeNames(propSpec);
      const types = genspec.specTypesToCodeTypes(resourceContext, typeNames);
      alternatives.push(this.renderTypeUnion(resourceContext, types));
    }

    // Only if this property is not of a "tokenizable type" (string, string[],
    // number in the future) we add a type union for `cdk.Token`. We rather
    // everything to be tokenizable because there are languages that do not
    // support union types (i.e. Java, .NET), so we lose type safety if we have
    // a union.
    if (!tokenizableType(alternatives) && !schema.isTagPropertyName(propName)) {
      alternatives.push(genspec.TOKEN_NAME.fqn);
    }
    return alternatives.join(' | ');
  }

  /**
   * Render a CodeName to a string representation of it in TypeScript
   */
  private renderCodeName(context: genspec.CodeName, type: genspec.CodeName): string {
    const rel = type.relativeTo(context);
    const specType = rel.specName && this.spec.PropertyTypes[rel.specName.fqn];
    if (!specType || schema.isRecordType(specType)) {
      return rel.fqn;
    }
    return this.findNativeType(context, specType);
  }

  private renderTypeUnion(context: genspec.CodeName, types: genspec.CodeName[]): string {
    return types.map(t => this.renderCodeName(context, t)).join(' | ');
  }

  private docLink(link: string | undefined, ...before: string[]): void {
    if (!link && before.length === 0) { return; }
    this.code.line('/**');
    before.forEach(line => this.code.line(` * ${line}`.trimRight()));
    if (link) {
      this.code.line(` * @see ${link}`);
    }
    this.code.line(' */');
    return;
  }
}

/**
 * Quotes a code name for inclusion in a JSDoc comment, so it will render properly
 * in the Markdown output.
 *
 * @param code a code name to be quoted.
 *
 * @returns the code name surrounded by double backticks.
 */
function quoteCode(code: string): string {
  return '`' + code + '`';
}

function tokenizableType(alternatives: string[]): boolean {
  if (alternatives.length > 1) {
    return false;
  }

  const type = alternatives[0];
  if (type === 'string') {
    return true;
  }

  if (type === 'string[]') {
    return true;
  }

  if (type === 'number') {
    return true;
  }

  return false;
}

function tagType(resource: schema.TaggableResource): string {
  for (const name of Object.keys(resource.Properties)) {
    if (!schema.isTagPropertyName(name)) {
      continue;
    }
    if (schema.isTagPropertyStandard(resource.Properties[name])) {
      return `${TAG_TYPE}.STANDARD`;
    }
    if (schema.isTagPropertyAutoScalingGroup(resource.Properties[name])) {
      return `${TAG_TYPE}.AUTOSCALING_GROUP`;
    }
    if (schema.isTagPropertyJson(resource.Properties[name]) ||
      schema.isTagPropertyStringMap(resource.Properties[name])) {
      return `${TAG_TYPE}.MAP`;
    }
  }
  return `${TAG_TYPE}.NOT_TAGGABLE`;
}

enum Container {
  Interface = 'INTERFACE',
  Class = 'CLASS',
}

interface EmitPropertyProps {
  context: genspec.CodeName;
  propName: string;
  spec: schema.Property;
  additionalDocs: string;
}<|MERGE_RESOLUTION|>--- conflicted
+++ resolved
@@ -277,19 +277,8 @@
       }
     }
     if (spec.RequiredTransform) {
-<<<<<<< HEAD
-      const transformField = `${resourceName.className}.REQUIRED_TRANSFORM`;
-      this.code.line('// If a different transform than the required one is in use, this resource cannot be used');
-      this.code.openBlock(`if (this.stack.templateOptions.transform && this.stack.templateOptions.transform !== ${transformField})`);
-      // eslint-disable-next-line max-len
-      this.code.line(`throw new Error(\`The \${JSON.stringify(${transformField})} transform is required when using ${resourceName.className}, but the \${JSON.stringify(this.stack.templateOptions.transform)} is used.\`);`);
-      this.code.closeBlock();
-      this.code.line('// Automatically configure the required transform');
-      this.code.line(`this.stack.templateOptions.transform = ${resourceName.className}.REQUIRED_TRANSFORM;`);
-=======
       this.code.line('// Automatically add the required transform');
       this.code.line(`this.stack.addTransform(${resourceName.className}.REQUIRED_TRANSFORM);`);
->>>>>>> acf3ffce
     }
 
     // initialize all attribute properties
@@ -465,15 +454,9 @@
 
           const scalarValidator = `${CORE}.unionValidator(${validatorNames})`;
           const listValidator = `${CORE}.listValidator(${CORE}.unionValidator(${itemValidatorNames}))`;
-<<<<<<< HEAD
-          const scalarMapper = `${CORE}.unionMapper([${validatorNames}], [${types.map(type => this.visitScalar(type)).join(', ')}])`;
+          const scalarMapper = `${CORE}.unionMapper([${validatorNames}], [${types.map(type => this.visitAtom(type)).join(', ')}])`;
           // eslint-disable-next-line max-len
-          const listMapper = `${CORE}.listMapper(${CORE}.unionMapper([${itemValidatorNames}], [${itemTypes.map(type => this.visitScalar(type)).join(', ')}]))`;
-=======
-          const scalarMapper = `${CORE}.unionMapper([${validatorNames}], [${types.map(type => this.visitAtom(type)).join(', ')}])`;
-          // tslint:disable-next-line:max-line-length
           const listMapper = `${CORE}.listMapper(${CORE}.unionMapper([${itemValidatorNames}], [${itemTypes.map(type => this.visitAtom(type)).join(', ')}]))`;
->>>>>>> acf3ffce
 
           return `${CORE}.unionMapper([${scalarValidator}, ${listValidator}], [${scalarMapper}, ${listMapper}])`;
         },

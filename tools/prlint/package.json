--- conflicted
+++ resolved
@@ -11,18 +11,12 @@
   },
   "license": "Apache-2.0",
   "dependencies": {
-<<<<<<< HEAD
-    "@actions/core": "^1.2.2",
-    "@actions/github": "^2.1.0",
+    "@actions/core": "^1.3.0",
+    "@actions/github": "^2.2.0",
     "conventional-commits-parser": "^3.2.1",
     "fs-extra": "^9.1.0",
     "github-api": "^3.4.0",
     "glob": "^7.1.7"
-=======
-    "@actions/core": "^1.3.0",
-    "@actions/github": "^2.2.0",
-    "github-api": "^3.4.0"
->>>>>>> 92bbc63e
   },
   "devDependencies": {
     "@types/fs-extra": "^9.0.11",

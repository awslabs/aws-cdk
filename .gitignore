--- conflicted
+++ resolved
@@ -5,13 +5,7 @@
 # TypeScript incremental build states
 *.tsbuildinfo
 
-<<<<<<< HEAD
-# Locak state files & OS specifics
-=======
-.vscode
-# VSCode extension
-/.favorites.json
->>>>>>> 9653eceb
+# Local state files & OS specifics
 .DS_Store
 node_modules/
 lerna-debug.log
@@ -28,12 +22,7 @@
 
 # We don't want tsconfig at the root
 /tsconfig.json
-<<<<<<< HEAD
 
 # CDK Context & Staging files
 cdk.context.json
-.cdk.staging/
-=======
-cdk.context.json
-tsconfig.tsbuildinfo
->>>>>>> 9653eceb
+.cdk.staging/
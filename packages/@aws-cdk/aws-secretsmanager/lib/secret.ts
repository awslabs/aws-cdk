--- conflicted
+++ resolved
@@ -1,11 +1,7 @@
 import * as iam from '@aws-cdk/aws-iam';
 import * as kms from '@aws-cdk/aws-kms';
-<<<<<<< HEAD
-import { IResource, RemovalPolicy, Resource, SecretValue, Stack } from '@aws-cdk/core';
+import { IResource, RemovalPolicy, Resource, SecretValue, Stack, Token } from '@aws-cdk/core';
 import { IConstruct, Construct } from 'constructs';
-=======
-import { Construct, IConstruct, IResource, RemovalPolicy, Resource, SecretValue, Stack, Token } from '@aws-cdk/core';
->>>>>>> d3df6c74
 import { ResourcePolicy } from './policy';
 import { RotationSchedule, RotationScheduleOptions } from './rotation-schedule';
 import * as secretsmanager from './secretsmanager.generated';

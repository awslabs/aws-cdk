{
  "name": "@aws-cdk/cdk",
  "version": "0.25.1",
  "description": "AWS Cloud Development Kit Core Library",
  "main": "lib/index.js",
  "types": "lib/index.d.ts",
  "jsii": {
    "outdir": "dist",
    "targets": {
      "java": {
        "package": "software.amazon.awscdk",
        "maven": {
          "groupId": "software.amazon.awscdk",
          "artifactId": "cdk"
        }
      },
      "dotnet": {
        "namespace": "Amazon.CDK",
        "packageId": "Amazon.CDK",
        "signAssembly": true,
        "assemblyOriginatorKeyFile": "../../key.snk"
      },
      "sphinx": {}
    }
  },
  "repository": {
    "type": "git",
    "url": "https://github.com/awslabs/aws-cdk.git"
  },
  "awslint": {
    "exclude": [
      "construct-ctor:@aws-cdk/cdk.App.<initializer>",
      "construct-ctor:@aws-cdk/cdk.Root.<initializer>",
      "construct-ctor:@aws-cdk/cdk.Stack.<initializer>.params*"
    ]
  },
  "scripts": {
    "build": "cdk-build",
    "watch": "cdk-watch",
    "lint": "cdk-lint",
    "test": "cdk-test",
    "pkglint": "pkglint -f",
    "package": "cdk-package",
    "awslint": "cdk-awslint"
  },
  "nyc": {
    "statements": 55,
    "lines": 55,
    "branches": 35
  },
  "keywords": [
    "aws",
    "cdk",
    "jsii",
    "cdk-core"
  ],
  "author": {
    "name": "Amazon Web Services",
    "url": "https://aws.amazon.com",
    "organization": true
  },
  "license": "Apache-2.0",
  "devDependencies": {
    "@types/js-base64": "^2.3.1",
    "@types/lodash": "^4.14.118",
    "cdk-build-tools": "^0.25.1",
    "cfn2ts": "^0.25.1",
    "fast-check": "^1.7.0",
    "lodash": "^4.17.11",
    "pkglint": "^0.25.1"
  },
  "dependencies": {
<<<<<<< HEAD
    "@aws-cdk/cx-api": "^0.25.0"
=======
    "@aws-cdk/cx-api": "^0.25.1",
    "js-base64": "^2.4.5",
    "json-diff": "^0.3.1"
>>>>>>> 8a670918
  },
  "homepage": "https://github.com/awslabs/aws-cdk",
  "peerDependencies": {
    "@aws-cdk/cx-api": "^0.25.1"
  },
  "engines": {
    "node": ">= 8.10.0"
  }
}<|MERGE_RESOLUTION|>--- conflicted
+++ resolved
@@ -70,13 +70,9 @@
     "pkglint": "^0.25.1"
   },
   "dependencies": {
-<<<<<<< HEAD
-    "@aws-cdk/cx-api": "^0.25.0"
-=======
     "@aws-cdk/cx-api": "^0.25.1",
     "js-base64": "^2.4.5",
     "json-diff": "^0.3.1"
->>>>>>> 8a670918
   },
   "homepage": "https://github.com/awslabs/aws-cdk",
   "peerDependencies": {

import cxapi = require('@aws-cdk/cx-api');
import { Test } from 'nodeunit';
<<<<<<< HEAD
import { App as Root, ArnComponents, Construct, ConstructOrder, Lazy, Stack } from '../lib';
=======
import { App as Root, Construct, ConstructNode, ConstructOrder, IConstruct, Token, ValidationError } from '../lib';
>>>>>>> 2e0848c5

// tslint:disable:variable-name
// tslint:disable:max-line-length

export = {
  'the "Root" construct is a special construct which can be used as the root of the tree'(test: Test) {
    const root = new Root();
    test.equal(root.node.id, '', 'if not specified, name of a root construct is an empty string');
    test.ok(!root.node.scope, 'no parent');
    test.equal(root.node.children.length, 0, 'a construct is created without children'); // no children
    test.done();
  },

  'constructs cannot be created with an empty name unless they are root'(test: Test) {
    const root = new Root();
    test.throws(() => new Construct(root, ''));
    test.done();
  },

  'construct.name returns the name of the construct'(test: Test) {
    const t = createTree();

    test.equal(t.child1.node.id, 'Child1');
    test.equal(t.child2.node.id, 'Child2');
    test.equal(t.child1_1.node.id, 'Child11');
    test.equal(t.child1_2.node.id, 'Child12');
    test.equal(t.child1_1_1.node.id, 'Child111');
    test.equal(t.child2_1.node.id, 'Child21');

    test.done();
  },

  'construct id can use any character except the path separator'(test: Test) {
    const root = new Root();
    new Construct(root, 'valid');
    new Construct(root, 'ValiD');
    new Construct(root, 'Va123lid');
    new Construct(root, 'v');
    new Construct(root, '  invalid' );
    new Construct(root, 'invalid   ' );
    new Construct(root, '123invalid' );
    new Construct(root, 'in valid' );
    new Construct(root, 'in_Valid' );
    new Construct(root, 'in-Valid' );
    new Construct(root, 'in\\Valid' );
    new Construct(root, 'in.Valid' );
    test.done();
  },

  'if construct id contains path seperators, they will be replaced by double-dash'(test: Test) {
    const root = new Root();
    const c = new Construct(root, 'Boom/Boom/Bam');
    test.deepEqual(c.node.id, 'Boom--Boom--Bam');
    test.done();
  },

  'if "undefined" is forcefully used as an "id", it will be treated as an empty string'(test: Test) {
    const c = new Construct(undefined as any, undefined as any);
    test.deepEqual(c.node.id, '');
    test.done();
  },

  "dont allow unresolved tokens to be used in construct IDs"(test: Test) {
    // GIVEN
    const root = new Root();
    const token = Lazy.stringValue({ produce: () => 'lazy' });

    // WHEN + THEN
    test.throws(() => new Construct(root, `MyID: ${token}`), /Cannot use tokens in construct ID: MyID: \${Token/);
    test.done();
  },

  'construct.uniqueId returns a tree-unique alphanumeric id of this construct'(test: Test) {
    const root = new Root();

    const child1 = new Construct(root, 'This is the first child');
    const child2 = new Construct(child1, 'Second level');
    const c1 = new Construct(child2, 'My construct');
    const c2 = new Construct(child1, 'My construct');

    test.deepEqual(c1.node.path, 'This is the first child/Second level/My construct');
    test.deepEqual(c2.node.path, 'This is the first child/My construct');
    test.deepEqual(c1.node.uniqueId, 'ThisisthefirstchildSecondlevelMyconstruct202131E0');
    test.deepEqual(c2.node.uniqueId, 'ThisisthefirstchildMyconstruct8C288DF9');
    test.done();
  },

  'cannot calculate uniqueId if the construct path is ["Default"]'(test: Test) {
    const root = new Root();
    const c = new Construct(root, 'Default');
    test.throws(() => c.node.uniqueId, /Unable to calculate a unique id for an empty set of components/);
    test.done();
  },

  'construct.getChildren() returns an array of all children'(test: Test) {
    const root = new Root();
    const child = new Construct(root, 'Child1');
    new Construct(root, 'Child2');
    test.equal(child.node.children.length, 0, 'no children');
    test.equal(root.node.children.length, 2, 'two children are expected');
    test.done();
  },

  'construct.findChild(name) can be used to retrieve a child from a parent'(test: Test) {
    const root = new Root();
    const child = new Construct(root, 'Contruct');
    test.strictEqual(root.node.tryFindChild(child.node.id), child, 'findChild(name) can be used to retrieve the child from a parent');
    test.ok(!root.node.tryFindChild('NotFound'), 'findChild(name) returns undefined if the child is not found');
    test.done();
  },

  'construct.getChild(name) can be used to retrieve a child from a parent'(test: Test) {
    const root = new Root();
    const child = new Construct(root, 'Contruct');
    test.strictEqual(root.node.findChild(child.node.id), child, 'getChild(name) can be used to retrieve the child from a parent');
    test.throws(() => {
      root.node.findChild('NotFound');
    }, '', 'getChild(name) returns undefined if the child is not found');
    test.done();
  },

  'construct.toString() and construct.toTreeString() can be used for diagnostics'(test: Test) {
    const t = createTree();

    test.equal(t.root.toString(), '<root>');
    test.equal(t.child1_1_1.toString(), 'Child1/Child11/Child111');
    test.equal(t.child2.toString(), 'Child2');
    test.equal(toTreeString(t.root), 'App\n  Construct [Child1]\n    Construct [Child11]\n      Construct [Child111]\n    Construct [Child12]\n  Construct [Child2]\n    Construct [Child21]\n');
    test.done();
  },

  'construct.getContext(key) can be used to read a value from context defined at the root level'(test: Test) {
    const context = {
      ctx1: 12,
      ctx2: 'hello'
    };

    const t = createTree(context);
    test.equal(t.root.node.tryGetContext('ctx1'), 12);
    test.equal(t.child1_1_1.node.tryGetContext('ctx2'), 'hello');
    test.done();
  },

  'construct.setContext(k,v) sets context at some level and construct.getContext(key) will return the lowermost value defined in the stack'(test: Test) {
    const root = new Root();
    root.node.setContext('c1', 'root');
    root.node.setContext('c2', 'root');

    const child1 = new Construct(root, 'child1');
    child1.node.setContext('c2', 'child1');
    child1.node.setContext('c3', 'child1');

    const child2 = new Construct(root, 'child2');
    const child3 = new Construct(child1, 'child1child1');
    child3.node.setContext('c1', 'child3');
    child3.node.setContext('c4', 'child3');

    test.equal(root.node.tryGetContext('c1'), 'root');
    test.equal(root.node.tryGetContext('c2'), 'root');
    test.equal(root.node.tryGetContext('c3'), undefined);

    test.equal(child1.node.tryGetContext('c1'), 'root');
    test.equal(child1.node.tryGetContext('c2'), 'child1');
    test.equal(child1.node.tryGetContext('c3'), 'child1');

    test.equal(child2.node.tryGetContext('c1'), 'root');
    test.equal(child2.node.tryGetContext('c2'), 'root');
    test.equal(child2.node.tryGetContext('c3'), undefined);

    test.equal(child3.node.tryGetContext('c1'), 'child3');
    test.equal(child3.node.tryGetContext('c2'), 'child1');
    test.equal(child3.node.tryGetContext('c3'), 'child1');
    test.equal(child3.node.tryGetContext('c4'), 'child3');

    test.done();
  },

  'construct.setContext(key, value) can only be called before adding any children'(test: Test) {
    const root = new Root();
    new Construct(root, 'child1');
    test.throws(() => root.node.setContext('k', 'v'));
    test.done();
  },

  'construct.pathParts returns an array of strings of all names from root to node'(test: Test) {
    const tree = createTree();
    test.deepEqual(tree.root.node.path, '');
    test.deepEqual(tree.child1_1_1.node.path, 'Child1/Child11/Child111');
    test.deepEqual(tree.child2.node.path, 'Child2');
    test.done();
  },

  'if a root construct has a name, it should be included in the path'(test: Test) {
    const tree = createTree({});
    test.deepEqual(tree.root.node.path, '');
    test.deepEqual(tree.child1_1_1.node.path, 'Child1/Child11/Child111');
    test.done();
  },

  'construct can not be created with the name of a sibling'(test: Test) {
    const root = new Root();

    // WHEN
    new Construct(root, 'SameName');

    // THEN: They have different paths
    test.throws(() => {
      new Construct(root, 'SameName');
    }, /There is already a Construct with name 'SameName' in App/);

    // WHEN
    const c0 = new Construct(root, 'c0');
    new Construct(c0, 'SameName');

    // THEN: They have different paths
    test.throws(() => {
      new Construct(c0, 'SameName');
    }, /There is already a Construct with name 'SameName' in Construct \[c0\]/);

    test.done();
  },

  'addMetadata(type, data) can be used to attach metadata to constructs FIND_ME'(test: Test) {
    const root = new Root();
    const con = new Construct(root, 'MyConstruct');
    test.deepEqual(con.node.metadata, [], 'starts empty');

    con.node.addMetadata('key', 'value');
    con.node.addMetadata('number', 103);
    con.node.addMetadata('array', [ 123, 456 ]);

    test.deepEqual(con.node.metadata[0].type, 'key');
    test.deepEqual(con.node.metadata[0].data, 'value');
    test.deepEqual(con.node.metadata[1].data, 103);
    test.deepEqual(con.node.metadata[2].data, [ 123, 456 ]);
    test.ok(con.node.metadata[0].trace && con.node.metadata[0].trace[0].indexOf('FIND_ME') !== -1, 'First stack line should include this function\s name');
    test.done();
  },

  'addMetadata(type, undefined/null) is ignored'(test: Test) {
    const root = new Root();
    const con = new Construct(root, 'Foo');
    con.node.addMetadata('Null', null);
    con.node.addMetadata('Undefined', undefined);
    con.node.addMetadata('True', true);
    con.node.addMetadata('False', false);
    con.node.addMetadata('Empty', '');

    const exists = (key: string) => con.node.metadata.find(x => x.type === key);

    test.ok(!exists('Null'));
    test.ok(!exists('Undefined'));
    test.ok(exists('True'));
    test.ok(exists('False'));
    test.ok(exists('Empty'));
    test.done();
  },

  'addWarning(message) can be used to add a "WARNING" message entry to the construct'(test: Test) {
    const root = new Root();
    const con = new Construct(root, 'MyConstruct');
    con.node.addWarning('This construct is deprecated, use the other one instead');
    test.deepEqual(con.node.metadata[0].type, cxapi.WARNING_METADATA_KEY);
    test.deepEqual(con.node.metadata[0].data, 'This construct is deprecated, use the other one instead');
    test.ok(con.node.metadata[0].trace && con.node.metadata[0].trace.length > 0);
    test.done();
  },

  'addError(message) can be used to add a "ERROR" message entry to the construct'(test: Test) {
    const root = new Root();
    const con = new Construct(root, 'MyConstruct');
    con.node.addError('Stop!');
    test.deepEqual(con.node.metadata[0].type, cxapi.ERROR_METADATA_KEY);
    test.deepEqual(con.node.metadata[0].data, 'Stop!');
    test.ok(con.node.metadata[0].trace && con.node.metadata[0].trace.length > 0);
    test.done();
  },

  'addInfo(message) can be used to add an "INFO" message entry to the construct'(test: Test) {
    const root = new Root();
    const con = new Construct(root, 'MyConstruct');
    con.node.addInfo('Hey there, how do you do?');
    test.deepEqual(con.node.metadata[0].type, cxapi.INFO_METADATA_KEY);
    test.deepEqual(con.node.metadata[0].data, 'Hey there, how do you do?');
    test.ok(con.node.metadata[0].trace && con.node.metadata[0].trace.length > 0);
    test.done();
  },

  'multiple children of the same type, with explicit names are welcome'(test: Test) {
    const root = new Root();
    new MyBeautifulConstruct(root, 'mbc1');
    new MyBeautifulConstruct(root, 'mbc2');
    new MyBeautifulConstruct(root, 'mbc3');
    new MyBeautifulConstruct(root, 'mbc4');
    test.equal(root.node.children.length, 4);
    test.done();
  },

  // tslint:disable-next-line:max-line-length
  'construct.validate() can be implemented to perform validation, ConstructNode.validate(construct.node) will return all errors from the subtree (DFS)'(test: Test) {

    class MyConstruct extends Construct {
      protected validate() {
        return [ 'my-error1', 'my-error2' ];
      }
    }

    class YourConstruct extends Construct {
      protected validate() {
        return [ 'your-error1' ];
      }
    }

    class TheirConstruct extends Construct {
      constructor(scope: Construct, id: string) {
        super(scope, id);

        new YourConstruct(this, 'YourConstruct');
      }

      protected validate() {
        return [ 'their-error' ];
      }
    }

    class TestStack extends Root {
      constructor() {
        super();

        new MyConstruct(this, 'MyConstruct');
        new TheirConstruct(this, 'TheirConstruct');
      }

      protected validate() {
        return  [ 'stack-error' ];
      }
    }

    const stack = new TestStack();

    const errors = ConstructNode.validate(stack.node).map((v: ValidationError) => ({ path: v.source.node.path, message: v.message }));

    // validate DFS
    test.deepEqual(errors, [
      { path: 'MyConstruct', message: 'my-error1' },
      { path: 'MyConstruct', message: 'my-error2' },
      { path: 'TheirConstruct/YourConstruct', message: 'your-error1' },
      { path: 'TheirConstruct', message: 'their-error' },
      { path: '', message: 'stack-error' }
    ]);

    test.done();
  },

  'construct.lock() protects against adding children anywhere under this construct (direct or indirect)'(test: Test) {

    class LockableConstruct extends Construct {
      public lockMe() {
        this.node.lock();
      }

      public unlockMe() {
        this.node.unlock();
      }
    }

    const stack = new Root();

    const c0a = new LockableConstruct(stack, 'c0a');
    const c0b = new Construct(stack, 'c0b');

    const c1a = new Construct(c0a, 'c1a');
    const c1b = new Construct(c0a, 'c1b');

    c0a.lockMe();

    // now we should still be able to add children to c0b, but not to c0a or any its children
    new Construct(c0b, 'c1a');
    test.throws(() => new Construct(c0a, 'fail1'), /Cannot add children to "c0a" during synthesis/);
    test.throws(() => new Construct(c1a, 'fail2'), /Cannot add children to "c0a\/c1a" during synthesis/);
    test.throws(() => new Construct(c1b, 'fail3'), /Cannot add children to "c0a\/c1b" during synthesis/);

    c0a.unlockMe();

    new Construct(c0a, 'c0aZ');
    new Construct(c1a, 'c1aZ');
    new Construct(c1b, 'c1bZ');

    test.done();
  },

  'findAll returns a list of all children in either DFS or BFS'(test: Test) {
    // GIVEN
    const c1 = new Construct(undefined as any, '1');
    const c2 = new Construct(c1, '2');
    new Construct(c1, '3');
    new Construct(c2, '4');
    new Construct(c2, '5');

    // THEN
    test.deepEqual(c1.node.findAll().map(x => x.node.id), c1.node.findAll(ConstructOrder.PreOrder).map(x => x.node.id)); // default is PreOrder
    test.deepEqual(c1.node.findAll(ConstructOrder.PreOrder).map(x => x.node.id), [ '1', '2', '4', '5', '3' ]);
    test.deepEqual(c1.node.findAll(ConstructOrder.PostOrder).map(x => x.node.id), [ '4', '5', '2', '3', '1' ]);
    test.done();
  },

  'ancestors returns a list of parents up to root'(test: Test) {
    const { child1_1_1 } = createTree();
    test.deepEqual(child1_1_1.node.scopes.map(x => x.node.id), [ '', 'Child1', 'Child11', 'Child111' ]);
    test.done();
  },

  '"root" returns the root construct'(test: Test) {
    const { child1, child2, child1_1_1, root } = createTree();
    test.ok(child1.node.root === root);
    test.ok(child2.node.root === root);
    test.ok(child1_1_1.node.root === root);
    test.done();
  },

  'defaultChild': {
    'returns the child with id "Resource"'(test: Test) {
      const root = new Root();
      new Construct(root, 'child1');
      const defaultChild = new Construct(root, 'Resource');
      new Construct(root, 'child2');

      test.same(root.node.defaultChild, defaultChild);
      test.done();
    },
    'returns the child with id "Default"'(test: Test) {
      const root = new Root();
      new Construct(root, 'child1');
      const defaultChild = new Construct(root, 'Default');
      new Construct(root, 'child2');

      test.same(root.node.defaultChild, defaultChild);
      test.done();
    },
    'returns "undefined" if there is no default'(test: Test) {
      const root = new Root();
      new Construct(root, 'child1');
      new Construct(root, 'child2');

      test.equal(root.node.defaultChild, undefined);
      test.done();
    },
    'fails if there are both "Resource" and "Default"'(test: Test) {
      const root = new Root();
      new Construct(root, 'child1');
      new Construct(root, 'Default');
      new Construct(root, 'child2');
      new Construct(root, 'Resource');

      test.throws(() => root.node.defaultChild,
        /Cannot determine default child for . There is both a child with id "Resource" and id "Default"/);
      test.done();

    }
  }
};

function createTree(context?: any) {
  const root = new Root();
  if (context) {
    Object.keys(context).forEach(key => root.node.setContext(key, context[key]));
  }

  const child1 = new Construct(root, 'Child1');
  const child2 = new Construct(root, 'Child2');
  const child1_1 = new Construct(child1, 'Child11');
  const child1_2 = new Construct(child1, 'Child12');
  const child1_1_1 = new Construct(child1_1, 'Child111');
  const child2_1 = new Construct(child2, 'Child21');

  return {
    root, child1, child2, child1_1, child1_2, child1_1_1, child2_1
  };
}

class MyBeautifulConstruct extends Construct {
  constructor(scope: Construct, id: string) {
    super(scope, id);
  }
}

/**
 * Returns a string with a tree representation of this construct and it's children.
 */
function toTreeString(node: IConstruct, depth = 0) {
  let out = '';
  for (let i = 0; i < depth; ++i) {
    out += '  ';
  }
  const name = node.node.id || '';
  out += `${node.constructor.name}${name.length > 0 ? ' [' + name + ']' : ''}\n`;
  for (const child of node.node.children) {
    out += toTreeString(child, depth + 1);
  }
  return out;
}<|MERGE_RESOLUTION|>--- conflicted
+++ resolved
@@ -1,10 +1,6 @@
 import cxapi = require('@aws-cdk/cx-api');
 import { Test } from 'nodeunit';
-<<<<<<< HEAD
-import { App as Root, ArnComponents, Construct, ConstructOrder, Lazy, Stack } from '../lib';
-=======
-import { App as Root, Construct, ConstructNode, ConstructOrder, IConstruct, Token, ValidationError } from '../lib';
->>>>>>> 2e0848c5
+import { App as Root, Construct, ConstructNode, ConstructOrder, IConstruct, Lazy, ValidationError } from '../lib';
 
 // tslint:disable:variable-name
 // tslint:disable:max-line-length

import cxapi = require('@aws-cdk/cx-api');
import fs = require('fs');
import { Test } from 'nodeunit';
import os = require('os');
import path = require('path');
import { Construct, Resource, Stack, StackProps } from '../lib';
import { App } from '../lib/app';

function withApp(context: { [key: string]: any } | undefined, block: (app: App) => void) {
  const outdir = fs.mkdtempSync(path.join(os.tmpdir(), 'cdk-app-test'));
  process.env[cxapi.OUTDIR_ENV] = outdir;

  if (context) {
    process.env[cxapi.CONTEXT_ENV] = JSON.stringify(context);
  } else {
    delete process.env[cxapi.CONTEXT_ENV];
  }

  const app = new App();
  block(app);

  app.run();

  const outfile = path.join(outdir, cxapi.OUTFILE_NAME);
  const response = JSON.parse(fs.readFileSync(outfile).toString());
  fs.unlinkSync(outfile);
  fs.rmdirSync(outdir);
  return response;
}

function synth(context?: { [key: string]: any }): cxapi.SynthesizeResponse {
  return withApp(context, app => {
    const stack1 = new Stack(app, 'stack1', { env: { account: '12345', region: 'us-east-1' } });
    new Resource(stack1, 's1c1', { type: 'DummyResource', properties: { Prop1: 'Prop1' } });
    const r2 = new Resource(stack1, 's1c2', { type: 'DummyResource', properties: { Foo: 123 } });

    const stack2 = new Stack(app, 'stack2');
    new Resource(stack2, 's2c1', { type: 'DummyResource', properties: { Prog2: 'Prog2' } });
    const c1 = new MyConstruct(stack2, 's1c2');

    // add some metadata
    stack1.addMetadata('meta', 111);
    r2.addWarning('warning1');
    r2.addWarning('warning2');
    c1.addMetadata('meta', { key: 'value' });
    app.addMetadata('applevel', 123); // apps can also have metadata
  });
}

function synthStack(name: string, includeMetadata: boolean = false, context?: any): cxapi.SynthesizedStack {
  const response = synth(context);
  const stack = response.stacks.find(s => s.name === name);
  if (!stack) {
    throw new Error(`Stack ${name} not found`);
  }

  if (!includeMetadata) {
    delete stack.metadata;
  }

  return stack;
}

export = {
  'synthesizes all stacks and returns synthesis result'(test: Test) {
    const response = synth();

    // clean up metadata so assertion will be sane
    response.stacks.forEach(s => delete s.metadata);
    delete response.runtime;

    test.deepEqual(response, { stacks:
      [ { name: 'stack1',
          environment:
           { name: '12345/us-east-1',
             account: '12345',
             region: 'us-east-1' },
          template:
           { Resources:
              { s1c1: { Type: 'DummyResource', Properties: { Prop1: 'Prop1' } },
                s1c2: { Type: 'DummyResource', Properties: { Foo: 123 } } } } },
        { name: 'stack2',
          environment:
           { name: 'unknown-account/unknown-region',
             account: 'unknown-account',
             region: 'unknown-region' },
          template:
           { Resources:
              { s2c1: { Type: 'DummyResource', Properties: { Prog2: 'Prog2' } },
                s1c2r1D1791C01: { Type: 'ResourceType1' },
                s1c2r25F685FFF: { Type: 'ResourceType2' } } } } ] });
    test.done();
  },

  'synth(name) can be used programmatically'(test: Test) {
    const prog = new App();
    const stack = new Stack(prog, 'MyStack');
    new Resource(stack, 'MyResource', { type: 'MyResourceType' });

    let throws;
    try {
      prog.synthesizeStacks(['foo']);
    } catch (e) {
      throws = e.message;
    }
    test.ok(throws.indexOf('Cannot find stack foo') !== -1);

    test.deepEqual(prog.synthesizeStack('MyStack').template,
      { Resources: { MyResource: { Type: 'MyResourceType' } } });
    test.done();
  },

  'synth(name) also collects metadata from all constructs in the stack'(test: Test) {
    const stack = synthStack('stack1', true);

    const output = stack.metadata;
    stripStackTraces(output);

    test.ok(output['/'], 'app-level metadata is included under "."');
    test.equal(output['/'][0].type, 'applevel');
    test.equal(output['/'][0].data, 123);

    test.ok(output['/stack1'], 'the construct "stack1" has metadata');
    test.equal(output['/stack1'][0].type, 'meta');
    test.equal(output['/stack1'][0].data, 111);
    test.ok(output['/stack1'][0].trace.length > 0, 'trace contains multiple entries');

    test.ok(output['/stack1/s1c2']);
    test.equal(output['/stack1/s1c2'].length, 2, 'two entries');
    test.equal(output['/stack1/s1c2'][0].data, 'warning1');

    const stack2 = synthStack('stack2', true);
    const output2 = stack2.metadata;

    test.ok(output2['/stack2/s1c2']);
    test.equal(output2['/stack2/s1c2'][0].type, 'meta');
    test.deepEqual(output2['/stack2/s1c2'][0].data, { key: 'value' });

    test.done();
  },

  'context can be passed through CDK_CONTEXT'(test: Test) {
    process.env[cxapi.CONTEXT_ENV] = JSON.stringify({
      key1: 'val1',
      key2: 'val2'
    });
    const prog = new App();
    test.deepEqual(prog.getContext('key1'), 'val1');
    test.deepEqual(prog.getContext('key2'), 'val2');
    test.done();
  },

  'context from the command line can be used when creating the stack'(test: Test) {
    const output = synthStack('stack2', false, { ctx1: 'HELLO' });

    test.deepEqual(output.template, {
      Resources: {
        s2c1: {
        Type: "DummyResource",
        Properties: {
          Prog2: "Prog2"
        }
        },
        s1c2r1D1791C01: {
        Type: "ResourceType1"
        },
        s1c2r25F685FFF: {
        Type: "ResourceType2",
        Properties: {
          FromContext: "HELLO"
        }
        }
      }
    });
    test.done();
  },

  'setContext(k,v) can be used to set context programmatically'(test: Test) {
    const prog = new App();
    prog.setContext('foo', 'bar');
    test.deepEqual(prog.getContext('foo'), 'bar');
    test.done();
  },

  'setContext(k,v) cannot be called after stacks have been added because stacks may use the context'(test: Test) {
    const prog = new App();
    new Stack(prog, 's1');
    test.throws(() => prog.setContext('foo', 'bar'));
    test.done();
  },

  'app.synthesizeStack(stack) performs validation first (app.validateAll()) and if there are errors, it returns the errors'(test: Test) {

    class Child extends Construct {
      public validate() {
        return [ `Error from ${this.id}` ];
      }
    }

    class Parent extends Stack {

    }

    const app = new App();

    const parent = new Parent(app, 'Parent');
    new Child(parent, 'C1');
    new Child(parent, 'C2');

    test.throws(() => {
      app.synthesizeStacks(['Parent']);
    }, /Stack validation failed with the following errors/);

    test.done();
  },

  'app.synthesizeStack(stack) will return a list of missing contextual information'(test: Test) {
    class MyStack extends Stack {
      constructor(parent: App, name: string, props?: StackProps) {
        super(parent, name, props);

        this.reportMissingContext('missing-context-key', {
          provider: 'fake',
          props: {
            account: '12345689012',
            region: 'ab-north-1',
          },
        },
        );

        this.reportMissingContext('missing-context-key-2', {
          provider: 'fake2',
          props: {
            foo: 'bar',
            account: '12345689012',
            region: 'ab-south-1',
          },
        },
        );
      }
    }

    const response = withApp(undefined, app => {
      new MyStack(app, 'MyStack');
    });

    test.deepEqual(response.stacks[0].missing, {
      "missing-context-key": {
        provider: 'fake',
        props: {
          account: '12345689012',
          region: 'ab-north-1',
        },
      },
      "missing-context-key-2": {
        provider: 'fake2',
        props: {
          account: '12345689012',
          region: 'ab-south-1',
          foo: 'bar',
        },
      },
    });

    test.done();
  },
<<<<<<< HEAD

  'requests can also be base64 encoded'(test: Test) {
    const req = {
      type: 'list'
    };
    const resp = main('base64:' + new Buffer(JSON.stringify(req)).toString('base64'));
    test.deepEqual(resp, {
      stacks: [
        {
          name: "stack1",
          environment: {
            name: "12345/us-east-1",
            account: "12345",
            region: "us-east-1"
          }
        },
        {
          name: "stack2"
        }
      ]
    });

    test.done();
  },

  'fails when base64 cannot be encoded'(test: Test) {
    test.throws(() => main('base64:'), /Unexpected end of JSON input/);
    test.done();
  }
=======
>>>>>>> e6e8c515
};

class MyConstruct extends Construct {
  constructor(parent: Construct, name: string) {
    super(parent, name);

    new Resource(this, 'r1', { type: 'ResourceType1' });
    new Resource(this, 'r2', { type: 'ResourceType2', properties: { FromContext: this.getContext('ctx1') } });
  }
}

/**
 * Strip stack traces from metadata
 */
function stripStackTraces(meta: cxapi.StackMetadata) {
  for (const key of Object.keys(meta)) {
    meta[key] = meta[key].filter(entry => entry.type !== 'aws:cdk:logicalId');
  }
}<|MERGE_RESOLUTION|>--- conflicted
+++ resolved
@@ -264,7 +264,6 @@
 
     test.done();
   },
-<<<<<<< HEAD
 
   'requests can also be base64 encoded'(test: Test) {
     const req = {
@@ -294,8 +293,6 @@
     test.throws(() => main('base64:'), /Unexpected end of JSON input/);
     test.done();
   }
-=======
->>>>>>> e6e8c515
 };
 
 class MyConstruct extends Construct {

import { Test } from 'nodeunit';
<<<<<<< HEAD
import { ArnComponents, ArnUtils, FnConcat, resolve, Stack, Token } from '../../lib';
import { makeCloudformationTestSuite } from '../util';
=======
import { ArnComponents, ArnUtils, AwsAccountId, AwsPartition, AwsRegion, resolve, Token } from '../../lib';
>>>>>>> 8c17ca7f

export = makeCloudformationTestSuite({
  'create from components with defaults'(test: Test) {
    const stack = new Stack();

    const arn = ArnUtils.fromComponents({
      service: 'sqs',
      resource: 'myqueuename'
    }, stack);

    test.deepEqual(resolve(arn),
                   resolve(`arn:${new AwsPartition()}:sqs:${new AwsRegion()}:${new AwsAccountId()}:myqueuename`));
    test.done();
  },

  'create from components with specific values for the various components'(test: Test) {
    const arn = ArnUtils.fromComponents({
      service: 'dynamodb',
      resource: 'table',
      account: '123456789012',
      region: 'us-east-1',
      partition: 'aws-cn',
      resourceName: 'mytable/stream/label'
    });

    test.deepEqual(resolve(arn),
                   'arn:aws-cn:dynamodb:us-east-1:123456789012:table/mytable/stream/label');
    test.done();
  },

  'allow empty string in components'(test: Test) {
    const arn = ArnUtils.fromComponents({
      service: 's3',
      resource: 'my-bucket',
      account: '',
      region: '',
      partition: 'aws-cn',
    });

    test.deepEqual(resolve(arn),
                   'arn:aws-cn:s3:::my-bucket');

    test.done();
  },

  'resourcePathSep can be set to ":" instead of the default "/"'(test: Test) {
    const stack = new Stack();

    const arn = ArnUtils.fromComponents({
      service: 'codedeploy',
      resource: 'application',
      sep: ':',
      resourceName: 'WordPress_App'
    }, stack);

    test.deepEqual(resolve(arn),
                   resolve(`arn:${new AwsPartition()}:codedeploy:${new AwsRegion()}:${new AwsAccountId()}:application:WordPress_App`));
    test.done();
  },

  'fails if resourcePathSep is neither ":" nor "/"'(test: Test) {
    test.throws(() => ArnUtils.fromComponents({
      service: 'foo',
      resource: 'bar',
      sep: 'x' }));
    test.done();
  },

  'Arn.parse(s)': {

    'fails': {
      'if doesn\'t start with "arn:"'(test: Test) {
        test.throws(() => ArnUtils.parse("barn:foo:x:a:1:2"), /ARNs must start with "arn:": barn:foo/);
        test.done();
      },

      'if the ARN doesnt have enough components'(test: Test) {
        test.throws(() => ArnUtils.parse('arn:is:too:short'), /ARNs must have at least 6 components: arn:is:too:short/);
        test.done();
      },

      'if "service" is not specified'(test: Test) {
        test.throws(() => ArnUtils.parse('arn:aws::4:5:6'), /The `service` component \(3rd component\) is required/);
        test.done();
      },

      'if "resource" is not specified'(test: Test) {
        test.throws(() => ArnUtils.parse('arn:aws:service:::'), /The `resource` component \(6th component\) is required/);
        test.done();
      }
    },

    'various successful parses'(test: Test) {
      const tests: { [arn: string]: ArnComponents } = {
        'arn:aws:a4b:region:accountid:resourcetype/resource': {
          partition: 'aws',
          service: 'a4b',
          region: 'region',
          account: 'accountid',
          resource: 'resourcetype',
          resourceName: 'resource',
          sep: '/'
        },
        'arn:aws:apigateway:us-east-1::a123456789012bc3de45678901f23a45:/test/mydemoresource/*': {
          partition: 'aws',
          service: 'apigateway',
          region: 'us-east-1',
          resource: 'a123456789012bc3de45678901f23a45',
          sep: ':',
          resourceName: '/test/mydemoresource/*'
        },
        'arn:aws-cn:cloud9::123456789012:environment:81e900317347585a0601e04c8d52eaEX': {
          partition: 'aws-cn',
          service: 'cloud9',
          account: '123456789012',
          resource: 'environment',
          resourceName: '81e900317347585a0601e04c8d52eaEX',
          sep: ':'
        },
        'arn::cognito-sync:::identitypool/us-east-1:1a1a1a1a-ffff-1111-9999-12345678:bla': {
          service: 'cognito-sync',
          resource: 'identitypool',
          resourceName: 'us-east-1:1a1a1a1a-ffff-1111-9999-12345678:bla',
          sep: '/'
        },
        'arn:aws:s3:::my_corporate_bucket': {
          partition: 'aws',
          service: 's3',
          resource: 'my_corporate_bucket'
        }
      };

      Object.keys(tests).forEach(arn => {
        const expected = tests[arn];
        test.deepEqual(ArnUtils.parse(arn), expected, arn);
      });

      test.done();
    },

    'a Token with : separator'(test: Test) {
      const theToken = { Ref: 'SomeParameter' };
      const parsed = ArnUtils.parseToken(new Token(() => theToken).toString(), ':');

      test.deepEqual(resolve(parsed.partition), { 'Fn::Select': [ 1, { 'Fn::Split': [ ':', theToken ]} ]});
      test.deepEqual(resolve(parsed.service), { 'Fn::Select': [ 2, { 'Fn::Split': [ ':', theToken ]} ]});
      test.deepEqual(resolve(parsed.region), { 'Fn::Select': [ 3, { 'Fn::Split': [ ':', theToken ]} ]});
      test.deepEqual(resolve(parsed.account), { 'Fn::Select': [ 4, { 'Fn::Split': [ ':', theToken ]} ]});
      test.deepEqual(resolve(parsed.resource), { 'Fn::Select': [ 5, { 'Fn::Split': [ ':', theToken ]} ]});
      test.deepEqual(resolve(parsed.resourceName), { 'Fn::Select': [ 6, { 'Fn::Split': [ ':', theToken ]} ]});
      test.equal(parsed.sep, ':');

      test.done();
    },

    'a Token with / separator'(test: Test) {
      const theToken = { Ref: 'SomeParameter' };
      const parsed = ArnUtils.parseToken(new Token(() => theToken).toString());

      test.equal(parsed.sep, '/');

      // tslint:disable-next-line:max-line-length
      test.deepEqual(resolve(parsed.resource), { 'Fn::Select': [ 0, { 'Fn::Split': [ '/', { 'Fn::Select': [ 5, { 'Fn::Split': [ ':', theToken ]} ]} ]} ]});
      // tslint:disable-next-line:max-line-length
      test.deepEqual(resolve(parsed.resourceName), { 'Fn::Select': [ 1, { 'Fn::Split': [ '/', { 'Fn::Select': [ 5, { 'Fn::Split': [ ':', theToken ]} ]} ]} ]});

      test.done();
    }
  },

});<|MERGE_RESOLUTION|>--- conflicted
+++ resolved
@@ -1,10 +1,6 @@
 import { Test } from 'nodeunit';
-<<<<<<< HEAD
-import { ArnComponents, ArnUtils, FnConcat, resolve, Stack, Token } from '../../lib';
+import { ArnComponents, ArnUtils, AwsAccountId, AwsPartition, AwsRegion, resolve, Stack, Token } from '../../lib';
 import { makeCloudformationTestSuite } from '../util';
-=======
-import { ArnComponents, ArnUtils, AwsAccountId, AwsPartition, AwsRegion, resolve, Token } from '../../lib';
->>>>>>> 8c17ca7f
 
 export = makeCloudformationTestSuite({
   'create from components with defaults'(test: Test) {
@@ -16,7 +12,7 @@
     }, stack);
 
     test.deepEqual(resolve(arn),
-                   resolve(`arn:${new AwsPartition()}:sqs:${new AwsRegion()}:${new AwsAccountId()}:myqueuename`));
+                   resolve(`arn:${new AwsPartition(stack)}:sqs:${new AwsRegion(stack)}:${new AwsAccountId(stack)}:myqueuename`));
     test.done();
   },
 
@@ -61,7 +57,7 @@
     }, stack);
 
     test.deepEqual(resolve(arn),
-                   resolve(`arn:${new AwsPartition()}:codedeploy:${new AwsRegion()}:${new AwsAccountId()}:application:WordPress_App`));
+                   resolve(`arn:${new AwsPartition(stack)}:codedeploy:${new AwsRegion(stack)}:${new AwsAccountId(stack)}:application:WordPress_App`));
     test.done();
   },
 

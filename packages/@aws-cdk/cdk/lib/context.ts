--- conflicted
+++ resolved
@@ -153,14 +153,9 @@
   /**
    * Return the SSM parameter string with the indicated key
    */
-<<<<<<< HEAD
-  public parameterValue(): any {
-    return this.provider.getStringValue('dummy');
-=======
   public getString(parameterName: string, defaultValue: string = "dummy"): any {
     const scope = this.provider.accountRegionScope('SSMParameterProvider');
     return this.provider.getStringValue(SSM_PARAMETER_PROVIDER, scope, [parameterName], defaultValue);
->>>>>>> e6e8c515
   }
 }
 

--- conflicted
+++ resolved
@@ -105,11 +105,7 @@
  * Returns true if obj is a token (i.e. has the resolve() method)
  * @param obj The object to test.
  */
-<<<<<<< HEAD
-export function istoken(obj: any): obj is Token {
-=======
 export function isToken(obj: any): obj is Token {
->>>>>>> 4bafcca5
     return typeof(obj[RESOLVE_METHOD]) === 'function';
 }
 

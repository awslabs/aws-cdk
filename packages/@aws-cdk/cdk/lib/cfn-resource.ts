--- conflicted
+++ resolved
@@ -5,11 +5,7 @@
 import { CfnRefElement } from './cfn-element';
 import { Construct, IConstruct } from './construct';
 import { CfnReference } from './private/cfn-reference';
-<<<<<<< HEAD
-import { RemovalPolicy } from './removal-policy';
-=======
 import { RemovalPolicy, RemovalPolicyOptions } from './removal-policy';
->>>>>>> b3b3ba93
 import { IResolvable } from './resolvable';
 import { CreationPolicy, DeletionPolicy, UpdatePolicy } from './resource-policy';
 import { TagManager } from './tag-manager';
@@ -54,23 +50,6 @@
    */
   public static isCfnResource(construct: IConstruct): construct is CfnResource {
     return (construct as any).cfnResourceType !== undefined;
-  }
-
-  /**
-   * Applies a `RemovalPolicy` to a given CfnResource.
-   * @param resource      the resource on which the `RemovalPolivy` will be applied.
-   * @param removalPolicy the `RemovalPolicy` to apply.
-   */
-  public static applyRemovalPolicy(resource: CfnResource, removalPolicy: RemovalPolicy | undefined): void {
-    if (removalPolicy === RemovalPolicy.Orphan || removalPolicy === RemovalPolicy.Forbid) {
-      resource.options.deletionPolicy = DeletionPolicy.Retain;
-    }
-
-    // attach metadata that will tell the toolkit to protect this resource by
-    // applying an appropriate stack update policy.
-    if (removalPolicy === RemovalPolicy.Forbid) {
-      resource.node.addMetadata('aws:cdk:protected', true);
-    }
   }
 
   /**

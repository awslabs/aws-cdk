--- conflicted
+++ resolved
@@ -10,25 +10,22 @@
 }
 
 export interface ISynthesisSession {
+  readonly store: ISessionStore;
   readonly assembly: ISessionStore;
   readonly staging: ISessionStore;
   readonly manifest: cxapi.AssemblyManifest;
   readonly path: string;
   addArtifact(id: string, droplet: cxapi.Artifact): void;
   addBuildStep(id: string, step: cxapi.BuildStep): void;
-<<<<<<< HEAD
-=======
   tryGetArtifact(id: string): cxapi.Artifact | undefined;
->>>>>>> 17ba29ad
   getArtifact(id: string): cxapi.Artifact;
 }
 
 export interface SynthesisOptions extends ManifestOptions {
   /**
    * The file store used for this session.
-   * @default InMemoryStore
-   */
-  readonly store?: ISessionStore;
+   */
+  readonly store: ISessionStore;
 
   /**
    * Whether synthesis should skip the validation phase.
@@ -38,7 +35,7 @@
 }
 
 export class Synthesizer {
-  public synthesize(root: IConstruct, options: SynthesisOptions = { }): ISynthesisSession {
+  public synthesize(root: IConstruct, options: SynthesisOptions): ISynthesisSession {
     const session = new SynthesisSession(options);
 
     // the three holy phases of synthesis: prepare, validate and synthesize
@@ -78,28 +75,22 @@
     return 'synthesize' in obj;
   }
 
+  public readonly store: ISessionStore;
   public readonly assembly: ISessionStore;
   public readonly staging: ISessionStore;
   public readonly path: string;
 
-  private readonly store: ISessionStore;
   private readonly artifacts: { [id: string]: cxapi.Artifact } = { };
   private readonly buildSteps: { [id: string]: cxapi.BuildStep } = { };
   private _manifest?: cxapi.AssemblyManifest;
-<<<<<<< HEAD
-  private readonly runtimeInfo: boolean;
-
-  constructor(options: SynthesisSessionOptions) {
+  // private readonly runtimeInfo: boolean;
+
+  constructor(options: SynthesisOptions) {
     this.store = options.store;
-    this.runtimeInfo = options.runtimeInformation !== undefined ? options.runtimeInformation : true;
+    // this.runtimeInfo = options.runtimeInformation !== undefined ? options.runtimeInformation : true;
     this.assembly = this.store.substore('assembly');
     this.staging = this.store.substore('staging');
     this.path = this.store.path;
-=======
-
-  constructor(options: SynthesisOptions) {
-    this.store = options.store || new InMemoryStore();
->>>>>>> 17ba29ad
   }
 
   public get manifest() {
@@ -115,11 +106,7 @@
     this.artifacts[id] = filterUndefined(artifact);
   }
 
-  public getArtifact(id: string): cxapi.Artifact {
-    if (!(id in this.artifacts)) {
-      throw new Error(`Artifact not found ${id}`);
-    }
-
+  public tryGetArtifact(id: string): cxapi.Artifact | undefined {
     return this.artifacts[id];
   }
 
@@ -139,7 +126,6 @@
   }
 
   public close(options: ManifestOptions = { }): cxapi.AssemblyManifest {
-    const legacyManifest = options.legacyManifest !== undefined ? options.legacyManifest : false;
     const runtimeInfo = options.runtimeInformation !== undefined ? options.runtimeInformation : true;
 
     const manifest: cxapi.AssemblyManifest = this._manifest = filterUndefined({
@@ -156,24 +142,11 @@
         steps: this.buildSteps
       };
 
+      // how to build cdk.out, referencing files in staging/ and outputting to assembly/
       this.store.writeFile(cxapi.BUILD_FILE, JSON.stringify(buildManifest, undefined, 2));
     }
 
-<<<<<<< HEAD
-=======
-    if (legacyManifest) {
-      const legacy: cxapi.SynthesizeResponse = {
-        ...manifest,
-        stacks: renderLegacyStacks(manifest, this.store)
-      };
-
-      // render the legacy manifest (cdk.out) which also contains a "stacks" attribute with all the rendered stacks.
-      this.store.writeFile(cxapi.OUTFILE_NAME, JSON.stringify(legacy, undefined, 2));
-    }
-
     this.store.lock();
-
->>>>>>> 17ba29ad
     return manifest;
   }
 }
@@ -196,7 +169,7 @@
   /**
    * The local directory where the store resides.
    */
-  path: string;
+  readonly path: string;
 
   /**
    * Creates a subdirectory named `directoryName` and returns a session store that
@@ -269,16 +242,12 @@
   /**
    * The output directory for synthesis artifacts
    */
-<<<<<<< HEAD
-  path: string;
+  readonly path: string;
 
   /**
    * The parent store (optional)
    */
-  parent?: FileSystemStore;
-=======
-  readonly outdir: string;
->>>>>>> 17ba29ad
+  readonly parent?: FileSystemStore;
 }
 
 /**
@@ -286,12 +255,12 @@
  */
 export class FileSystemStore implements ISessionStore {
   public readonly path: string;
-  private readonly parent?: FileSystemStore;
+  // private readonly parent?: FileSystemStore;
   private locked = false;
 
   constructor(options: FileSystemStoreOptions) {
     this.path = options.path;
-    this.parent = options.parent;
+    // this.parent = options.parent;
     return;
   }
 
@@ -364,109 +333,8 @@
     if (this.exists(artifactName)) {
       throw new Error(`An artifact named ${artifactName} was already written to this session`);
     }
-    if (this.locked || (this.parent && this.parent.locked)) {
-      throw new Error('Store (or parent store) has already been closed');
-    }
-  }
-<<<<<<< HEAD
-=======
-}
-
-export class InMemoryStore implements ISessionStore {
-  private files: { [fileName: string]: any } = { };
-  private dirs: { [dirName: string]: string } = { }; // value is path to a temporary directory
-
-  private locked = false;
-
-  public writeFile(fileName: string, data: any): void {
-    this.canWrite(fileName);
-    this.files[fileName] = data;
-  }
-
-  public writeJson(fileName: string, json: any): void {
-    this.writeFile(fileName, JSON.stringify(json, undefined, 2));
-  }
-
-  public readFile(fileName: string) {
-    if (!(fileName in this.files)) {
-      throw new Error(`${fileName} not found`);
-    }
-    return this.files[fileName];
-  }
-
-  public readJson(fileName: string): any {
-    return JSON.parse(this.readFile(fileName).toString());
-  }
-
-  public exists(name: string) {
-    return name in this.files || name in this.dirs;
-  }
-
-  public mkdir(directoryName: string): string {
-    this.canWrite(directoryName);
-
-    const p = fs.mkdtempSync(path.join(os.tmpdir(), directoryName));
-    this.dirs[directoryName] = p;
-    return p;
-  }
-
-  public readdir(directoryName: string): string[] {
-    if (!this.exists(directoryName)) {
-      throw new Error(`${directoryName} not found`);
-    }
-
-    const p = this.dirs[directoryName];
-    return fs.readdirSync(p);
-  }
-
-  public list(): string[] {
-    return [ ...Object.keys(this.files), ...Object.keys(this.dirs) ].sort();
-  }
-
-  public lock() {
-    this.locked = true;
-  }
-
-  private canWrite(artifactName: string) {
-    if (this.exists(artifactName)) {
-      throw new Error(`An artifact named ${artifactName} was already written to this session`);
-    }
     if (this.locked) {
       throw new Error('Session has already been finalized');
     }
   }
-}
-
-export function renderLegacyStacks(manifest: cxapi.AssemblyManifest, store: ISessionStore) {
-  // special case for backwards compat. build a list of stacks for the manifest
-  const stacks = new Array<cxapi.SynthesizedStack>();
-  const artifacts = manifest.artifacts || { };
-
-  for (const [ id, artifact ] of Object.entries(artifacts)) {
-    if (artifact.type === cxapi.ArtifactType.AwsCloudFormationStack) {
-      const templateFile = artifact.properties && artifact.properties.templateFile;
-      if (!templateFile) {
-        throw new Error(`Invalid cloudformation artifact. Missing "template" property`);
-      }
-      const template = store.readJson(templateFile);
-
-      const match = cxapi.AWS_ENV_REGEX.exec(artifact.environment);
-      if (!match) {
-        throw new Error(`"environment" must match regex: ${cxapi.AWS_ENV_REGEX}`);
-      }
-
-      stacks.push(filterUndefined({
-        name: id,
-        environment: { name: artifact.environment.substr('aws://'.length), account: match[1], region: match[2] },
-        template,
-        metadata: artifact.metadata || {},
-        autoDeploy: artifact.autoDeploy,
-        dependsOn: artifact.dependencies && artifact.dependencies.length > 0 ? artifact.dependencies : undefined,
-        missing: artifact.missing
-      }));
-    }
-  }
-
-  return stacks;
->>>>>>> 17ba29ad
 }
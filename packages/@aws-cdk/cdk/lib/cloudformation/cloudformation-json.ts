--- conflicted
+++ resolved
@@ -33,28 +33,15 @@
       return JSON.stringify(deepReplaceIntrinsics(resolved));
     });
 
-<<<<<<< HEAD
-        /**
-         * Recurse into a structure, replace all intrinsics with IntrinsicTokens.
-         */
-        function deepReplaceIntrinsics(x: any): any {
-            if (x == null) { return x; }
-            if (isIntrinsic(x)) {
-                return wrapIntrinsic(x);
-            }
-
-            if (Array.isArray(x)) {
-                return x.map(deepReplaceIntrinsics);
-            }
-=======
     /**
      * Recurse into a structure, replace all intrinsics with IntrinsicTokens.
      */
     function deepReplaceIntrinsics(x: any): any {
+      if (x == null) { return x; }
+
       if (isIntrinsic(x)) {
         return wrapIntrinsic(x);
       }
->>>>>>> 9aadcb62
 
       if (Array.isArray(x)) {
         return x.map(deepReplaceIntrinsics);

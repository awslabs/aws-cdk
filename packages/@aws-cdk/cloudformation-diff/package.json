{
  "name": "@aws-cdk/cloudformation-diff",
  "version": "0.28.0",
  "description": "Utilities to diff CDK stacks against CloudFormation templates",
  "main": "lib/index.js",
  "types": "lib/index.d.ts",
  "scripts": {
    "build": "cdk-build",
    "watch": "cdk-watch",
    "lint": "cdk-lint",
    "test": "cdk-test",
    "pkglint": "pkglint -f",
    "package": "cdk-package"
  },
  "nyc": {
    "statements": 45,
    "lines": 45,
    "branches": 44
  },
  "author": {
    "name": "Amazon Web Services",
    "url": "https://aws.amazon.com",
    "organization": true
  },
  "license": "Apache-2.0",
  "dependencies": {
<<<<<<< HEAD
    "@aws-cdk/cfnspec": "^0.27.0",
    "@aws-cdk/cx-api": "^0.27.0",
    "colors": "^1.3.3",
=======
    "@aws-cdk/cfnspec": "^0.28.0",
    "@aws-cdk/cx-api": "^0.28.0",
    "colors": "^1.2.1",
>>>>>>> 3ba26228
    "diff": "^4.0.1",
    "fast-deep-equal": "^2.0.1",
    "source-map-support": "^0.5.11",
    "string-width": "^4.1.0",
    "table": "^5.2.3"
  },
  "devDependencies": {
    "@types/string-width": "^2.0.0",
    "@types/table": "^4.0.5",
<<<<<<< HEAD
    "cdk-build-tools": "^0.27.0",
    "fast-check": "^1.13.0",
    "pkglint": "^0.27.0"
=======
    "cdk-build-tools": "^0.28.0",
    "fast-check": "^1.8.0",
    "pkglint": "^0.28.0"
>>>>>>> 3ba26228
  },
  "repository": {
    "url": "https://github.com/awslabs/aws-cdk.git",
    "type": "git"
  },
  "keywords": [
    "aws",
    "cdk"
  ],
  "homepage": "https://github.com/awslabs/aws-cdk",
  "engines": {
    "node": ">= 8.10.0"
  }
}<|MERGE_RESOLUTION|>--- conflicted
+++ resolved
@@ -24,15 +24,9 @@
   },
   "license": "Apache-2.0",
   "dependencies": {
-<<<<<<< HEAD
-    "@aws-cdk/cfnspec": "^0.27.0",
-    "@aws-cdk/cx-api": "^0.27.0",
-    "colors": "^1.3.3",
-=======
     "@aws-cdk/cfnspec": "^0.28.0",
     "@aws-cdk/cx-api": "^0.28.0",
-    "colors": "^1.2.1",
->>>>>>> 3ba26228
+    "colors": "^1.3.3",
     "diff": "^4.0.1",
     "fast-deep-equal": "^2.0.1",
     "source-map-support": "^0.5.11",
@@ -42,15 +36,9 @@
   "devDependencies": {
     "@types/string-width": "^2.0.0",
     "@types/table": "^4.0.5",
-<<<<<<< HEAD
-    "cdk-build-tools": "^0.27.0",
+    "cdk-build-tools": "^0.28.0",
     "fast-check": "^1.13.0",
-    "pkglint": "^0.27.0"
-=======
-    "cdk-build-tools": "^0.28.0",
-    "fast-check": "^1.8.0",
     "pkglint": "^0.28.0"
->>>>>>> 3ba26228
   },
   "repository": {
     "url": "https://github.com/awslabs/aws-cdk.git",

{
  "name": "@aws-cdk/cloudformation-diff",
  "version": "0.19.0",
  "description": "Utilities to diff CDK stacks against CloudFormation templates",
  "main": "lib/index.js",
  "types": "lib/index.d.ts",
  "scripts": {
    "build": "cdk-build",
    "watch": "cdk-watch",
    "lint": "cdk-lint",
    "test": "cdk-test",
    "pkglint": "pkglint -f",
    "package": "cdk-package"
  },
  "nyc": {
    "lines": 45,
    "branches": 44
  },
  "author": {
    "name": "Amazon Web Services",
    "url": "https://aws.amazon.com",
    "organization": true
  },
  "license": "Apache-2.0",
  "dependencies": {
<<<<<<< HEAD
    "@aws-cdk/cfnspec": "^0.18.1",
    "@aws-cdk/cx-api": "^0.18.1",
    "cli-table": "^0.3.1",
=======
    "@aws-cdk/cfnspec": "^0.19.0",
    "@aws-cdk/cx-api": "^0.19.0",
>>>>>>> 2eb47ad9
    "colors": "^1.2.1",
    "fast-deep-equal": "^2.0.1",
    "source-map-support": "^0.5.6"
  },
  "devDependencies": {
<<<<<<< HEAD
    "@types/cli-table": "^0.3.0",
    "cdk-build-tools": "^0.18.1",
    "fast-check": "^1.8.0",
    "pkglint": "^0.18.1"
=======
    "cdk-build-tools": "^0.19.0",
    "pkglint": "^0.19.0"
>>>>>>> 2eb47ad9
  },
  "repository": {
    "url": "https://github.com/awslabs/aws-cdk.git",
    "type": "git"
  },
  "keywords": [
    "aws",
    "cdk"
  ],
  "homepage": "https://github.com/awslabs/aws-cdk"
}<|MERGE_RESOLUTION|>--- conflicted
+++ resolved
@@ -23,28 +23,18 @@
   },
   "license": "Apache-2.0",
   "dependencies": {
-<<<<<<< HEAD
-    "@aws-cdk/cfnspec": "^0.18.1",
-    "@aws-cdk/cx-api": "^0.18.1",
-    "cli-table": "^0.3.1",
-=======
     "@aws-cdk/cfnspec": "^0.19.0",
     "@aws-cdk/cx-api": "^0.19.0",
->>>>>>> 2eb47ad9
+    "cli-table": "^0.3.1",
     "colors": "^1.2.1",
     "fast-deep-equal": "^2.0.1",
     "source-map-support": "^0.5.6"
   },
   "devDependencies": {
-<<<<<<< HEAD
     "@types/cli-table": "^0.3.0",
-    "cdk-build-tools": "^0.18.1",
+    "cdk-build-tools": "^0.19.0",
     "fast-check": "^1.8.0",
-    "pkglint": "^0.18.1"
-=======
-    "cdk-build-tools": "^0.19.0",
     "pkglint": "^0.19.0"
->>>>>>> 2eb47ad9
   },
   "repository": {
     "url": "https://github.com/awslabs/aws-cdk.git",

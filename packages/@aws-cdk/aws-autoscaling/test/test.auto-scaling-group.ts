import { expect, haveResource, ResourcePart } from '@aws-cdk/assert';
import ec2 = require('@aws-cdk/aws-ec2');
import cdk = require('@aws-cdk/cdk');
import { Test } from 'nodeunit';
import autoscaling = require('../lib');

// tslint:disable:object-literal-key-quotes

export = {
    'default fleet'(test: Test) {
        const stack = new cdk.Stack(undefined, 'MyStack', { env: { region: 'us-east-1', account: '1234' }});
        const vpc = mockVpc(stack);

        new autoscaling.AutoScalingGroup(stack, 'MyFleet', {
            instanceType: new ec2.InstanceTypePair(ec2.InstanceClass.M4, ec2.InstanceSize.Micro),
            machineImage: new ec2.AmazonLinuxImage(),
            vpc
        });

        expect(stack).toMatch({
            "Resources": {
              "MyFleetInstanceSecurityGroup774E8234": {
                "Type": "AWS::EC2::SecurityGroup",
                "Properties": {
                  "GroupDescription": "MyFleet/InstanceSecurityGroup",
                  "SecurityGroupEgress": [
                    {
                      "CidrIp": "0.0.0.0/0",
                      "Description": "Outbound traffic allowed by default",
                      "FromPort": -1,
                      "IpProtocol": "-1",
                      "ToPort": -1
                    }
                  ],
                  "SecurityGroupIngress": [],
                  "VpcId": "my-vpc"
                }
              },
              "MyFleetInstanceRole25A84AB8": {
                "Type": "AWS::IAM::Role",
                "Properties": {
                  "AssumeRolePolicyDocument": {
                    "Statement": [
                      {
                        "Action": "sts:AssumeRole",
                        "Effect": "Allow",
                        "Principal": {
                          "Service": "ec2.amazonaws.com"
                        }
                      }
                    ],
                    "Version": "2012-10-17"
                  }
                }
              },
              "MyFleetInstanceProfile70A58496": {
                "Type": "AWS::IAM::InstanceProfile",
                "Properties": {
                  "Roles": [
                    {
                      "Ref": "MyFleetInstanceRole25A84AB8"
                    }
                  ]
                }
              },
              "MyFleetLaunchConfig5D7F9801": {
                "Type": "AWS::AutoScaling::LaunchConfiguration",
                "Properties": {
                  "IamInstanceProfile": {
                    "Ref": "MyFleetInstanceProfile70A58496"
                  },
                  "ImageId": "dummy",
                  "InstanceType": "m4.micro",
                  "SecurityGroups": [
                    {
                      "Fn::GetAtt": [
                        "MyFleetInstanceSecurityGroup774E8234",
                        "GroupId"
                      ]
                    }
                  ],
                  "UserData": {
                    "Fn::Base64": "#!/bin/bash\n"
                  }
                },
                "DependsOn": [
                  "MyFleetInstanceRole25A84AB8"
                ]
              },
              "MyFleetASG88E55886": {
                "Type": "AWS::AutoScaling::AutoScalingGroup",
                "UpdatePolicy": {
                  "AutoScalingScheduledAction": {
                    "IgnoreUnmodifiedGroupSizeProperties": true
                  }
                },
                "Properties": {
                  "DesiredCapacity": "1",
                  "LaunchConfigurationName": {
                    "Ref": "MyFleetLaunchConfig5D7F9801"
                  },
                  "LoadBalancerNames": [],
                  "MaxSize": "1",
                  "MinSize": "1",
                  "VPCZoneIdentifier": [
                    "pri1"
                  ]
                }
              }
            }
        });

        test.done();
    },

    'addToRolePolicy can be used to add statements to the role policy'(test: Test) {
        const stack = new cdk.Stack(undefined, 'MyStack', { env: { region: 'us-east-1', account: '1234' }});
        const vpc = mockVpc(stack);

        const fleet = new autoscaling.AutoScalingGroup(stack, 'MyFleet', {
            instanceType: new ec2.InstanceTypePair(ec2.InstanceClass.M4, ec2.InstanceSize.Micro),
            machineImage: new ec2.AmazonLinuxImage(),
            vpc
        });

        fleet.addToRolePolicy(new cdk.PolicyStatement()
            .addAction('*')
            .addAllResources());

        expect(stack).toMatch({
            "Resources": {
              "MyFleetInstanceSecurityGroup774E8234": {
                "Type": "AWS::EC2::SecurityGroup",
                "Properties": {
                  "GroupDescription": "MyFleet/InstanceSecurityGroup",
                  "SecurityGroupEgress": [
                    {
                      "CidrIp": "0.0.0.0/0",
                      "Description": "Outbound traffic allowed by default",
                      "FromPort": -1,
                      "IpProtocol": "-1",
                      "ToPort": -1
                    }
                  ],
                  "SecurityGroupIngress": [],
                  "VpcId": "my-vpc"
                }
              },
              MyFleetInstanceRole25A84AB8: {
                "Type": "AWS::IAM::Role",
                "Properties": {
                  "AssumeRolePolicyDocument": {
                    "Statement": [
                      {
                        "Action": "sts:AssumeRole",
                        "Effect": "Allow",
                        "Principal": {
                          "Service": "ec2.amazonaws.com"
                        }
                      }
                    ],
                    "Version": "2012-10-17"
                  }
                }
              },
              MyFleetInstanceRoleDefaultPolicy7B0197E7: {
                "Type": "AWS::IAM::Policy",
                "Properties": {
                  "PolicyDocument": {
                    "Statement": [
                      {
                        "Action": "*",
                        "Effect": "Allow",
                        "Resource": "*"
                      }
                    ],
                    "Version": "2012-10-17"
                  },
                  "PolicyName": "MyFleetInstanceRoleDefaultPolicy7B0197E7",
                  "Roles": [
                    {
                      "Ref": "MyFleetInstanceRole25A84AB8"
                    }
                  ]
                }
              },
              MyFleetInstanceProfile70A58496: {
                "Type": "AWS::IAM::InstanceProfile",
                "Properties": {
                  "Roles": [
                    {
                      "Ref": "MyFleetInstanceRole25A84AB8"
                    }
                  ]
                }
              },
              MyFleetLaunchConfig5D7F9801: {
                Type: "AWS::AutoScaling::LaunchConfiguration",
                Properties: {
                  "IamInstanceProfile": {
                    "Ref": "MyFleetInstanceProfile70A58496"
                  },
                  "ImageId": "dummy",
                  "InstanceType": "m4.micro",
                  "SecurityGroups": [
                    {
                      "Fn::GetAtt": [
                        "MyFleetInstanceSecurityGroup774E8234",
                        "GroupId"
                      ]
                    }
                  ],
                  "UserData": {
                    "Fn::Base64": "#!/bin/bash\n"
                  }
                },
                DependsOn: [
                  "MyFleetInstanceRole25A84AB8",
                  "MyFleetInstanceRoleDefaultPolicy7B0197E7"
                ]
              },
              MyFleetASG88E55886: {
                Type: "AWS::AutoScaling::AutoScalingGroup",
                UpdatePolicy: {
                  AutoScalingScheduledAction: { IgnoreUnmodifiedGroupSizeProperties: true }
                },
                Properties: {
                  DesiredCapacity: "1",
                  LaunchConfigurationName: {
                    Ref: "MyFleetLaunchConfig5D7F9801"
                  },
                  LoadBalancerNames: [],
                  MaxSize: "1",
                  MinSize: "1",
                  VPCZoneIdentifier: [
                    "pri1"
                  ]
                }
              }
            }
        });

        test.done();
    },

    'can configure replacing update'(test: Test) {
      // GIVEN
      const stack = new cdk.Stack(undefined, 'MyStack', { env: { region: 'us-east-1', account: '1234' }});
      const vpc = mockVpc(stack);

      // WHEN
      new autoscaling.AutoScalingGroup(stack, 'MyFleet', {
          instanceType: new ec2.InstanceTypePair(ec2.InstanceClass.M4, ec2.InstanceSize.Micro),
          machineImage: new ec2.AmazonLinuxImage(),
          vpc,
          updateType: autoscaling.UpdateType.ReplacingUpdate,
          replacingUpdateMinSuccessfulInstancesPercent: 50
      });

      // THEN
      expect(stack).to(haveResource("AWS::AutoScaling::AutoScalingGroup", {
        UpdatePolicy: {
          AutoScalingReplacingUpdate: {
            WillReplace: true
          }
        },
        CreationPolicy: {
          AutoScalingCreationPolicy: {
            MinSuccessfulInstancesPercent: 50
          }
        }
      }, ResourcePart.CompleteDefinition));

      test.done();
    },

    'can configure rolling update'(test: Test) {
      // GIVEN
      const stack = new cdk.Stack(undefined, 'MyStack', { env: { region: 'us-east-1', account: '1234' }});
      const vpc = mockVpc(stack);

      // WHEN
      new autoscaling.AutoScalingGroup(stack, 'MyFleet', {
          instanceType: new ec2.InstanceTypePair(ec2.InstanceClass.M4, ec2.InstanceSize.Micro),
          machineImage: new ec2.AmazonLinuxImage(),
          vpc,
          updateType: autoscaling.UpdateType.RollingUpdate,
          rollingUpdateConfiguration: {
            minSuccessfulInstancesPercent: 50,
            pauseTimeSec: 345
          }
      });

      // THEN
      expect(stack).to(haveResource("AWS::AutoScaling::AutoScalingGroup", {
        UpdatePolicy: {
          "AutoScalingRollingUpdate": {
            "MinSuccessfulInstancesPercent": 50,
            "WaitOnResourceSignals": true,
            "PauseTime": "PT5M45S",
            "SuspendProcesses": [ "HealthCheck", "ReplaceUnhealthy", "AZRebalance", "AlarmNotification", "ScheduledActions" ]
          },
        }
      }, ResourcePart.CompleteDefinition));

      test.done();
    },

    'can configure resource signals'(test: Test) {
      // GIVEN
      const stack = new cdk.Stack(undefined, 'MyStack', { env: { region: 'us-east-1', account: '1234' }});
      const vpc = mockVpc(stack);

      // WHEN
      new autoscaling.AutoScalingGroup(stack, 'MyFleet', {
          instanceType: new ec2.InstanceTypePair(ec2.InstanceClass.M4, ec2.InstanceSize.Micro),
          machineImage: new ec2.AmazonLinuxImage(),
          vpc,
          resourceSignalCount: 5,
          resourceSignalTimeoutSec: 666
      });

      // THEN
      expect(stack).to(haveResource("AWS::AutoScaling::AutoScalingGroup", {
        CreationPolicy: {
          ResourceSignal: {
            Count: 5,
            Timeout: 'PT11M6S'
          },
        }
      }, ResourcePart.CompleteDefinition));

      test.done();
    },
    'can add Security Group to Fleet'(test: Test) {
        // GIVEN
        const stack = new cdk.Stack(undefined, 'MyStack', { env: { region: 'us-east-1', account: '1234' }});
        const vpc = mockVpc(stack);

        // WHEN
        const asg = new autoscaling.AutoScalingGroup(stack, 'MyFleet', {
            instanceType: new ec2.InstanceTypePair(ec2.InstanceClass.M4, ec2.InstanceSize.Micro),
            machineImage: new ec2.AmazonLinuxImage(),
            vpc,
        });
        asg.addSecurityGroup(mockSecurityGroup(stack));
        expect(stack).to(haveResource("AWS::AutoScaling::LaunchConfiguration", {
            SecurityGroups: [
                {
                    "Fn::GetAtt": [
                        "MyFleetInstanceSecurityGroup774E8234",
                        "GroupId"
                    ]
                },
                'most-secure'],
        }));
        test.done();
    },
};

function mockVpc(stack: cdk.Stack) {
    return ec2.VpcNetwork.import(stack, 'MyVpc', {
        vpcId: new ec2.VPCId('my-vpc'),
        availabilityZones: [ 'az1' ],
<<<<<<< HEAD
        publicSubnetIds: [ new ec2.VpcSubnetId('pub1') ],
        privateSubnetIds: [ new ec2.VpcSubnetId('pri1') ],
        isolatedSubnetIds: [],
=======
        publicSubnetIds: [ new ec2.SubnetId('pub1') ],
        privateSubnetIds: [ new ec2.SubnetId('pri1') ],
    });
}

function mockSecurityGroup(stack: cdk.Stack) {
    return ec2.SecurityGroupRef.import(stack, 'MySG', {
        securityGroupId: new ec2.SecurityGroupId('most-secure'),
>>>>>>> 1b134a58
    });
}<|MERGE_RESOLUTION|>--- conflicted
+++ resolved
@@ -362,19 +362,14 @@
     return ec2.VpcNetwork.import(stack, 'MyVpc', {
         vpcId: new ec2.VPCId('my-vpc'),
         availabilityZones: [ 'az1' ],
-<<<<<<< HEAD
-        publicSubnetIds: [ new ec2.VpcSubnetId('pub1') ],
-        privateSubnetIds: [ new ec2.VpcSubnetId('pri1') ],
-        isolatedSubnetIds: [],
-=======
         publicSubnetIds: [ new ec2.SubnetId('pub1') ],
         privateSubnetIds: [ new ec2.SubnetId('pri1') ],
+        isolatedSubnetIds: [],
     });
 }
 
 function mockSecurityGroup(stack: cdk.Stack) {
     return ec2.SecurityGroupRef.import(stack, 'MySG', {
         securityGroupId: new ec2.SecurityGroupId('most-secure'),
->>>>>>> 1b134a58
     });
 }
--- conflicted
+++ resolved
@@ -60,24 +60,15 @@
   },
   "bundledDependencies": [ "@aws-cdk/aws-autoscaling-common" ],
   "dependencies": {
-<<<<<<< HEAD
-    "@aws-cdk/aws-autoscaling-api": "^0.15.1",
-    "@aws-cdk/aws-autoscaling-common": "^0.15.1",
-    "@aws-cdk/aws-cloudwatch": "^0.15.1",
-    "@aws-cdk/aws-ec2": "^0.15.1",
-    "@aws-cdk/aws-elasticloadbalancing": "^0.15.1",
-    "@aws-cdk/aws-elasticloadbalancingv2": "^0.15.1",
-    "@aws-cdk/aws-iam": "^0.15.1",
-    "@aws-cdk/aws-sns": "^0.15.1",
-    "@aws-cdk/cdk": "^0.15.1"
-=======
+    "@aws-cdk/aws-autoscaling-api": "^0.15.2",
+    "@aws-cdk/aws-autoscaling-common": "^0.15.2",
+    "@aws-cdk/aws-cloudwatch": "^0.15.2",
     "@aws-cdk/aws-ec2": "^0.15.2",
     "@aws-cdk/aws-elasticloadbalancing": "^0.15.2",
     "@aws-cdk/aws-elasticloadbalancingv2": "^0.15.2",
     "@aws-cdk/aws-iam": "^0.15.2",
     "@aws-cdk/aws-sns": "^0.15.2",
     "@aws-cdk/cdk": "^0.15.2"
->>>>>>> ce999b67
   },
   "homepage": "https://github.com/awslabs/aws-cdk",
   "peerDependencies": {

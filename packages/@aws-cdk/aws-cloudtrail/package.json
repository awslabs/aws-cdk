{
  "name": "@aws-cdk/aws-cloudtrail",
  "version": "0.14.0",
  "description": "CDK Constructs for AWS CloudTrail",
  "main": "lib/index.js",
  "types": "lib/index.d.ts",
  "jsii": {
    "outdir": "dist",
    "targets": {
      "java": {
        "package": "software.amazon.awscdk.services.cloudtrail",
        "maven": {
          "groupId": "software.amazon.awscdk",
          "artifactId": "cloudtrail"
        }
      },
      "dotnet": {
        "namespace": "Amazon.CDK.AWS.CloudTrail",
        "packageId": "Amazon.CDK.AWS.CloudTrail",
        "signAssembly": true,
        "assemblyOriginatorKeyFile": "../../key.snk"
      },
      "sphinx": {}
    }
  },
  "repository": {
    "type": "git",
    "url": "https://github.com/awslabs/aws-cdk.git"
  },
  "scripts": {
    "build": "cdk-build",
    "watch": "cdk-watch",
    "lint": "cdk-lint",
    "test": "cdk-test",
    "pkglint": "pkglint -f",
    "package": "cdk-package"
  },
  "cdk-build": {
    "cloudformation": "AWS::CloudTrail"
  },
  "keywords": [
    "aws",
    "cdk",
    "constructs",
    "cloudtrail"
  ],
  "author": {
    "name": "Amazon Web Services",
    "url": "https://aws.amazon.com",
    "organization": true
  },
  "license": "Apache-2.0",
  "devDependencies": {
<<<<<<< HEAD
    "@aws-cdk/assert": "^0.13.0",
    "aws-sdk": "^2.339.0",
    "cdk-build-tools": "^0.13.0",
    "cfn2ts": "^0.13.0",
=======
    "@aws-cdk/assert": "^0.14.0",
    "aws-sdk": "^2.259.1",
    "cdk-build-tools": "^0.14.0",
    "cfn2ts": "^0.14.0",
>>>>>>> e283711c
    "colors": "^1.2.1",
    "pkglint": "^0.14.0"
  },
  "dependencies": {
    "@aws-cdk/aws-iam": "^0.14.0",
    "@aws-cdk/aws-kms": "^0.14.0",
    "@aws-cdk/aws-logs": "^0.14.0",
    "@aws-cdk/aws-s3": "^0.14.0",
    "@aws-cdk/cdk": "^0.14.0"
  },
  "homepage": "https://github.com/awslabs/aws-cdk"
}<|MERGE_RESOLUTION|>--- conflicted
+++ resolved
@@ -51,17 +51,10 @@
   },
   "license": "Apache-2.0",
   "devDependencies": {
-<<<<<<< HEAD
-    "@aws-cdk/assert": "^0.13.0",
-    "aws-sdk": "^2.339.0",
-    "cdk-build-tools": "^0.13.0",
-    "cfn2ts": "^0.13.0",
-=======
     "@aws-cdk/assert": "^0.14.0",
     "aws-sdk": "^2.259.1",
     "cdk-build-tools": "^0.14.0",
     "cfn2ts": "^0.14.0",
->>>>>>> e283711c
     "colors": "^1.2.1",
     "pkglint": "^0.14.0"
   },

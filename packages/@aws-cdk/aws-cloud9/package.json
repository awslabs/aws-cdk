--- conflicted
+++ resolved
@@ -99,7 +99,6 @@
   "engines": {
     "node": ">= 10.3.0"
   },
-<<<<<<< HEAD
   "awslint": {
     "exclude": [
       "resource-attribute:@aws-cdk/aws-cloud9.Ec2Environment.environmentEc2Arn",
@@ -107,11 +106,8 @@
       "props-physical-name:@aws-cdk/aws-cloud9.Ec2EnvironmentProps"
     ]
   },
-  "stability": "experimental"
-=======
   "stability": "experimental",
   "awscdkio": {
     "announce": false
   }
->>>>>>> 8138f0db
 }
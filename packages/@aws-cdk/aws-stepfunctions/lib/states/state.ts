import cdk = require('@aws-cdk/core');
import { Condition } from '../condition';
import { StateGraph } from '../state-graph';
import { CatchProps, DISCARD, Errors, IChainable, INextable, RetryProps } from '../types';

/**
 * Properties shared by all states
 */
export interface StateProps {
    /**
     * A comment describing this state
     *
     * @default No comment
     */
    readonly comment?: string;

    /**
     * JSONPath expression to select part of the state to be the input to this state.
     *
     * May also be the special value DISCARD, which will cause the effective
     * input to be the empty object {}.
     *
     * @default $
     */
    readonly inputPath?: string;

    /**
     * Parameters pass a collection of key-value pairs, either static values or JSONPath expressions that select from the input.
     *
     * @see
     * https://docs.aws.amazon.com/step-functions/latest/dg/input-output-inputpath-params.html#input-output-parameters
     *
     * @default No parameters
     */
    readonly parameters?: { [name: string]: any };

    /**
     * JSONPath expression to select part of the state to be the output to this state.
     *
     * May also be the special value DISCARD, which will cause the effective
     * output to be the empty object {}.
     *
     * @default $
     */
    readonly outputPath?: string;

    /**
     * JSONPath expression to indicate where to inject the state's output
     *
     * May also be the special value DISCARD, which will cause the state's
     * input to become its output.
     *
     * @default $
     */
    readonly resultPath?: string;
}

/**
 * Base class for all other state classes
 */
export abstract class State extends cdk.Construct implements IChainable {
    /**
     * Add a prefix to the stateId of all States found in a construct tree
     */
    public static prefixStates(root: cdk.IConstruct, prefix: string) {
        const queue = [root];
        while (queue.length > 0) {
            const el = queue.splice(0, 1)[0]!;
            if (isPrefixable(el)) {
                el.addPrefix(prefix);
            }
            queue.push(...el.node.children);
        }
    }

    /**
     * Find the set of end states states reachable through transitions from the given start state
     */
    public static findReachableEndStates(start: State, options: FindStateOptions = {}) {
        const visited = new Set<State>();
        const ret = new Set<State>();
        const queue = [start];
        while (queue.length > 0) {
            const state = queue.splice(0, 1)[0]!;
            if (visited.has(state)) { continue; }
            visited.add(state);

            const outgoing = state.outgoingTransitions(options);

            if (outgoing.length > 0) {
                // We can continue
                queue.push(...outgoing);
            } else {
                // Terminal state
                ret.add(state);
            }
        }
        return Array.from(ret);
    }

    /**
     * Return only the states that allow chaining from an array of states
     */
    public static filterNextables(states: State[]): INextable[] {
        return states.filter(isNextable) as any;
    }

    /**
     * First state of this Chainable
     */
    public readonly startState: State;

    /**
     * Continuable states of this Chainable
     */
    public abstract readonly endStates: INextable[];

    // This class has a superset of most of the features of the other states,
    // and the subclasses decide which part of the features to expose. Most
    // features are shared by a couple of states, and it becomes cumbersome to
    // slice it out across all states. This is not great design, but it is
    // pragmatic!
    protected readonly comment?: string;
    protected readonly inputPath?: string;
    protected readonly parameters?: object;
    protected readonly outputPath?: string;
    protected readonly resultPath?: string;
    protected readonly branches: StateGraph[] = [];
    protected defaultChoice?: State;

    /**
     * @internal
     */
    protected _next?: State;

    private readonly retries: RetryProps[] = [];
    private readonly catches: CatchTransition[] = [];
    private readonly choices: ChoiceTransition[] = [];
    private readonly prefixes: string[] = [];

    /**
     * The graph that this state is part of.
     *
     * Used for guaranteeing consistency between graphs and graph components.
     */
    private containingGraph?: StateGraph;

    /**
     * States with references to this state.
     *
     * Used for finding complete connected graph that a state is part of.
     */
    private readonly incomingStates: State[] = [];

    constructor(scope: cdk.Construct, id: string, props: StateProps) {
        super(scope, id);

        this.startState = this;

        this.comment = props.comment;
        this.inputPath = props.inputPath;
        this.parameters = props.parameters;
        this.outputPath = props.outputPath;
        this.resultPath = props.resultPath;
    }

    public get id() {
        return this.node.id;
    }

    /**
     * Tokenized string that evaluates to the state's ID
     */
    public get stateId(): string {
        return this.prefixes.concat(this.id).join('');
    }

    /**
     * Add a prefix to the stateId of this state
     */
    public addPrefix(x: string) {
        if (x !== '') {
            this.prefixes.splice(0, 0, x);
        }
    }

    /**
     * Register this state as part of the given graph
     *
     * Don't call this. It will be called automatically when you work
     * with states normally.
     */
    public bindToGraph(graph: StateGraph) {
        if (this.containingGraph === graph) { return; }

        if (this.containingGraph) {
            // tslint:disable-next-line:max-line-length
            throw new Error(`Trying to use state '${this.stateId}' in ${graph}, but is already in ${this.containingGraph}. Every state can only be used in one graph.`);
        }

        this.containingGraph = graph;
        this.whenBoundToGraph(graph);

        for (const incoming of this.incomingStates) {
            incoming.bindToGraph(graph);
        }
        for (const outgoing of this.outgoingTransitions({ includeErrorHandlers: true })) {
            outgoing.bindToGraph(graph);
        }
        for (const branch of this.branches) {
            branch.registerSuperGraph(this.containingGraph);
        }
    }

    /**
     * Render the state as JSON
     */
    public abstract toStateJson(): object;

    /**
     * Add a retrier to the retry list of this state
     * @internal
     */
    protected _addRetry(props: RetryProps = {}) {
        this.retries.push({
            ...props,
            errors: props.errors ? props.errors : [Errors.ALL],
        });
    }

    /**
     * Add an error handler to the catch list of this state
     * @internal
     */
    protected _addCatch(handler: State, props: CatchProps = {}) {
        this.catches.push({
            next: handler,
            props: {
                errors: props.errors ? props.errors : [Errors.ALL],
                resultPath: props.resultPath
            }
        });
        handler.addIncoming(this);
        if (this.containingGraph) {
            handler.bindToGraph(this.containingGraph);
        }
    }

    /**
     * Make the indicated state the default transition of this state
     */
    protected makeNext(next: State) {
        // Can't be called 'setNext' because of JSII
        if (this._next) {
            throw new Error(`State '${this.id}' already has a next state`);
        }
        this._next = next;
        next.addIncoming(this);
        if (this.containingGraph) {
            next.bindToGraph(this.containingGraph);
        }
    }

    /**
     * Add a choice branch to this state
     */
    protected addChoice(condition: Condition, next: State) {
        this.choices.push({ condition, next });
        next.startState.addIncoming(this);
        if (this.containingGraph) {
            next.startState.bindToGraph(this.containingGraph);
        }
    }

    /**
     * Add a paralle branch to this state
     */
    protected addBranch(branch: StateGraph) {
        this.branches.push(branch);
        if (this.containingGraph) {
            branch.registerSuperGraph(this.containingGraph);
        }
    }

    /**
     * Make the indicated state the default choice transition of this state
     */
    protected makeDefault(def: State) {
        // Can't be called 'setDefault' because of JSII
        if (this.defaultChoice) {
            throw new Error(`Choice '${this.id}' already has a default next state`);
        }
        this.defaultChoice = def;
    }

    /**
     * Render the default next state in ASL JSON format
     */
    protected renderNextEnd(): any {
        if (this._next) {
            return { Next: this._next.stateId };
        } else {
            return { End: true };
        }
    }

    /**
     * Render the choices in ASL JSON format
     */
    protected renderChoices(): any {
        return {
            Choices: renderList(this.choices, renderChoice),
            Default: this.defaultChoice ? this.defaultChoice.stateId : undefined,
        };
    }

    /**
     * Render InputPath/Parameters/OutputPath in ASL JSON format
     */
    protected renderInputOutput(): any {
        return {
            InputPath: renderJsonPath(this.inputPath),
            Parameters: this.parameters,
            OutputPath: renderJsonPath(this.outputPath),
        };
    }

    /**
     * Render parallel branches in ASL JSON format
     */
    protected renderBranches(): any {
        return {
            Branches: this.branches.map(b => b.toGraphJson())
        };
    }

    /**
     * Render error recovery options in ASL JSON format
     */
    protected renderRetryCatch(): any {
        return {
            Retry: renderList(this.retries, renderRetry),
            Catch: renderList(this.catches, renderCatch),
        };
    }

    /**
     * Called whenever this state is bound to a graph
     *
     * Can be overridden by subclasses.
     */
    protected whenBoundToGraph(graph: StateGraph) {
        graph.registerState(this);
    }

    /**
     * Add a state to the incoming list
     */
    private addIncoming(source: State) {
        this.incomingStates.push(source);
    }

    /**
     * Return all states this state can transition to
     */
    private outgoingTransitions(options: FindStateOptions): State[] {
        const ret = new Array<State>();
        if (this._next) { ret.push(this._next); }
        if (this.defaultChoice) { ret.push(this.defaultChoice); }
        for (const c of this.choices) {
            ret.push(c.next);
        }
        if (options.includeErrorHandlers) {
            for (const c of this.catches) {
                ret.push(c.next);
            }
        }
        return ret;
    }
}

/**
 * Options for finding reachable states
 */
export interface FindStateOptions {
    /**
     * Whether or not to follow error-handling transitions
     *
     * @default false
     */
    readonly includeErrorHandlers?: boolean;
}

/**
 * A Choice Transition
 */
interface ChoiceTransition {
    /**
     * State to transition to
     */
    next: State;

    /**
     * Condition for this transition
     */
    condition: Condition;
}

/**
 * Render a choice transition
 */
function renderChoice(c: ChoiceTransition) {
    return {
        ...c.condition.renderCondition(),
        Next: c.next.stateId
    };
}

/**
 * A Catch Transition
 */
interface CatchTransition {
    /**
     * State to transition to
     */
    next: State;

    /**
     * Additional properties for this transition
     */
    props: CatchProps;
}

/**
 * Render a Retry object to ASL
 */
function renderRetry(retry: RetryProps) {
    return {
        ErrorEquals: retry.errors,
        IntervalSeconds: retry.interval && retry.interval.toSeconds(),
        MaxAttempts: retry.maxAttempts,
        BackoffRate: retry.backoffRate
    };
}

/**
 * Render a Catch object to ASL
 */
function renderCatch(c: CatchTransition) {
    return {
        ErrorEquals: c.props.errors,
        ResultPath: renderJsonPath(c.props.resultPath),
        Next: c.next.stateId,
    };
}

/**
 * Render a list or return undefined for an empty list
 */
export function renderList<T>(xs: T[], fn: (x: T) => any): any {
    if (xs.length === 0) { return undefined; }
    return xs.map(fn);
}

/**
 * Render JSON path, respecting the special value DISCARD
 */
export function renderJsonPath(jsonPath?: string): undefined | null | string {
    if (jsonPath === undefined) { return undefined; }
    if (jsonPath === DISCARD) { return null; }

    if (!jsonPath.startsWith('$')) {
        throw new Error(`Expected JSON path to start with '$', got: ${jsonPath}`);
    }
    return jsonPath;
}

/**
 * Interface for structural feature testing (to make TypeScript happy)
 */
interface Prefixable {
    addPrefix(x: string): void;
}

/**
 * Whether an object is a Prefixable
 */
function isPrefixable(x: any): x is Prefixable {
    return typeof(x) === 'object' && x.addPrefix;
}

/**
 * Whether an object is INextable
 */
function isNextable(x: any): x is INextable {
    return typeof(x) === 'object' && x.next;
}

/**
 * State types
 *
 * @internal
 */
<<<<<<< HEAD
export const enum StateType {
    Pass = 'Pass',
    Task = 'Task',
    Choice = 'Choice',
    Wait = 'Wait',
    Succeed = 'Succeed',
    Fail = 'Fail',
    Parallel = 'Parallel'
=======
export enum StateType {
    PASS = 'Pass',
    TASK = 'Task',
    CHOICE = 'Choice',
    WAIT = 'Wait',
    SUCCEED = 'Succeed',
    FAIL = 'Fail',
    PARALLEL = 'Parallel'
>>>>>>> 46b32927
}<|MERGE_RESOLUTION|>--- conflicted
+++ resolved
@@ -501,16 +501,6 @@
  *
  * @internal
  */
-<<<<<<< HEAD
-export const enum StateType {
-    Pass = 'Pass',
-    Task = 'Task',
-    Choice = 'Choice',
-    Wait = 'Wait',
-    Succeed = 'Succeed',
-    Fail = 'Fail',
-    Parallel = 'Parallel'
-=======
 export enum StateType {
     PASS = 'Pass',
     TASK = 'Task',
@@ -519,5 +509,4 @@
     SUCCEED = 'Succeed',
     FAIL = 'Fail',
     PARALLEL = 'Parallel'
->>>>>>> 46b32927
 }
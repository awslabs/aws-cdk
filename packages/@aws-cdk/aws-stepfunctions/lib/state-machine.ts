import cloudwatch = require('@aws-cdk/aws-cloudwatch');
import events = require('@aws-cdk/aws-events');
import iam = require('@aws-cdk/aws-iam');
import { Construct, IResource, Resource } from '@aws-cdk/cdk';
import { StateGraph } from './state-graph';
import { CfnStateMachine } from './stepfunctions.generated';
import { IChainable } from './types';

/**
 * Properties for defining a State Machine
 */
export interface StateMachineProps {
    /**
     * A name for the state machine
     *
     * @default A name is automatically generated
     */
    readonly stateMachineName?: string;

    /**
     * Definition for this state machine
     */
    readonly definition: IChainable;

    /**
     * The execution role for the state machine service
     *
     * @default A role is automatically created
     */
    readonly role?: iam.Role;

    /**
     * Maximum run time for this state machine
     *
     * @default No timeout
     */
    readonly timeoutSec?: number;
}

/**
 * Define a StepFunctions State Machine
 */
export class StateMachine extends Resource implements IStateMachine, events.IEventRuleTarget {
    /**
     * Import a state machine
     */
    public static fromStateMachineArn(scope: Construct, id: string, stateMachineArn: string): IStateMachine {
        class Import extends Resource implements IStateMachine {
            public readonly stateMachineArn = stateMachineArn;
        }

        return new Import(scope, id);
    }

    /**
     * Execution role of this state machine
     */
    public readonly role: iam.Role;

    /**
     * The name of the state machine
     * @attribute
     */
    public readonly stateMachineName: string;

    /**
     * The ARN of the state machine
     */
    public readonly stateMachineArn: string;

    /**
     * A role used by CloudWatch events to start the State Machine
     */
    private eventsRole?: iam.Role;

    constructor(scope: Construct, id: string, props: StateMachineProps) {
        super(scope, id);

        this.role = props.role || new iam.Role(this, 'Role', {
            assumedBy: new iam.ServicePrincipal(`states.${this.node.stack.region}.amazonaws.com`),
        });

        const graph = new StateGraph(props.definition.startState, `State Machine ${id} definition`);
        graph.timeoutSeconds = props.timeoutSec;

        const resource = new CfnStateMachine(this, 'Resource', {
            stateMachineName: props.stateMachineName,
            roleArn: this.role.roleArn,
            definitionString: this.node.stringifyJson(graph.toGraphJson()),
        });

        for (const statement of graph.policyStatements) {
            this.addToRolePolicy(statement);
        }

        this.stateMachineName = resource.stateMachineName;
        this.stateMachineArn = resource.stateMachineArn;
    }

    /**
     * Add the given statement to the role's policy
     */
    public addToRolePolicy(statement: iam.PolicyStatement) {
        this.role.addToPolicy(statement);
    }

    /**
     * Allows using state machines as event rule targets.
     */
    public asEventRuleTarget(_ruleArn: string, _ruleId: string): events.EventRuleTargetProps {
        if (!this.eventsRole) {
            this.eventsRole = new iam.Role(this, 'EventsRole', {
                assumedBy: new iam.ServicePrincipal('events.amazonaws.com')
            });

            this.eventsRole.addToPolicy(new iam.PolicyStatement()
                .addAction('states:StartExecution')
                .addResource(this.stateMachineArn));
        }

        return {
            id: this.node.id,
            arn: this.stateMachineArn,
            roleArn: this.eventsRole.roleArn,
        };
    }

    /**
     * Return the given named metric for this State Machine's executions
     *
     * @default sum over 5 minutes
     */
    public metric(metricName: string, props?: cloudwatch.MetricOptions): cloudwatch.Metric {
        return new cloudwatch.Metric({
            namespace: 'AWS/States',
            metricName,
            dimensions: { StateMachineArn: this.stateMachineArn },
            statistic: 'sum',
            ...props
        });
    }

    /**
     * Metric for the number of executions that failed
     *
     * @default sum over 5 minutes
     */
    public metricFailed(props?: cloudwatch.MetricOptions): cloudwatch.Metric {
        return this.metric('ExecutionsFailed', props);
    }

    /**
     * Metric for the number of executions that were throttled
     *
     * @default sum over 5 minutes
     */
    public metricThrottled(props?: cloudwatch.MetricOptions): cloudwatch.Metric {
        return this.metric('ExecutionThrottled', props);
    }

    /**
     * Metric for the number of executions that were aborted
     *
     * @default sum over 5 minutes
     */
    public metricAborted(props?: cloudwatch.MetricOptions): cloudwatch.Metric {
        return this.metric('ExecutionsAborted', props);
    }

    /**
     * Metric for the number of executions that succeeded
     *
     * @default sum over 5 minutes
     */
    public metricSucceeded(props?: cloudwatch.MetricOptions): cloudwatch.Metric {
        return this.metric('ExecutionsSucceeded', props);
    }

    /**
     * Metric for the number of executions that succeeded
     *
     * @default sum over 5 minutes
     */
    public metricTimedOut(props?: cloudwatch.MetricOptions): cloudwatch.Metric {
        return this.metric('ExecutionsTimedOut', props);
    }

    /**
     * Metric for the number of executions that were started
     *
     * @default sum over 5 minutes
     */
    public metricStarted(props?: cloudwatch.MetricOptions): cloudwatch.Metric {
        return this.metric('ExecutionsStarted', props);
    }
}

/**
 * A State Machine
 */
export interface IStateMachine extends IResource {
    /**
     * The ARN of the state machine
     * @attribute
     */
    readonly stateMachineArn: string;
<<<<<<< HEAD

    /**
     * The name of the state machine
     */
    readonly stateMachineName: string;

    /**
     * Export this state machine
     */
    export(): StateMachineImportProps;
}

/**
 * Properties for an imported state machine
 */
export interface StateMachineImportProps {
    /**
     * The ARN of the state machine
     */
    readonly stateMachineArn: string;
}

class ImportedStateMachine extends Resource implements IStateMachine {
    public readonly stateMachineArn: string;
    public readonly stateMachineName: string;

    constructor(scope: Construct, id: string, private readonly props: StateMachineImportProps) {
        super(scope, id);
        this.stateMachineArn = props.stateMachineArn;
        this.stateMachineName = this.node.stack.parseArn(props.stateMachineArn).resourceName!;
    }

    public export() {
        return this.props;
    }
=======
>>>>>>> 417e5e89
}<|MERGE_RESOLUTION|>--- conflicted
+++ resolved
@@ -204,42 +204,4 @@
      * @attribute
      */
     readonly stateMachineArn: string;
-<<<<<<< HEAD
-
-    /**
-     * The name of the state machine
-     */
-    readonly stateMachineName: string;
-
-    /**
-     * Export this state machine
-     */
-    export(): StateMachineImportProps;
-}
-
-/**
- * Properties for an imported state machine
- */
-export interface StateMachineImportProps {
-    /**
-     * The ARN of the state machine
-     */
-    readonly stateMachineArn: string;
-}
-
-class ImportedStateMachine extends Resource implements IStateMachine {
-    public readonly stateMachineArn: string;
-    public readonly stateMachineName: string;
-
-    constructor(scope: Construct, id: string, private readonly props: StateMachineImportProps) {
-        super(scope, id);
-        this.stateMachineArn = props.stateMachineArn;
-        this.stateMachineName = this.node.stack.parseArn(props.stateMachineArn).resourceName!;
-    }
-
-    public export() {
-        return this.props;
-    }
-=======
->>>>>>> 417e5e89
 }
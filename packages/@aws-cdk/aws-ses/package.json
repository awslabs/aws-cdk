{
  "name": "@aws-cdk/aws-ses",
  "version": "0.25.3",
  "description": "The CDK Construct Library for AWS::SES",
  "main": "lib/index.js",
  "types": "lib/index.d.ts",
  "jsii": {
    "outdir": "dist",
    "targets": {
      "java": {
        "package": "software.amazon.awscdk.services.ses",
        "maven": {
          "groupId": "software.amazon.awscdk",
          "artifactId": "ses"
        }
      },
      "dotnet": {
        "namespace": "Amazon.CDK.AWS.SES",
        "packageId": "Amazon.CDK.AWS.SES",
        "signAssembly": true,
        "assemblyOriginatorKeyFile": "../../key.snk"
      },
      "sphinx": {}
    }
  },
  "repository": {
    "type": "git",
    "url": "https://github.com/awslabs/aws-cdk.git"
  },
  "scripts": {
    "build": "cdk-build",
    "watch": "cdk-watch",
    "lint": "cdk-lint",
    "test": "cdk-test",
    "integ": "cdk-integ",
    "pkglint": "pkglint -f",
    "package": "cdk-package",
    "awslint": "cdk-awslint",
    "cfn2ts": "cfn2ts"
  },
  "cdk-build": {
    "cloudformation": "AWS::SES"
  },
  "keywords": [
    "aws",
    "cdk",
    "constructs",
    "ses"
  ],
  "author": {
    "name": "Amazon Web Services",
    "url": "https://aws.amazon.com",
    "organization": true
  },
  "license": "Apache-2.0",
  "devDependencies": {
<<<<<<< HEAD
    "@aws-cdk/assert": "^0.25.1",
    "cdk-build-tools": "^0.25.1",
    "cdk-integ-tools": "^0.25.1",
    "cfn2ts": "^0.25.1",
    "pkglint": "^0.25.1"
  },
  "dependencies": {
    "@aws-cdk/aws-iam": "^0.25.1",
    "@aws-cdk/aws-kms": "^0.25.1",
    "@aws-cdk/aws-lambda": "^0.25.1",
    "@aws-cdk/aws-s3": "^0.25.1",
    "@aws-cdk/aws-sns": "^0.25.1",
    "@aws-cdk/cdk": "^0.25.1"
  },
  "homepage": "https://github.com/awslabs/aws-cdk",
  "peerDependencies": {
    "@aws-cdk/aws-iam": "^0.25.1",
    "@aws-cdk/aws-kms": "^0.25.1",
    "@aws-cdk/aws-lambda": "^0.25.1",
    "@aws-cdk/aws-s3": "^0.25.1",
    "@aws-cdk/aws-sns": "^0.25.1",
    "@aws-cdk/cdk": "^0.25.1"
=======
    "@aws-cdk/assert": "^0.25.3",
    "cdk-build-tools": "^0.25.3",
    "cfn2ts": "^0.25.3",
    "pkglint": "^0.25.3"
  },
  "dependencies": {
    "@aws-cdk/cdk": "^0.25.3"
  },
  "homepage": "https://github.com/awslabs/aws-cdk",
  "peerDependencies": {
    "@aws-cdk/cdk": "^0.25.3"
>>>>>>> a1df7173
  },
  "engines": {
    "node": ">= 8.10.0"
  }
}<|MERGE_RESOLUTION|>--- conflicted
+++ resolved
@@ -54,42 +54,28 @@
   },
   "license": "Apache-2.0",
   "devDependencies": {
-<<<<<<< HEAD
-    "@aws-cdk/assert": "^0.25.1",
-    "cdk-build-tools": "^0.25.1",
-    "cdk-integ-tools": "^0.25.1",
-    "cfn2ts": "^0.25.1",
-    "pkglint": "^0.25.1"
-  },
-  "dependencies": {
-    "@aws-cdk/aws-iam": "^0.25.1",
-    "@aws-cdk/aws-kms": "^0.25.1",
-    "@aws-cdk/aws-lambda": "^0.25.1",
-    "@aws-cdk/aws-s3": "^0.25.1",
-    "@aws-cdk/aws-sns": "^0.25.1",
-    "@aws-cdk/cdk": "^0.25.1"
-  },
-  "homepage": "https://github.com/awslabs/aws-cdk",
-  "peerDependencies": {
-    "@aws-cdk/aws-iam": "^0.25.1",
-    "@aws-cdk/aws-kms": "^0.25.1",
-    "@aws-cdk/aws-lambda": "^0.25.1",
-    "@aws-cdk/aws-s3": "^0.25.1",
-    "@aws-cdk/aws-sns": "^0.25.1",
-    "@aws-cdk/cdk": "^0.25.1"
-=======
     "@aws-cdk/assert": "^0.25.3",
     "cdk-build-tools": "^0.25.3",
+    "cdk-integ-tools": "^0.25.3",
     "cfn2ts": "^0.25.3",
     "pkglint": "^0.25.3"
   },
   "dependencies": {
+    "@aws-cdk/aws-iam": "^0.25.3",
+    "@aws-cdk/aws-kms": "^0.25.3",
+    "@aws-cdk/aws-lambda": "^0.25.3",
+    "@aws-cdk/aws-s3": "^0.25.3",
+    "@aws-cdk/aws-sns": "^0.25.3",
     "@aws-cdk/cdk": "^0.25.3"
   },
   "homepage": "https://github.com/awslabs/aws-cdk",
   "peerDependencies": {
+    "@aws-cdk/aws-iam": "^0.25.3",
+    "@aws-cdk/aws-kms": "^0.25.3",
+    "@aws-cdk/aws-lambda": "^0.25.3",
+    "@aws-cdk/aws-s3": "^0.25.3",
+    "@aws-cdk/aws-sns": "^0.25.3",
     "@aws-cdk/cdk": "^0.25.3"
->>>>>>> a1df7173
   },
   "engines": {
     "node": ">= 8.10.0"

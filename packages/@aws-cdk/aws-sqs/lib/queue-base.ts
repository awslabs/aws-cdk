--- conflicted
+++ resolved
@@ -3,11 +3,7 @@
 import { IResource, Resource } from '@aws-cdk/cdk';
 import { QueuePolicy } from './policy';
 
-<<<<<<< HEAD
-export interface IQueue extends IResource, autoscaling_api.ILifecycleHookTarget {
-=======
-export interface IQueue extends IResource, s3n.IBucketNotificationDestination {
->>>>>>> 5fe0af54
+export interface IQueue extends IResource {
   /**
    * The ARN of this queue
    * @attribute
@@ -143,51 +139,6 @@
     if (this.policy) {
       this.policy.document.addStatement(statement);
     }
-  }
-
-  /**
-<<<<<<< HEAD
-   * Allow using SQS queues as lifecycle hook targets
-   */
-  public asLifecycleHookTarget(lifecycleHook: autoscaling_api.ILifecycleHook): autoscaling_api.LifecycleHookTargetProps {
-    this.grantSendMessages(lifecycleHook.role);
-    return { notificationTargetArn: this.queueArn };
-=======
-   * Allows using SQS queues as destinations for bucket notifications.
-   * Use `bucket.onEvent(event, queue)` to subscribe.
-   * @param bucketArn The ARN of the notifying bucket.
-   * @param bucketId A unique ID for the notifying bucket.
-   */
-  public asBucketNotificationDestination(bucketArn: string, bucketId: string): s3n.BucketNotificationDestinationProps {
-    if (!this.notifyingBuckets.has(bucketId)) {
-      this.addToResourcePolicy(new iam.PolicyStatement()
-        .addServicePrincipal('s3.amazonaws.com')
-        .addAction('sqs:SendMessage')
-        .addResource(this.queueArn)
-        .addCondition('ArnLike', { 'aws:SourceArn': bucketArn }));
-
-      // if this queue is encrypted, we need to allow S3 to read messages since that's how
-      // it verifies that the notification destination configuration is valid.
-      // by setting allowNoOp to false, we ensure that only custom keys that we can actually
-      // control access to can be used here as described in:
-      // https://docs.aws.amazon.com/AmazonS3/latest/dev/ways-to-add-notification-config-to-bucket.html
-      if (this.encryptionMasterKey) {
-        this.encryptionMasterKey.addToResourcePolicy(new iam.PolicyStatement()
-          .addServicePrincipal('s3.amazonaws.com')
-          .addAction('kms:GenerateDataKey')
-          .addAction('kms:Decrypt')
-          .addAllResources(), /* allowNoOp */ false);
-      }
-
-      this.notifyingBuckets.add(bucketId);
-    }
-
-    return {
-      arn: this.queueArn,
-      type: s3n.BucketNotificationDestinationType.Queue,
-      dependencies: [ this.policy! ]
-    };
->>>>>>> 5fe0af54
   }
 
   /**

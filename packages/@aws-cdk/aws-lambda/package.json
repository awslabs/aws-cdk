--- conflicted
+++ resolved
@@ -62,21 +62,6 @@
     "pkglint": "^0.12.0"
   },
   "dependencies": {
-<<<<<<< HEAD
-    "@aws-cdk/assets": "^0.11.0",
-    "@aws-cdk/aws-cloudwatch": "^0.11.0",
-    "@aws-cdk/aws-codepipeline-api": "^0.11.0",
-    "@aws-cdk/aws-ec2": "^0.11.0",
-    "@aws-cdk/aws-events": "^0.11.0",
-    "@aws-cdk/aws-iam": "^0.11.0",
-    "@aws-cdk/aws-logs": "^0.11.0",
-    "@aws-cdk/aws-s3": "^0.11.0",
-    "@aws-cdk/aws-s3-notifications": "^0.11.0",
-    "@aws-cdk/aws-sqs": "^0.11.0",
-    "@aws-cdk/aws-stepfunctions": "^0.11.0",
-    "@aws-cdk/cdk": "^0.11.0",
-    "@aws-cdk/cx-api": "^0.11.0"
-=======
     "@aws-cdk/assets": "^0.12.0",
     "@aws-cdk/aws-cloudwatch": "^0.12.0",
     "@aws-cdk/aws-codepipeline-api": "^0.12.0",
@@ -87,9 +72,9 @@
     "@aws-cdk/aws-s3": "^0.12.0",
     "@aws-cdk/aws-s3-notifications": "^0.12.0",
     "@aws-cdk/aws-sqs": "^0.12.0",
+    "@aws-cdk/aws-stepfunctions": "^0.12.0",
     "@aws-cdk/cdk": "^0.12.0",
     "@aws-cdk/cx-api": "^0.12.0"
->>>>>>> 841975a1
   },
   "homepage": "https://github.com/awslabs/aws-cdk"
 }
--- conflicted
+++ resolved
@@ -164,7 +164,6 @@
 See [the AWS documentation](https://docs.aws.amazon.com/lambda/latest/dg/concurrent-executions.html)
 managing concurrency.
 
-<<<<<<< HEAD
 ### Log Group
 
 Lambda functions automatically create a log group with the name `/aws/lambda/<function-name>` upon first execution with
@@ -182,9 +181,8 @@
 
 *Further note* that, if the log group already exists and the `logRetention` is not set, the custom resource will reset
 the log retention to never expire even if it was configured with a different value.
-=======
+
 ### Language-specific APIs
 Language-specific higher level constructs are provided in separate modules:
 
-* Node.js: [`@aws-cdk/aws-lambda-nodejs`](https://github.com/aws/aws-cdk/tree/master/packages/%40aws-cdk/aws-lambda-nodejs)
->>>>>>> de3d4879
+* Node.js: [`@aws-cdk/aws-lambda-nodejs`](https://github.com/aws/aws-cdk/tree/master/packages/%40aws-cdk/aws-lambda-nodejs)
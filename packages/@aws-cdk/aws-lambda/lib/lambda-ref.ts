import cloudwatch = require('@aws-cdk/aws-cloudwatch');
import ec2 = require('@aws-cdk/aws-ec2');
import events = require('@aws-cdk/aws-events');
import iam = require('@aws-cdk/aws-iam');
import logs = require('@aws-cdk/aws-logs');
import s3n = require('@aws-cdk/aws-s3-notifications');
import stepfunctions = require('@aws-cdk/aws-stepfunctions');
import cdk = require('@aws-cdk/cdk');
import { cloudformation } from './lambda.generated';
import { Permission } from './permission';

/**
 * Represents a Lambda function defined outside of this stack.
 */
export interface FunctionRefProps {
  /**
   * The ARN of the Lambda function.
   *
   * Format: arn:<partition>:lambda:<region>:<account-id>:function:<function-name>
   */
  functionArn: string;

  /**
   * The IAM execution role associated with this function.
   *
   * If the role is not specified, any role-related operations will no-op.
   */
  role?: iam.Role;

  /**
   * Id of the securityGroup for this Lambda, if in a VPC.
   *
   * This needs to be given in order to support allowing connections
   * to this Lambda.
   */
  securityGroupId?: string;
}

export abstract class FunctionRef extends cdk.Construct
<<<<<<< HEAD
    implements events.IEventRuleTarget, logs.ILogSubscriptionDestination, s3n.IBucketNotificationDestination,
               ec2.IConnectable, stepfunctions.IStepFunctionsTaskResource {
    /**
     * Creates a Lambda function object which represents a function not defined
     * within this stack.
     *
     *      Lambda.import(this, 'MyImportedFunction', { lambdaArn: new LambdaArn('arn:aws:...') });
     *
     * @param parent The parent construct
     * @param name The name of the lambda construct
     * @param ref A reference to a Lambda function. Can be created manually (see
     * example above) or obtained through a call to `lambda.export()`.
     */
    public static import(parent: cdk.Construct, name: string, ref: FunctionRefProps): FunctionRef {
        return new LambdaRefImport(parent, name, ref);
=======
  implements events.IEventRuleTarget, logs.ILogSubscriptionDestination, s3n.IBucketNotificationDestination,
         ec2.IConnectable {

  /**
   * Creates a Lambda function object which represents a function not defined
   * within this stack.
   *
   *    Lambda.import(this, 'MyImportedFunction', { lambdaArn: new LambdaArn('arn:aws:...') });
   *
   * @param parent The parent construct
   * @param name The name of the lambda construct
   * @param ref A reference to a Lambda function. Can be created manually (see
   * example above) or obtained through a call to `lambda.export()`.
   */
  public static import(parent: cdk.Construct, name: string, ref: FunctionRefProps): FunctionRef {
    return new LambdaRefImport(parent, name, ref);
  }

  /**
   * Return the given named metric for this Lambda
   */
  public static metricAll(metricName: string, props?: cloudwatch.MetricCustomization): cloudwatch.Metric {
    return new cloudwatch.Metric({
      namespace: 'AWS/Lambda',
      metricName,
      ...props
    });
  }
  /**
   * Metric for the number of Errors executing all Lambdas
   *
   * @default sum over 5 minutes
   */
  public static metricAllErrors(props?: cloudwatch.MetricCustomization): cloudwatch.Metric {
    return FunctionRef.metricAll('Errors', { statistic: 'sum', ...props });
  }

  /**
   * Metric for the Duration executing all Lambdas
   *
   * @default average over 5 minutes
   */
  public static metricAllDuration(props?: cloudwatch.MetricCustomization): cloudwatch.Metric {
    return FunctionRef.metricAll('Duration', props);
  }

  /**
   * Metric for the number of invocations of all Lambdas
   *
   * @default sum over 5 minutes
   */
  public static metricAllInvocations(props?: cloudwatch.MetricCustomization): cloudwatch.Metric {
    return FunctionRef.metricAll('Invocations', { statistic: 'sum', ...props });
  }

  /**
   * Metric for the number of throttled invocations of all Lambdas
   *
   * @default sum over 5 minutes
   */
  public static metricAllThrottles(props?: cloudwatch.MetricCustomization): cloudwatch.Metric {
    return FunctionRef.metricAll('Throttles', { statistic: 'sum', ...props });
  }

  /**
   * Metric for the number of concurrent executions across all Lambdas
   *
   * @default max over 5 minutes
   */
  public static metricAllConcurrentExecutions(props?: cloudwatch.MetricCustomization): cloudwatch.Metric {
    // Mini-FAQ: why max? This metric is a gauge that is emitted every
    // minute, so either max or avg or a percentile make sense (but sum
    // doesn't). Max is more sensitive to spiky load changes which is
    // probably what you're interested in if you're looking at this metric
    // (Load spikes may lead to concurrent execution errors that would
    // otherwise not be visible in the avg)
    return FunctionRef.metricAll('ConcurrentExecutions', { statistic: 'max', ...props });
  }

  /**
   * Metric for the number of unreserved concurrent executions across all Lambdas
   *
   * @default max over 5 minutes
   */
  public static metricAllUnreservedConcurrentExecutions(props?: cloudwatch.MetricCustomization): cloudwatch.Metric {
    return FunctionRef.metricAll('UnreservedConcurrentExecutions', { statistic: 'max', ...props });
  }

  /**
   * The name of the function.
   */
  public abstract readonly functionName: string;

  /**
   * The ARN fo the function.
   */
  public abstract readonly functionArn: string;

  /**
   * The IAM role associated with this function.
   */
  public abstract readonly role?: iam.Role;

  /**
   * Whether the addPermission() call adds any permissions
   *
   * True for new Lambdas, false for imported Lambdas (they might live in different accounts).
   */
  protected abstract readonly canCreatePermissions: boolean;

  /**
   * Actual connections object for this Lambda
   *
   * May be unset, in which case this Lambda is not configured use in a VPC.
   */
  protected _connections?: ec2.Connections;

  /**
   * Indicates if the policy that allows CloudWatch logs to publish to this lambda has been added.
   */
  private logSubscriptionDestinationPolicyAddedFor: string[] = [];

  /**
   * Adds a permission to the Lambda resource policy.
   * @param id The id ƒor the permission construct
   */
  public addPermission(id: string, permission: Permission) {
    if (!this.canCreatePermissions) {
      // FIXME: Report metadata
      return;
>>>>>>> 9aadcb62
    }

    const principal = this.parsePermissionPrincipal(permission.principal);
    const action = permission.action || 'lambda:InvokeFunction';

    new cloudformation.PermissionResource(this, id, {
      action,
      principal,
      functionName: this.functionName,
      eventSourceToken: permission.eventSourceToken,
      sourceAccount: permission.sourceAccount,
      sourceArn: permission.sourceArn,
    });
  }

  public addToRolePolicy(statement: cdk.PolicyStatement) {
    if (!this.role) {
      return;
    }

    this.role.addToPolicy(statement);
  }

  /**
   * Access the Connections object
   *
   * Will fail if not a VPC-enabled Lambda Function
   */
  public get connections(): ec2.Connections {
    if (!this._connections) {
      // tslint:disable-next-line:max-line-length
      throw new Error('Only VPC-associated Lambda Functions have security groups to manage. Supply the "vpc" parameter when creating the Lambda, or "securityGroupId" when importing it.');
    }
    return this._connections;
  }

  /**
   * Whether or not this Lambda function was bound to a VPC
   *
   * If this is is `false`, trying to access the `connections` object will fail.
   */
  public get isBoundToVpc(): boolean {
    return !!this._connections;
  }

  /**
   * Returns a RuleTarget that can be used to trigger this Lambda as a
   * result from a CloudWatch event.
   */
  public asEventRuleTarget(ruleArn: string, ruleId: string): events.EventRuleTargetProps {
    const permissionId = `AllowEventRule${ruleId}`;
    if (!this.tryFindChild(permissionId)) {
      this.addPermission(permissionId, {
        action: 'lambda:InvokeFunction',
        principal: new cdk.ServicePrincipal('events.amazonaws.com'),
        sourceArn: ruleArn
      });
    }

    return {
      id: this.id,
      arn: this.functionArn,
    };
  }

  /**
   * Return the given named metric for this Lambda
   */
  public metric(metricName: string, props?: cloudwatch.MetricCustomization): cloudwatch.Metric {
    return new cloudwatch.Metric({
      namespace: 'AWS/Lambda',
      metricName,
      dimensions: { FunctionName: this.functionName },
      ...props
    });
  }

  /**
   * Metric for the Errors executing this Lambda
   *
   * @default sum over 5 minutes
   */
  public metricErrors(props?: cloudwatch.MetricCustomization): cloudwatch.Metric {
    return this.metric('Errors', { statistic: 'sum', ...props });
  }

  /**
   * Metric for the Duration of this Lambda
   *
   * @default average over 5 minutes
   */
  public metricDuration(props?: cloudwatch.MetricCustomization): cloudwatch.Metric {
    return this.metric('Duration', props);
  }

  /**
   * Metric for the number of invocations of this Lambda
   *
   * @default sum over 5 minutes
   */
  public metricInvocations(props?: cloudwatch.MetricCustomization): cloudwatch.Metric {
    return this.metric('Invocations', { statistic: 'sum', ...props });
  }

  /**
   * Metric for the number of throttled invocations of this Lambda
   *
   * @default sum over 5 minutes
   */
  public metricThrottles(props?: cloudwatch.MetricCustomization): cloudwatch.Metric {
    return this.metric('Throttles', { statistic: 'sum', ...props });
  }

  public logSubscriptionDestination(sourceLogGroup: logs.LogGroupRef): logs.LogSubscriptionDestination {
    const arn = sourceLogGroup.logGroupArn;

    if (this.logSubscriptionDestinationPolicyAddedFor.indexOf(arn) === -1) {
      // NOTE: the use of {AWS::Region} limits this to the same region, which shouldn't really be an issue,
      // since the Lambda must be in the same region as the SubscriptionFilter anyway.
      //
      // (Wildcards in principals are unfortunately not supported.
      this.addPermission('InvokedByCloudWatchLogs', {
        principal: new cdk.ServicePrincipal(new cdk.FnConcat('logs.', new cdk.AwsRegion(), '.amazonaws.com').toString()),
        sourceArn: arn
      });
      this.logSubscriptionDestinationPolicyAddedFor.push(arn);
    }
    return { arn: this.functionArn };
  }

  /**
   * Export this Function (without the role)
   */
  public export(): FunctionRefProps {
    return {
      functionArn: new cdk.Output(this, 'FunctionArn', { value: this.functionArn }).makeImportValue().toString(),
      securityGroupId: this._connections && this._connections.securityGroup
          ? new cdk.Output(this, 'SecurityGroupId', { value: this._connections.securityGroup.securityGroupId }).makeImportValue().toString()
          : undefined
    };
  }

  /**
   * Allows this Lambda to be used as a destination for bucket notifications.
   * Use `bucket.onEvent(lambda)` to subscribe.
   */
  public asBucketNotificationDestination(bucketArn: string, bucketId: string): s3n.BucketNotificationDestinationProps {
    const permissionId = `AllowBucketNotificationsFrom${bucketId}`;
    if (!this.tryFindChild(permissionId)) {
      this.addPermission(permissionId, {
        sourceAccount: new cdk.AwsAccountId().toString(),
        principal: new cdk.ServicePrincipal('s3.amazonaws.com'),
        sourceArn: bucketArn,
      });
    }

    // if we have a permission resource for this relationship, add it as a dependency
    // to the bucket notifications resource, so it will be created first.
    const permission = this.tryFindChild(permissionId) as cdk.Resource;

    return {
      type: s3n.BucketNotificationDestinationType.Lambda,
      arn: this.functionArn,
      dependencies: permission ? [ permission ] : undefined
    };
  }

<<<<<<< HEAD
    public asStepFunctionsTaskResource(_callingTask: stepfunctions.Task): stepfunctions.StepFunctionsTaskResourceProps {
        return {
            resourceArn: this.functionArn,
            metricPrefixSingular: 'LambdaFunction',
            metricPrefixPlural: 'LambdaFunctions',
            metricDimensions: { LambdaFunctionArn: this.functionArn },
            policyStatements: [new cdk.PolicyStatement()
                .addResource(this.functionArn)
                .addActions("lambda:InvokeFunction")
            ]
        };
    }

    /**
     * Return the given named metric for this Lambda
     */
    public metric(metricName: string, props?: cloudwatch.MetricCustomization): cloudwatch.Metric {
        return new cloudwatch.Metric({
            namespace: 'AWS/Lambda',
            metricName,
            dimensions: { FunctionName: this.functionName },
            ...props
        });
=======
  private parsePermissionPrincipal(principal?: cdk.PolicyPrincipal) {
    if (!principal) {
      return undefined;
>>>>>>> 9aadcb62
    }

    // use duck-typing, not instance of

    if ('accountId' in principal) {
      return (principal as cdk.AccountPrincipal).accountId;
    }

    if (`service` in principal) {
      return (principal as cdk.ServicePrincipal).service;
    }

    throw new Error(`Invalid principal type for Lambda permission statement: ${JSON.stringify(cdk.resolve(principal))}. ` +
      'Supported: AccountPrincipal, ServicePrincipal');
  }
}

class LambdaRefImport extends FunctionRef {
  public readonly functionName: string;
  public readonly functionArn: string;
  public readonly role?: iam.Role;

  protected readonly canCreatePermissions = false;

  constructor(parent: cdk.Construct, name: string, props: FunctionRefProps) {
    super(parent, name);

    this.functionArn = props.functionArn;
    this.functionName = this.extractNameFromArn(props.functionArn);
    this.role = props.role;

    if (props.securityGroupId) {
      this._connections = new ec2.Connections({
        securityGroup: ec2.SecurityGroupRef.import(this, 'SecurityGroup', {
          securityGroupId: props.securityGroupId
        })
      });
    }
  }

  /**
   * Given an opaque (token) ARN, returns a CloudFormation expression that extracts the function
   * name from the ARN.
   *
   * Function ARNs look like this:
   *
   *   arn:aws:lambda:region:account-id:function:function-name
   *
   * ..which means that in order to extract the `function-name` component from the ARN, we can
   * split the ARN using ":" and select the component in index 6.
   *
   * @returns `FnSelect(6, FnSplit(':', arn))`
   */
  private extractNameFromArn(arn: string) {
    return new cdk.FnSelect(6, new cdk.FnSplit(':', arn)).toString();

  }
}<|MERGE_RESOLUTION|>--- conflicted
+++ resolved
@@ -37,25 +37,8 @@
 }
 
 export abstract class FunctionRef extends cdk.Construct
-<<<<<<< HEAD
-    implements events.IEventRuleTarget, logs.ILogSubscriptionDestination, s3n.IBucketNotificationDestination,
-               ec2.IConnectable, stepfunctions.IStepFunctionsTaskResource {
-    /**
-     * Creates a Lambda function object which represents a function not defined
-     * within this stack.
-     *
-     *      Lambda.import(this, 'MyImportedFunction', { lambdaArn: new LambdaArn('arn:aws:...') });
-     *
-     * @param parent The parent construct
-     * @param name The name of the lambda construct
-     * @param ref A reference to a Lambda function. Can be created manually (see
-     * example above) or obtained through a call to `lambda.export()`.
-     */
-    public static import(parent: cdk.Construct, name: string, ref: FunctionRefProps): FunctionRef {
-        return new LambdaRefImport(parent, name, ref);
-=======
   implements events.IEventRuleTarget, logs.ILogSubscriptionDestination, s3n.IBucketNotificationDestination,
-         ec2.IConnectable {
+         ec2.IConnectable, stepfunctions.IStepFunctionsTaskResource  {
 
   /**
    * Creates a Lambda function object which represents a function not defined
@@ -184,7 +167,6 @@
     if (!this.canCreatePermissions) {
       // FIXME: Report metadata
       return;
->>>>>>> 9aadcb62
     }
 
     const principal = this.parsePermissionPrincipal(permission.principal);
@@ -352,35 +334,22 @@
     };
   }
 
-<<<<<<< HEAD
-    public asStepFunctionsTaskResource(_callingTask: stepfunctions.Task): stepfunctions.StepFunctionsTaskResourceProps {
-        return {
-            resourceArn: this.functionArn,
-            metricPrefixSingular: 'LambdaFunction',
-            metricPrefixPlural: 'LambdaFunctions',
-            metricDimensions: { LambdaFunctionArn: this.functionArn },
-            policyStatements: [new cdk.PolicyStatement()
-                .addResource(this.functionArn)
-                .addActions("lambda:InvokeFunction")
-            ]
-        };
-    }
-
-    /**
-     * Return the given named metric for this Lambda
-     */
-    public metric(metricName: string, props?: cloudwatch.MetricCustomization): cloudwatch.Metric {
-        return new cloudwatch.Metric({
-            namespace: 'AWS/Lambda',
-            metricName,
-            dimensions: { FunctionName: this.functionName },
-            ...props
-        });
-=======
+  public asStepFunctionsTaskResource(_callingTask: stepfunctions.Task): stepfunctions.StepFunctionsTaskResourceProps {
+    return {
+      resourceArn: this.functionArn,
+      metricPrefixSingular: 'LambdaFunction',
+      metricPrefixPlural: 'LambdaFunctions',
+      metricDimensions: { LambdaFunctionArn: this.functionArn },
+      policyStatements: [new cdk.PolicyStatement()
+        .addResource(this.functionArn)
+        .addActions("lambda:InvokeFunction")
+      ]
+    };
+  }
+
   private parsePermissionPrincipal(principal?: cdk.PolicyPrincipal) {
     if (!principal) {
       return undefined;
->>>>>>> 9aadcb62
     }
 
     // use duck-typing, not instance of

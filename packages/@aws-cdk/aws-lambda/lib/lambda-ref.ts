--- conflicted
+++ resolved
@@ -334,24 +334,20 @@
     };
   }
 
-<<<<<<< HEAD
   public asStepFunctionsTaskResource(_callingTask: stepfunctions.Task): stepfunctions.StepFunctionsTaskResourceProps {
     return {
       resourceArn: this.functionArn,
       metricPrefixSingular: 'LambdaFunction',
       metricPrefixPlural: 'LambdaFunctions',
       metricDimensions: { LambdaFunctionArn: this.functionArn },
-      policyStatements: [new cdk.PolicyStatement()
+      policyStatements: [new iam.PolicyStatement()
         .addResource(this.functionArn)
         .addActions("lambda:InvokeFunction")
       ]
     };
   }
 
-  private parsePermissionPrincipal(principal?: cdk.PolicyPrincipal) {
-=======
   private parsePermissionPrincipal(principal?: iam.PolicyPrincipal) {
->>>>>>> 1561a4df
     if (!principal) {
       return undefined;
     }

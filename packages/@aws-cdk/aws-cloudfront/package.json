--- conflicted
+++ resolved
@@ -70,41 +70,23 @@
     "pkglint": "file:../../../tools/pkglint"
   },
   "dependencies": {
-<<<<<<< HEAD
-    "@aws-cdk/aws-certificatemanager": "^0.35.0",
-    "@aws-cdk/aws-cloudformation": "^0.35.0",
-    "@aws-cdk/aws-iam": "^0.35.0",
-    "@aws-cdk/aws-kms": "^0.35.0",
-    "@aws-cdk/aws-lambda": "^0.35.0",
-    "@aws-cdk/aws-s3": "^0.35.0",
-    "@aws-cdk/cdk": "^0.35.0"
-=======
     "@aws-cdk/aws-certificatemanager": "^1.4.0",
+    "@aws-cdk/aws-cloudformation": "^1.4.0",
     "@aws-cdk/aws-iam": "^1.4.0",
     "@aws-cdk/aws-kms": "^1.4.0",
     "@aws-cdk/aws-lambda": "^1.4.0",
     "@aws-cdk/aws-s3": "^1.4.0",
-    "@aws-cdk/core": "^1.4.0"
->>>>>>> 47e5c139
+    "@aws-cdk/cdk": "^1.4.0"
   },
   "homepage": "https://github.com/aws/aws-cdk",
   "peerDependencies": {
-<<<<<<< HEAD
-    "@aws-cdk/aws-certificatemanager": "^0.35.0",
-    "@aws-cdk/aws-cloudformation": "^0.35.0",
-    "@aws-cdk/aws-iam": "^0.35.0",
-    "@aws-cdk/aws-kms": "^0.35.0",
-    "@aws-cdk/aws-lambda": "^0.35.0",
-    "@aws-cdk/aws-s3": "^0.35.0",
-    "@aws-cdk/cdk": "^0.35.0"
-=======
     "@aws-cdk/aws-certificatemanager": "^1.4.0",
+    "@aws-cdk/aws-cloudformation": "^1.4.0",
     "@aws-cdk/aws-iam": "^1.4.0",
     "@aws-cdk/aws-kms": "^1.4.0",
     "@aws-cdk/aws-lambda": "^1.4.0",
     "@aws-cdk/aws-s3": "^1.4.0",
-    "@aws-cdk/core": "^1.4.0"
->>>>>>> 47e5c139
+    "@aws-cdk/cdk": "^1.4.0"
   },
   "engines": {
     "node": ">= 8.10.0"

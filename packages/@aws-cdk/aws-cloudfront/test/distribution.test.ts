--- conflicted
+++ resolved
@@ -1,13 +1,9 @@
 import { ABSENT } from '@aws-cdk/assert';
 import '@aws-cdk/assert/jest';
-import { ABSENT } from '@aws-cdk/assert';
 import * as acm from '@aws-cdk/aws-certificatemanager';
 import * as lambda from '@aws-cdk/aws-lambda';
-<<<<<<< HEAD
+import * as s3 from '@aws-cdk/aws-s3';
 import * as cxschema from '@aws-cdk/cloud-assembly-schema';
-=======
-import * as s3 from '@aws-cdk/aws-s3';
->>>>>>> 09e994a2
 import { App, Duration, Stack } from '@aws-cdk/core';
 import { CfnDistribution, Distribution, GeoRestriction, HttpVersion, IOrigin, LambdaEdgeEventType, PriceClass } from '../lib';
 import { defaultOrigin } from './test-origin';

{
  "name": "@aws-cdk/app-delivery",
  "description": "Continuous Integration / Continuous Delivery for CDK Applications",
  "version": "0.0.0",
  "main": "lib/index.js",
  "types": "lib/index.d.ts",
  "jsii": {
    "targets": {
      "java": {
        "maven": {
          "groupId": "software.amazon.awscdk",
          "artifactId": "cdk-app-delivery"
        },
        "package": "software.amazon.awscdk.appdelivery"
      },
      "dotnet": {
        "namespace": "Amazon.CDK.AppDelivery",
        "packageId": "Amazon.CDK.AppDelivery",
        "signAssembly": true,
        "assemblyOriginatorKeyFile": "../../key.snk",
        "iconUrl": "https://raw.githubusercontent.com/aws/aws-cdk/master/logo/default-256-dark.png"
      },
      "python": {
        "distName": "aws-cdk.app-delivery",
        "module": "aws_cdk.app_delivery"
      }
    },
    "outdir": "dist"
  },
  "scripts": {
    "build": "cdk-build",
    "package": "cdk-package",
    "pkglint": "pkglint -f",
    "test": "cdk-test",
    "watch": "cdk-watch",
    "integ": "cdk-integ",
    "awslint": "cdk-awslint",
    "build+test+package": "npm run build+test && npm run package",
    "build+test": "npm run build && npm test",
    "compat": "cdk-compat"
  },
  "dependencies": {
    "@aws-cdk/aws-cloudformation": "0.0.0",
    "@aws-cdk/aws-codebuild": "0.0.0",
    "@aws-cdk/aws-codepipeline": "0.0.0",
    "@aws-cdk/aws-codepipeline-actions": "0.0.0",
    "@aws-cdk/aws-events": "0.0.0",
    "@aws-cdk/aws-iam": "0.0.0",
    "@aws-cdk/core": "0.0.0",
    "@aws-cdk/cx-api": "0.0.0",
    "@aws-cdk/cloud-assembly-schema": "0.0.0",
    "constructs": "^2.0.0"
  },
  "devDependencies": {
    "@aws-cdk/assert": "0.0.0",
    "@aws-cdk/aws-s3": "0.0.0",
    "@types/nodeunit": "^0.0.30",
    "cdk-build-tools": "0.0.0",
    "cdk-integ-tools": "0.0.0",
    "fast-check": "^1.24.1",
    "nodeunit": "^0.11.3",
    "pkglint": "0.0.0"
  },
  "repository": {
    "type": "git",
    "url": "https://github.com/aws/aws-cdk.git",
    "directory": "packages/@aws-cdk/app-delivery"
  },
  "homepage": "https://github.com/aws/aws-cdk",
  "license": "Apache-2.0",
  "author": {
    "name": "Amazon Web Services",
    "url": "https://aws.amazon.com",
    "organization": true
  },
  "keywords": [
    "aws",
    "cdk"
  ],
  "peerDependencies": {
    "@aws-cdk/aws-cloudformation": "0.0.0",
    "@aws-cdk/aws-codebuild": "0.0.0",
    "@aws-cdk/aws-codepipeline": "0.0.0",
    "@aws-cdk/aws-codepipeline-actions": "0.0.0",
    "@aws-cdk/aws-events": "0.0.0",
    "@aws-cdk/aws-iam": "0.0.0",
    "@aws-cdk/core": "0.0.0",
    "@aws-cdk/cx-api": "0.0.0",
    "@aws-cdk/cloud-assembly-schema": "0.0.0",
    "constructs": "^2.0.0"
  },
  "engines": {
    "node": ">= 10.12.0"
  },
  "stability": "experimental",
<<<<<<< HEAD
  "nyc": {
    "statements": 75
  },
=======
  "maturity": "experimental",
>>>>>>> 4ab3ffad
  "awslint": {
    "exclude": [
      "docs-public-apis:@aws-cdk/app-delivery.PipelineDeployStackAction.actionProperties",
      "docs-public-apis:@aws-cdk/app-delivery.PipelineDeployStackAction.deploymentRole",
      "docs-public-apis:@aws-cdk/app-delivery.PipelineDeployStackAction.bind",
      "docs-public-apis:@aws-cdk/app-delivery.PipelineDeployStackAction.onStateChange",
      "docs-public-apis:@aws-cdk/app-delivery.PipelineDeployStackActionProps"
    ]
  },
  "awscdkio": {
    "announce": false
  }
}<|MERGE_RESOLUTION|>--- conflicted
+++ resolved
@@ -93,13 +93,10 @@
     "node": ">= 10.12.0"
   },
   "stability": "experimental",
-<<<<<<< HEAD
+  "maturity": "experimental",
   "nyc": {
     "statements": 75
   },
-=======
-  "maturity": "experimental",
->>>>>>> 4ab3ffad
   "awslint": {
     "exclude": [
       "docs-public-apis:@aws-cdk/app-delivery.PipelineDeployStackAction.actionProperties",

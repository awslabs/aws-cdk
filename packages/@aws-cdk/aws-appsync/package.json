{
  "name": "@aws-cdk/aws-appsync",
  "version": "1.13.1",
  "description": "The CDK Construct Library for AWS::AppSync",
  "main": "lib/index.js",
  "types": "lib/index.d.ts",
  "jsii": {
    "outdir": "dist",
    "targets": {
      "java": {
        "package": "software.amazon.awscdk.services.appsync",
        "maven": {
          "groupId": "software.amazon.awscdk",
          "artifactId": "appsync",
          "versionSuffix": ".DEVPREVIEW"
        }
      },
      "dotnet": {
        "namespace": "Amazon.CDK.AWS.AppSync",
        "packageId": "Amazon.CDK.AWS.AppSync",
        "signAssembly": true,
        "assemblyOriginatorKeyFile": "../../key.snk",
        "versionSuffix": "-devpreview",
        "iconUrl": "https://raw.githubusercontent.com/aws/aws-cdk/master/logo/default-256-dark.png"
      },
      "python": {
        "distName": "aws-cdk.aws-appsync",
        "module": "aws_cdk.aws_appsync"
      }
    }
  },
  "repository": {
    "type": "git",
    "url": "https://github.com/aws/aws-cdk.git",
    "directory": "packages/@aws-cdk/aws-appsync"
  },
  "scripts": {
    "build": "cdk-build",
    "watch": "cdk-watch",
    "lint": "cdk-lint",
    "test": "cdk-test",
    "integ": "cdk-integ",
    "pkglint": "pkglint -f",
    "package": "cdk-package",
    "awslint": "cdk-awslint",
    "cfn2ts": "cfn2ts",
    "build+test+package": "npm run build+test && npm run package",
    "build+test": "npm run build && npm test"
  },
  "cdk-build": {
    "cloudformation": "AWS::AppSync"
  },
  "keywords": [
    "aws",
    "cdk",
    "constructs",
    "appsync"
  ],
  "author": {
    "name": "Amazon Web Services",
    "url": "https://aws.amazon.com",
    "organization": true
  },
  "license": "Apache-2.0",
  "devDependencies": {
    "@aws-cdk/assert": "1.13.1",
    "cdk-build-tools": "file:../../../tools/cdk-build-tools",
    "cdk-integ-tools": "file:../../../tools/cdk-integ-tools",
    "cfn2ts": "file:../../../tools/cfn2ts",
    "pkglint": "file:../../../tools/pkglint"
  },
  "dependencies": {
<<<<<<< HEAD
    "@aws-cdk/core": "^1.12.0",
    "@aws-cdk/aws-cognito": "^1.12.0",
    "@aws-cdk/aws-dynamodb": "^1.12.0",
    "@aws-cdk/aws-lambda": "^1.12.0",
    "@aws-cdk/aws-iam": "^1.12.0"
  },
  "homepage": "https://github.com/aws/aws-cdk",
  "peerDependencies": {
    "@aws-cdk/core": "^1.12.0",
    "@aws-cdk/aws-cognito": "^1.12.0",
    "@aws-cdk/aws-dynamodb": "^1.12.0",
    "@aws-cdk/aws-lambda": "^1.12.0",
    "@aws-cdk/aws-iam": "^1.12.0"
=======
    "@aws-cdk/core": "1.13.1"
  },
  "homepage": "https://github.com/aws/aws-cdk",
  "peerDependencies": {
    "@aws-cdk/core": "1.13.1"
>>>>>>> 67b07263
  },
  "engines": {
    "node": ">= 10.3.0"
  },
  "stability": "experimental"
}<|MERGE_RESOLUTION|>--- conflicted
+++ resolved
@@ -70,27 +70,23 @@
     "pkglint": "file:../../../tools/pkglint"
   },
   "dependencies": {
-<<<<<<< HEAD
-    "@aws-cdk/core": "^1.12.0",
-    "@aws-cdk/aws-cognito": "^1.12.0",
-    "@aws-cdk/aws-dynamodb": "^1.12.0",
-    "@aws-cdk/aws-lambda": "^1.12.0",
-    "@aws-cdk/aws-iam": "^1.12.0"
+    "@aws-cdk/core": "1.13.1",
+    "@aws-cdk/aws-cognito": "1.13.1",
+    "@aws-cdk/aws-dynamodb": "1.13.1",
+    "@aws-cdk/aws-lambda": "1.13.1",
+    "@aws-cdk/aws-iam": "1.13.1"
   },
   "homepage": "https://github.com/aws/aws-cdk",
   "peerDependencies": {
-    "@aws-cdk/core": "^1.12.0",
-    "@aws-cdk/aws-cognito": "^1.12.0",
-    "@aws-cdk/aws-dynamodb": "^1.12.0",
-    "@aws-cdk/aws-lambda": "^1.12.0",
-    "@aws-cdk/aws-iam": "^1.12.0"
-=======
-    "@aws-cdk/core": "1.13.1"
+    "@aws-cdk/core": "1.13.1",
+    "@aws-cdk/aws-cognito": "1.13.1",
+    "@aws-cdk/aws-dynamodb": "1.13.1",
+    "@aws-cdk/aws-lambda": "1.13.1",
+    "@aws-cdk/aws-iam": "1.13.1"
   },
   "homepage": "https://github.com/aws/aws-cdk",
   "peerDependencies": {
     "@aws-cdk/core": "1.13.1"
->>>>>>> 67b07263
   },
   "engines": {
     "node": ">= 10.3.0"

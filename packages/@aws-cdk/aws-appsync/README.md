--- conflicted
+++ resolved
@@ -329,7 +329,6 @@
 });
 ```
 
-<<<<<<< HEAD
 #### S3 Location
 
 You can define your GraphQL Schema from an s3 location. For convenience, use
@@ -342,10 +341,7 @@
 });
 ```
 
-### Imports
-=======
 ## Imports
->>>>>>> e47a01fe
 
 Any GraphQL Api that has been created outside the stack can be imported from
 another stack into your CDK app. Utilizing the `fromXxx` function, you have

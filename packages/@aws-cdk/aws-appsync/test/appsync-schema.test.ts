--- conflicted
+++ resolved
@@ -69,17 +69,10 @@
 
     // THEN
     expect(() => {
-<<<<<<< HEAD
-      api.addObjectType('blah', {
-        definition: { fail: t.id },
-      });
-    }).toThrowError('API cannot add object type because schema definition mode is not configured as CODE.');
-=======
       api.addType(new appsync.ObjectType('blah', {
         definition: { fail: t.id },
       }));
     }).toThrowError('API cannot add type because schema definition mode is not configured as CODE.');
->>>>>>> 8d71fa1a
   });
 
   test('definition mode `file` errors when addInterfaceType is called', () => {
@@ -91,17 +84,10 @@
 
     // THEN
     expect(() => {
-<<<<<<< HEAD
-      api.addInterfaceType('blah', {
-        definition: { fail: t.id },
-      });
-    }).toThrowError('API cannot add interface type because schema definition mode is not configured as CODE.');
-=======
       api.addType(new appsync.InterfaceType('blah', {
         definition: { fail: t.id },
       }));
     }).toThrowError('API cannot add type because schema definition mode is not configured as CODE.');
->>>>>>> 8d71fa1a
   });
 
   test('definition mode `file` errors when addToSchema is called', () => {

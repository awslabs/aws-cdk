import { join } from 'path';
import '@aws-cdk/assert/jest';
import * as cdk from '@aws-cdk/core';
import * as appsync from '../lib';
import * as t from './scalar-type-defintions';

// Schema Definitions
const type = 'type test {\n  version: String!\n}\n\n';
const query = 'type Query {\n  getTests: [ test! ]!\n}\n\n';
const mutation = 'type Mutation {\n  addTest(version: String!): test\n}\n';

let stack: cdk.Stack;
beforeEach(() => {
  // GIVEN
  stack = new cdk.Stack();
});

describe('basic testing schema definition mode `code`', () => {

  test('definition mode `code` produces empty schema definition', () => {
    // WHEN
    new appsync.GraphQLApi(stack, 'API', {
      name: 'demo',
      schema: appsync.Schema.fromCode(),
    });

    // THEN
    expect(stack).toHaveResourceLike('AWS::AppSync::GraphQLSchema', {
      Definition: '',
    });
  });

  test('definition mode `code` generates correct schema with appendToSchema', () => {
    // WHEN
    const api = new appsync.GraphQLApi(stack, 'API', {
      name: 'demo',
      schema: appsync.Schema.fromCode(),
    });
    api.appendToSchema(type);
    api.appendToSchema(query);
    api.appendToSchema(mutation);

    // THEN
    expect(stack).toHaveResourceLike('AWS::AppSync::GraphQLSchema', {
      Definition: `${type}\n${query}\n${mutation}\n`,
    });
  });
<<<<<<< HEAD
=======

  test('definition mode `code` errors when schemaDefinitionFile is configured', () => {
    // THEN
    expect(() => {
      new appsync.GraphQLApi(stack, 'API', {
        name: 'demo',
        schemaDefinition: appsync.SchemaDefinition.CODE,
        schemaDefinitionFile: join(__dirname, 'appsync.test.graphql'),
      });
    }).toThrowError('definition mode CODE is incompatible with file definition. Change mode to FILE/S3 or unconfigure schemaDefinitionFile');
  });

>>>>>>> 1c9b7336
});

describe('testing schema definition mode `file`', () => {

  test('definition mode `file` produces correct output', () => {
    // WHEN
    new appsync.GraphQLApi(stack, 'API', {
      name: 'demo',
      schema: appsync.Schema.fromFile(join(__dirname, 'appsync.test.graphql')),
    });

    // THEN
    expect(stack).toHaveResourceLike('AWS::AppSync::GraphQLSchema', {
      Definition: `${type}${query}${mutation}`,
    });
  });

<<<<<<< HEAD
=======
  test('definition mode `file` errors when schemaDefinitionFile is not configured', () => {
    // THEN
    expect(() => {
      new appsync.GraphQLApi(stack, 'API', {
        name: 'demo',
        schemaDefinition: appsync.SchemaDefinition.FILE,
      });
    }).toThrowError('schemaDefinitionFile must be configured if using FILE definition mode.');
  });

>>>>>>> 1c9b7336
  test('definition mode `file` errors when addType is called', () => {
    // WHEN
    const api = new appsync.GraphQLApi(stack, 'API', {
      name: 'demo',
      schema: appsync.Schema.fromFile(join(__dirname, 'appsync.test.graphql')),
    });

    // THEN
    expect(() => {
      api.addType('blah', {
        definition: { fail: t.id },
      });
    }).toThrowError('API cannot add type because schema definition mode is not configured as CODE.');
  });

  test('definition mode `file` errors when appendToSchema is called', () => {
    // WHEN
    const api = new appsync.GraphQLApi(stack, 'API', {
      name: 'demo',
      schema: appsync.Schema.fromFile(join(__dirname, 'appsync.test.graphql')),
    });

    // THEN
    expect(() => {
      api.appendToSchema('blah');
    }).toThrowError('API cannot append to schema because schema definition mode is not configured as CODE.');
  });

});<|MERGE_RESOLUTION|>--- conflicted
+++ resolved
@@ -45,21 +45,6 @@
       Definition: `${type}\n${query}\n${mutation}\n`,
     });
   });
-<<<<<<< HEAD
-=======
-
-  test('definition mode `code` errors when schemaDefinitionFile is configured', () => {
-    // THEN
-    expect(() => {
-      new appsync.GraphQLApi(stack, 'API', {
-        name: 'demo',
-        schemaDefinition: appsync.SchemaDefinition.CODE,
-        schemaDefinitionFile: join(__dirname, 'appsync.test.graphql'),
-      });
-    }).toThrowError('definition mode CODE is incompatible with file definition. Change mode to FILE/S3 or unconfigure schemaDefinitionFile');
-  });
-
->>>>>>> 1c9b7336
 });
 
 describe('testing schema definition mode `file`', () => {
@@ -77,19 +62,6 @@
     });
   });
 
-<<<<<<< HEAD
-=======
-  test('definition mode `file` errors when schemaDefinitionFile is not configured', () => {
-    // THEN
-    expect(() => {
-      new appsync.GraphQLApi(stack, 'API', {
-        name: 'demo',
-        schemaDefinition: appsync.SchemaDefinition.FILE,
-      });
-    }).toThrowError('schemaDefinitionFile must be configured if using FILE definition mode.');
-  });
-
->>>>>>> 1c9b7336
   test('definition mode `file` errors when addType is called', () => {
     // WHEN
     const api = new appsync.GraphQLApi(stack, 'API', {

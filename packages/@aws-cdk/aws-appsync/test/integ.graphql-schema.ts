import * as db from '@aws-cdk/aws-dynamodb';
import * as cdk from '@aws-cdk/core';
import * as appsync from '../lib';
import * as ObjectType from './object-type-definitions';
import * as ScalarType from './scalar-type-defintions';

/*
 * Creates an Appsync GraphQL API and schema in a code-first approach.
 *
 * Stack verification steps:
 * Deploy stack, get api key and endpoinScalarType. Check if schema connects to data source.
 *
 * -- bash verify.integ.graphql-schema.sh --start                 -- start                    --
 * -- aws appsync list-graphql-apis                               -- obtain apiId & endpoint  --
 * -- aws appsync list-api-keys --api-id [apiId]                  -- obtain api key           --
 * -- bash verify.integ.graphql-schema.sh --check [apiKey] [url]  -- check if success         --
 * -- bash verify.integ.graphql-schema.sh --clean                 -- clean                    --
 */
const app = new cdk.App();
const stack = new cdk.Stack(app, 'code-first-schema');

const schema = new appsync.Schema();

const node = new appsync.InterfaceType('Node', {
  definition: {
    created: ScalarType.string,
    edited: ScalarType.string,
    id: ScalarType.required_id,
  },
});

schema.addType(node);

const api = new appsync.GraphqlApi(stack, 'code-first-api', {
  name: 'api',
  schema: schema,
});

const table = new db.Table(stack, 'table', {
  partitionKey: {
    name: 'id',
    type: db.AttributeType.STRING,
  },
});

const tableDS = api.addDynamoDbDataSource('planets', table);

const planet = ObjectType.planet;
schema.addType(planet);

const species = api.addType(new appsync.ObjectType('Species', {
  interfaceTypes: [node],
  definition: {
    name: ScalarType.string,
    classification: ScalarType.string,
    designation: ScalarType.string,
    averageHeight: ScalarType.float,
    averageLifespan: ScalarType.int,
    eyeColors: ScalarType.list_string,
    hairColors: ScalarType.list_string,
    skinColors: ScalarType.list_string,
    language: ScalarType.string,
    homeworld: planet.attribute(),
  },
}));

api.addQuery('getPlanets', new appsync.ResolvableField({
  returnType: planet.attribute({ isList: true }),
  dataSource: tableDS,
  requestMappingTemplate: appsync.MappingTemplate.dynamoDbScanTable(),
  responseMappingTemplate: appsync.MappingTemplate.dynamoDbResultList(),
}));

/* ATTRIBUTES */
const name = new appsync.Assign('name', '$context.arguments.name');
const diameter = new appsync.Assign('diameter', '$context.arguments.diameter');
const rotationPeriod = new appsync.Assign('rotationPeriod', '$context.arguments.rotationPeriod');
const orbitalPeriod = new appsync.Assign('orbitalPeriod', '$context.arguments.orbitalPeriod');
const gravity = new appsync.Assign('gravityPeriod', '$context.arguments.gravity');
const population = new appsync.Assign('population', '$context.arguments.population');
const climates = new appsync.Assign('climates', '$context.arguments.climates');
const terrains = new appsync.Assign('terrains', '$context.arguments.terrains');
const surfaceWater = new appsync.Assign('surfaceWater', '$context.arguments.surfaceWater');
api.addMutation('addPlanet', new appsync.ResolvableField({
  returnType: planet.attribute(),
  args: {
    name: ScalarType.string,
    diameter: ScalarType.int,
    rotationPeriod: ScalarType.int,
    orbitalPeriod: ScalarType.int,
    gravity: ScalarType.string,
    population: ScalarType.list_string,
    climates: ScalarType.list_string,
    terrains: ScalarType.list_string,
    surfaceWater: ScalarType.float,
  },
  dataSource: tableDS,
  requestMappingTemplate: appsync.MappingTemplate.dynamoDbPutItem(
    appsync.PrimaryKey.partition('id').auto(), new appsync.AttributeValues('$context.arguments',
      [name, diameter, rotationPeriod, orbitalPeriod, gravity, population, climates, terrains, surfaceWater],
    ),
  ),
  responseMappingTemplate: appsync.MappingTemplate.dynamoDbResultItem(),
}));

api.addType(new appsync.InputType('AwesomeInput', {
  definition: { awesomeInput: ScalarType.string },
}));

<<<<<<< HEAD
api.addType(new appsync.EnumType('Films', {
  definition: [
    'The_Phantom_Menace',
    'Attack_of_the_Clones',
    'Revenge_of_the_Sith',
    'A_New_Hope',
    'The_Empire_Strikes_Back',
    'Return_of_the_Jedi',
    'The_Force_Awakens',
    'The_Last_Jedi',
    'The_Rise_of_Skywalker',
  ],
=======
api.addType(new appsync.UnionType('Union', {
  definition: [species, planet],
>>>>>>> 322d9a14
}));

app.synth();<|MERGE_RESOLUTION|>--- conflicted
+++ resolved
@@ -107,7 +107,6 @@
   definition: { awesomeInput: ScalarType.string },
 }));
 
-<<<<<<< HEAD
 api.addType(new appsync.EnumType('Films', {
   definition: [
     'The_Phantom_Menace',
@@ -120,10 +119,10 @@
     'The_Last_Jedi',
     'The_Rise_of_Skywalker',
   ],
-=======
+}));
+
 api.addType(new appsync.UnionType('Union', {
   definition: [species, planet],
->>>>>>> 322d9a14
 }));
 
 app.synth();
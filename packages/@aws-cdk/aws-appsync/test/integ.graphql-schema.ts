import * as db from '@aws-cdk/aws-dynamodb';
import * as cdk from '@aws-cdk/core';
import * as appsync from '../lib';
import * as ObjectType from './object-type-definitions';
import * as ScalarType from './scalar-type-defintions';

/*
 * Creates an Appsync GraphQL API and schema in a code-first approach.
 *
 * Stack verification steps:
 * Deploy stack, get api key and endpoinScalarType. Check if schema connects to data source.
 *
 * -- bash verify.integ.graphql-schema.sh --start                 -- start                    --
 * -- aws appsync list-graphql-apis                               -- obtain apiId & endpoint  --
 * -- aws appsync list-api-keys --api-id [apiId]                  -- obtain api key           --
 * -- bash verify.integ.graphql-schema.sh --check [apiKey] [url]  -- check if success         --
 * -- bash verify.integ.graphql-schema.sh --clean                 -- clean                    --
 */
const app = new cdk.App();
const stack = new cdk.Stack(app, 'code-first-schema');

const schema = new appsync.Schema();

const node = schema.addType(new appsync.InterfaceType('Node', {
  definition: {
    created: ScalarType.string,
    edited: ScalarType.string,
    id: ScalarType.required_id,
  },
}));

const api = new appsync.GraphQLApi(stack, 'code-first-api', {
  name: 'api',
  schema: schema,
});

const table = new db.Table(stack, 'table', {
  partitionKey: {
    name: 'id',
    type: db.AttributeType.STRING,
  },
});

const tableDS = api.addDynamoDbDataSource('planets', table);

const planet = ObjectType.planet;
schema.addToSchema(planet.toString());

api.addType(new appsync.ObjectType('Species', {
  interfaceTypes: [node],
  definition: {
    name: ScalarType.string,
    classification: ScalarType.string,
    designation: ScalarType.string,
    averageHeight: ScalarType.float,
    averageLifespan: ScalarType.int,
    eyeColors: ScalarType.list_string,
    hairColors: ScalarType.list_string,
    skinColors: ScalarType.list_string,
    language: ScalarType.string,
    homeworld: planet.attribute(),
  },
}));
<<<<<<< HEAD
=======

api.addToSchema('type Query {\n  getPlanets: [Planet]\n}', '\n');
>>>>>>> 6f4f5f69

api.addQuery('getPlanets', new appsync.ResolvableField({
  returnType: planet.attribute({ isList: true }),
  dataSource: tableDS,
  requestMappingTemplate: appsync.MappingTemplate.dynamoDbScanTable(),
  responseMappingTemplate: appsync.MappingTemplate.dynamoDbResultList(),
}));

app.synth();<|MERGE_RESOLUTION|>--- conflicted
+++ resolved
@@ -61,11 +61,6 @@
     homeworld: planet.attribute(),
   },
 }));
-<<<<<<< HEAD
-=======
-
-api.addToSchema('type Query {\n  getPlanets: [Planet]\n}', '\n');
->>>>>>> 6f4f5f69
 
 api.addQuery('getPlanets', new appsync.ResolvableField({
   returnType: planet.attribute({ isList: true }),

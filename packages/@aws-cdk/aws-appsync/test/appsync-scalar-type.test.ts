import '@aws-cdk/assert/jest';
import * as cdk from '@aws-cdk/core';
import * as appsync from '../lib';
import * as t from './scalar-type-defintions';

let stack: cdk.Stack;
let api: appsync.GraphQLApi;
beforeEach(() => {
  // GIVEN
  stack = new cdk.Stack();
  api = new appsync.GraphQLApi(stack, 'api', {
    name: 'api',
  });
});

describe('testing all GraphQL Types', () => {
  test('scalar type id', () => {
    // WHEN
<<<<<<< HEAD
    api.addObjectType('Test', {
=======
    api.addType(new appsync.ObjectType('Test', {
>>>>>>> 8d71fa1a
      definition: {
        id: t.id,
      },
    }));
    const out = 'type Test {\n  id: ID\n}\n';

    // THEN
    expect(stack).toHaveResourceLike('AWS::AppSync::GraphQLSchema', {
      Definition: `${out}`,
    });
  });

  test('scalar type string', () => {
    // WHEN
<<<<<<< HEAD
    api.addObjectType('Test', {
=======
    api.addType(new appsync.ObjectType('Test', {
>>>>>>> 8d71fa1a
      definition: {
        id: t.string,
      },
    }));
    const out = 'type Test {\n  id: String\n}\n';

    // THEN
    expect(stack).toHaveResourceLike('AWS::AppSync::GraphQLSchema', {
      Definition: `${out}`,
    });
  });

  test('scalar type int', () => {
    // WHEN
<<<<<<< HEAD
    api.addObjectType('Test', {
=======
    api.addType(new appsync.ObjectType('Test', {
>>>>>>> 8d71fa1a
      definition: {
        id: t.int,
      },
    }));
    const out = 'type Test {\n  id: Int\n}\n';

    // THEN
    expect(stack).toHaveResourceLike('AWS::AppSync::GraphQLSchema', {
      Definition: `${out}`,
    });
  });

  test('scalar type float', () => {
    // WHEN
<<<<<<< HEAD
    api.addObjectType('Test', {
=======
    api.addType(new appsync.ObjectType('Test', {
>>>>>>> 8d71fa1a
      definition: {
        id: t.float,
      },
    }));
    const out = 'type Test {\n  id: Float\n}\n';

    // THEN
    expect(stack).toHaveResourceLike('AWS::AppSync::GraphQLSchema', {
      Definition: `${out}`,
    });
  });

  test('scalar type boolean', () => {
    // WHEN
<<<<<<< HEAD
    api.addObjectType('Test', {
=======
    api.addType(new appsync.ObjectType('Test', {
>>>>>>> 8d71fa1a
      definition: {
        id: t.boolean,
      },
    }));
    const out = 'type Test {\n  id: Boolean\n}\n';

    // THEN
    expect(stack).toHaveResourceLike('AWS::AppSync::GraphQLSchema', {
      Definition: `${out}`,
    });
  });

  test('scalar type AWSDate', () => {
    // WHEN
<<<<<<< HEAD
    api.addObjectType('Test', {
=======
    api.addType(new appsync.ObjectType('Test', {
>>>>>>> 8d71fa1a
      definition: {
        id: t.awsDate,
      },
    }));
    const out = 'type Test {\n  id: AWSDate\n}\n';

    // THEN
    expect(stack).toHaveResourceLike('AWS::AppSync::GraphQLSchema', {
      Definition: `${out}`,
    });
  });

  test('scalar type AWSTime', () => {
    // WHEN
<<<<<<< HEAD
    api.addObjectType('Test', {
=======
    api.addType(new appsync.ObjectType('Test', {
>>>>>>> 8d71fa1a
      definition: {
        id: t.awsTime,
      },
    }));
    const out = 'type Test {\n  id: AWSTime\n}\n';

    // THEN
    expect(stack).toHaveResourceLike('AWS::AppSync::GraphQLSchema', {
      Definition: `${out}`,
    });
  });

  test('scalar type AWSDateTime', () => {
    // WHEN
<<<<<<< HEAD
    api.addObjectType('Test', {
=======
    api.addType(new appsync.ObjectType('Test', {
>>>>>>> 8d71fa1a
      definition: {
        id: t.awsDateTime,
      },
    }));
    const out = 'type Test {\n  id: AWSDateTime\n}\n';

    // THEN
    expect(stack).toHaveResourceLike('AWS::AppSync::GraphQLSchema', {
      Definition: `${out}`,
    });
  });

  test('scalar type AWSTimestamp', () => {
    // WHEN
<<<<<<< HEAD
    api.addObjectType('Test', {
=======
    api.addType(new appsync.ObjectType('Test', {
>>>>>>> 8d71fa1a
      definition: {
        id: t.awsTimestamp,
      },
    }));
    const out = 'type Test {\n  id: AWSTimestamp\n}\n';

    // THEN
    expect(stack).toHaveResourceLike('AWS::AppSync::GraphQLSchema', {
      Definition: `${out}`,
    });
  });

  test('scalar type AWSEmail', () => {
    // WHEN
<<<<<<< HEAD
    api.addObjectType('Test', {
=======
    api.addType(new appsync.ObjectType('Test', {
>>>>>>> 8d71fa1a
      definition: {
        id: t.awsEmail,
      },
    }));
    const out = 'type Test {\n  id: AWSEmail\n}\n';

    // THEN
    expect(stack).toHaveResourceLike('AWS::AppSync::GraphQLSchema', {
      Definition: `${out}`,
    });
  });

  test('scalar type AWSJSON', () => {
    // WHEN
<<<<<<< HEAD
    api.addObjectType('Test', {
=======
    api.addType(new appsync.ObjectType('Test', {
>>>>>>> 8d71fa1a
      definition: {
        id: t.awsJson,
      },
    }));
    const out = 'type Test {\n  id: AWSJSON\n}\n';

    // THEN
    expect(stack).toHaveResourceLike('AWS::AppSync::GraphQLSchema', {
      Definition: `${out}`,
    });
  });


  test('scalar type AWSUrl', () => {
    // WHEN
<<<<<<< HEAD
    api.addObjectType('Test', {
=======
    api.addType(new appsync.ObjectType('Test', {
>>>>>>> 8d71fa1a
      definition: {
        id: t.awsUrl,
      },
    }));
    const out = 'type Test {\n  id: AWSURL\n}\n';

    // THEN
    expect(stack).toHaveResourceLike('AWS::AppSync::GraphQLSchema', {
      Definition: `${out}`,
    });
  });

  test('scalar type AWSPhone', () => {
    // WHEN
<<<<<<< HEAD
    api.addObjectType('Test', {
=======
    api.addType(new appsync.ObjectType('Test', {
>>>>>>> 8d71fa1a
      definition: {
        id: t.awsPhone,
      },
    }));
    const out = 'type Test {\n  id: AWSPhone\n}\n';

    // THEN
    expect(stack).toHaveResourceLike('AWS::AppSync::GraphQLSchema', {
      Definition: `${out}`,
    });
  });

  test('scalar type AWSIPAddress', () => {
    // WHEN
<<<<<<< HEAD
    api.addObjectType('Test', {
=======
    api.addType( new appsync.ObjectType('Test', {
>>>>>>> 8d71fa1a
      definition: {
        id: t.awsIpAddress,
      },
    }));
    const out = 'type Test {\n  id: AWSIPAddress\n}\n';

    // THEN
    expect(stack).toHaveResourceLike('AWS::AppSync::GraphQLSchema', {
      Definition: `${out}`,
    });
  });
});<|MERGE_RESOLUTION|>--- conflicted
+++ resolved
@@ -16,11 +16,7 @@
 describe('testing all GraphQL Types', () => {
   test('scalar type id', () => {
     // WHEN
-<<<<<<< HEAD
-    api.addObjectType('Test', {
-=======
-    api.addType(new appsync.ObjectType('Test', {
->>>>>>> 8d71fa1a
+    api.addType(new appsync.ObjectType('Test', {
       definition: {
         id: t.id,
       },
@@ -35,11 +31,7 @@
 
   test('scalar type string', () => {
     // WHEN
-<<<<<<< HEAD
-    api.addObjectType('Test', {
-=======
-    api.addType(new appsync.ObjectType('Test', {
->>>>>>> 8d71fa1a
+    api.addType(new appsync.ObjectType('Test', {
       definition: {
         id: t.string,
       },
@@ -54,11 +46,7 @@
 
   test('scalar type int', () => {
     // WHEN
-<<<<<<< HEAD
-    api.addObjectType('Test', {
-=======
-    api.addType(new appsync.ObjectType('Test', {
->>>>>>> 8d71fa1a
+    api.addType(new appsync.ObjectType('Test', {
       definition: {
         id: t.int,
       },
@@ -73,11 +61,7 @@
 
   test('scalar type float', () => {
     // WHEN
-<<<<<<< HEAD
-    api.addObjectType('Test', {
-=======
-    api.addType(new appsync.ObjectType('Test', {
->>>>>>> 8d71fa1a
+    api.addType(new appsync.ObjectType('Test', {
       definition: {
         id: t.float,
       },
@@ -92,11 +76,7 @@
 
   test('scalar type boolean', () => {
     // WHEN
-<<<<<<< HEAD
-    api.addObjectType('Test', {
-=======
-    api.addType(new appsync.ObjectType('Test', {
->>>>>>> 8d71fa1a
+    api.addType(new appsync.ObjectType('Test', {
       definition: {
         id: t.boolean,
       },
@@ -111,11 +91,7 @@
 
   test('scalar type AWSDate', () => {
     // WHEN
-<<<<<<< HEAD
-    api.addObjectType('Test', {
-=======
-    api.addType(new appsync.ObjectType('Test', {
->>>>>>> 8d71fa1a
+    api.addType(new appsync.ObjectType('Test', {
       definition: {
         id: t.awsDate,
       },
@@ -130,11 +106,7 @@
 
   test('scalar type AWSTime', () => {
     // WHEN
-<<<<<<< HEAD
-    api.addObjectType('Test', {
-=======
-    api.addType(new appsync.ObjectType('Test', {
->>>>>>> 8d71fa1a
+    api.addType(new appsync.ObjectType('Test', {
       definition: {
         id: t.awsTime,
       },
@@ -149,11 +121,7 @@
 
   test('scalar type AWSDateTime', () => {
     // WHEN
-<<<<<<< HEAD
-    api.addObjectType('Test', {
-=======
-    api.addType(new appsync.ObjectType('Test', {
->>>>>>> 8d71fa1a
+    api.addType(new appsync.ObjectType('Test', {
       definition: {
         id: t.awsDateTime,
       },
@@ -168,11 +136,7 @@
 
   test('scalar type AWSTimestamp', () => {
     // WHEN
-<<<<<<< HEAD
-    api.addObjectType('Test', {
-=======
-    api.addType(new appsync.ObjectType('Test', {
->>>>>>> 8d71fa1a
+    api.addType(new appsync.ObjectType('Test', {
       definition: {
         id: t.awsTimestamp,
       },
@@ -187,11 +151,7 @@
 
   test('scalar type AWSEmail', () => {
     // WHEN
-<<<<<<< HEAD
-    api.addObjectType('Test', {
-=======
-    api.addType(new appsync.ObjectType('Test', {
->>>>>>> 8d71fa1a
+    api.addType(new appsync.ObjectType('Test', {
       definition: {
         id: t.awsEmail,
       },
@@ -206,11 +166,7 @@
 
   test('scalar type AWSJSON', () => {
     // WHEN
-<<<<<<< HEAD
-    api.addObjectType('Test', {
-=======
-    api.addType(new appsync.ObjectType('Test', {
->>>>>>> 8d71fa1a
+    api.addType(new appsync.ObjectType('Test', {
       definition: {
         id: t.awsJson,
       },
@@ -226,11 +182,7 @@
 
   test('scalar type AWSUrl', () => {
     // WHEN
-<<<<<<< HEAD
-    api.addObjectType('Test', {
-=======
-    api.addType(new appsync.ObjectType('Test', {
->>>>>>> 8d71fa1a
+    api.addType(new appsync.ObjectType('Test', {
       definition: {
         id: t.awsUrl,
       },
@@ -245,11 +197,7 @@
 
   test('scalar type AWSPhone', () => {
     // WHEN
-<<<<<<< HEAD
-    api.addObjectType('Test', {
-=======
-    api.addType(new appsync.ObjectType('Test', {
->>>>>>> 8d71fa1a
+    api.addType(new appsync.ObjectType('Test', {
       definition: {
         id: t.awsPhone,
       },
@@ -264,11 +212,7 @@
 
   test('scalar type AWSIPAddress', () => {
     // WHEN
-<<<<<<< HEAD
-    api.addObjectType('Test', {
-=======
     api.addType( new appsync.ObjectType('Test', {
->>>>>>> 8d71fa1a
       definition: {
         id: t.awsIpAddress,
       },

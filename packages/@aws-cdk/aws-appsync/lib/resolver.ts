<<<<<<< HEAD
import { IResolvable } from '@aws-cdk/core';
import { Construct } from 'constructs';
=======
import { Construct } from '@aws-cdk/core';
>>>>>>> 3cad6a36
import { CfnResolver } from './appsync.generated';
import { BaseDataSource } from './data-source';
import { GraphQLApi } from './graphqlapi';
import { MappingTemplate } from './mapping-template';

/**
 * Basic properties for an AppSync resolver
 */
export interface BaseResolverProps {
  /**
   * name of the GraphQL type this resolver is attached to
   */
  readonly typeName: string;
  /**
   * name of the GraphQL fiel din the given type this resolver is attached to
   */
  readonly fieldName: string;
  /**
   * configuration of the pipeline resolver
   *
   * @default - no pipeline resolver configuration
   * An empty array | undefined sets resolver to be of kind, unit
   */
  readonly pipelineConfig?: string[];
  /**
   * The request mapping template for this resolver
   *
   * @default - No mapping template
   */
  readonly requestMappingTemplate?: MappingTemplate;
  /**
   * The response mapping template for this resolver
   *
   * @default - No mapping template
   */
  readonly responseMappingTemplate?: MappingTemplate;
}

/**
 * Additional properties for an AppSync resolver like GraphQL API reference and datasource
 */
export interface ResolverProps extends BaseResolverProps {
  /**
   * The API this resolver is attached to
   */
  readonly api: GraphQLApi;
  /**
   * The data source this resolver is using
   *
   * @default - No datasource
   */
  readonly dataSource?: BaseDataSource;
}

/**
 * An AppSync resolver
 */
export class Resolver extends Construct {
  /**
   * the ARN of the resolver
   */
  public readonly arn: string;

  private resolver: CfnResolver;

  constructor(scope: Construct, id: string, props: ResolverProps) {
    super(scope, id);

    const pipelineConfig = props.pipelineConfig && props.pipelineConfig.length ? { functions: props.pipelineConfig } : undefined;

    this.resolver = new CfnResolver(this, 'Resource', {
      apiId: props.api.apiId,
      typeName: props.typeName,
      fieldName: props.fieldName,
      dataSourceName: props.dataSource ? props.dataSource.name : undefined,
      kind: pipelineConfig ? 'PIPELINE' : 'UNIT',
      pipelineConfig: pipelineConfig,
      requestMappingTemplate: props.requestMappingTemplate ? props.requestMappingTemplate.renderTemplate() : undefined,
      responseMappingTemplate: props.responseMappingTemplate ? props.responseMappingTemplate.renderTemplate() : undefined,
    });
    this.resolver.addDependsOn(props.api.schema);
    if (props.dataSource) {
      this.resolver.addDependsOn(props.dataSource.ds);
    }
    this.arn = this.resolver.attrResolverArn;
  }
}<|MERGE_RESOLUTION|>--- conflicted
+++ resolved
@@ -1,9 +1,4 @@
-<<<<<<< HEAD
-import { IResolvable } from '@aws-cdk/core';
 import { Construct } from 'constructs';
-=======
-import { Construct } from '@aws-cdk/core';
->>>>>>> 3cad6a36
 import { CfnResolver } from './appsync.generated';
 import { BaseDataSource } from './data-source';
 import { GraphQLApi } from './graphqlapi';

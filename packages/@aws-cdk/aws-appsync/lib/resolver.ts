--- conflicted
+++ resolved
@@ -1,9 +1,5 @@
-<<<<<<< HEAD
-import { Construct } from '@aws-cdk/core';
+import { Construct } from 'constructs';
 import { IAppsyncFunction } from './appsync-function';
-=======
-import { Construct } from 'constructs';
->>>>>>> 54375a66
 import { CfnResolver } from './appsync.generated';
 import { BaseDataSource } from './data-source';
 import { IGraphqlApi } from './graphqlapi-base';

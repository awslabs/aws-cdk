--- conflicted
+++ resolved
@@ -16,8 +16,5 @@
 !.eslintrc.js
 !jest.config.js
 
-<<<<<<< HEAD
 !verify*
-=======
-junit.xml
->>>>>>> 403d6573
+junit.xml
--- conflicted
+++ resolved
@@ -199,13 +199,8 @@
   public readonly keyArn: string;
   protected readonly policy = undefined; // no policy associated with an imported key
 
-<<<<<<< HEAD
-  constructor(scope: Construct, scid: string, props: EncryptionKeyRefProps) {
+  constructor(scope: Construct, scid: string, private readonly props: EncryptionKeyImportProps) {
     super(scope, scid);
-=======
-  constructor(parent: Construct, name: string, private readonly props: EncryptionKeyImportProps) {
-    super(parent, name);
->>>>>>> 9c91b20f
 
     this.keyArn = props.keyArn;
   }

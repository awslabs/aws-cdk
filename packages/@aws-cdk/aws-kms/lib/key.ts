import * as iam from '@aws-cdk/aws-iam';
import { FeatureFlags, IResource, RemovalPolicy, Resource, Stack, Duration } from '@aws-cdk/core';
import * as cxapi from '@aws-cdk/cx-api';
import { IConstruct, Construct } from 'constructs';
import { Alias } from './alias';
import { CfnKey } from './kms.generated';
import * as perms from './private/perms';

/**
 * A KMS Key, either managed by this CDK app, or imported.
 */
export interface IKey extends IResource {
  /**
   * The ARN of the key.
   *
   * @attribute
   */
  readonly keyArn: string;

  /**
   * The ID of the key
   * (the part that looks something like: 1234abcd-12ab-34cd-56ef-1234567890ab).
   *
   * @attribute
   */
  readonly keyId: string;

  /**
   * Defines a new alias for the key.
   */
  addAlias(alias: string): Alias;

  /**
   * Adds a statement to the KMS key resource policy.
   * @param statement The policy statement to add
   * @param allowNoOp If this is set to `false` and there is no policy
   * defined (i.e. external key), the operation will fail. Otherwise, it will
   * no-op.
   */
  addToResourcePolicy(statement: iam.PolicyStatement, allowNoOp?: boolean): iam.AddToResourcePolicyResult;

  /**
   * Grant the indicated permissions on this key to the given principal
   */
  grant(grantee: iam.IGrantable, ...actions: string[]): iam.Grant;

  /**
   * Grant decryption permissions using this key to the given principal
   */
  grantDecrypt(grantee: iam.IGrantable): iam.Grant;

  /**
   * Grant encryption permissions using this key to the given principal
   */
  grantEncrypt(grantee: iam.IGrantable): iam.Grant;

  /**
   * Grant encryption and decryption permissions using this key to the given principal
   */
  grantEncryptDecrypt(grantee: iam.IGrantable): iam.Grant;
}

abstract class KeyBase extends Resource implements IKey {
  /**
   * The ARN of the key.
   */
  public abstract readonly keyArn: string;

  public abstract readonly keyId: string;

  /**
   * Optional policy document that represents the resource policy of this key.
   *
   * If specified, addToResourcePolicy can be used to edit this policy.
   * Otherwise this method will no-op.
   */
  protected abstract readonly policy?: iam.PolicyDocument;

  /**
   * Optional property to control trusting account identities.
   *
   * If specified, grants will default identity policies instead of to both
   * resource and identity policies. This matches the default behavior when creating
   * KMS keys via the API or console.
   */
  protected abstract readonly trustAccountIdentities: boolean;

  /**
   * Collection of aliases added to the key
   *
   * Tracked to determine whether or not the aliasName should be added to the end of its ID
   */
  private readonly aliases: Alias[] = [];

  /**
   * Defines a new alias for the key.
   */
  public addAlias(aliasName: string): Alias {
    const aliasId = this.aliases.length > 0 ? `Alias${aliasName}` : 'Alias';

    const alias = new Alias(this, aliasId, { aliasName, targetKey: this });
    this.aliases.push(alias);

    return alias;
  }

  /**
   * Adds a statement to the KMS key resource policy.
   * @param statement The policy statement to add
   * @param allowNoOp If this is set to `false` and there is no policy
   * defined (i.e. external key), the operation will fail. Otherwise, it will
   * no-op.
   */
  public addToResourcePolicy(statement: iam.PolicyStatement, allowNoOp = true): iam.AddToResourcePolicyResult {
    const stack = Stack.of(this);

    if (!this.policy) {
      if (allowNoOp) { return { statementAdded: false }; }
      throw new Error(`Unable to add statement to IAM resource policy for KMS key: ${JSON.stringify(stack.resolve(this.keyArn))}`);
    }

    this.policy.addStatements(statement);
    return { statementAdded: true, policyDependable: this.policy };
  }

  protected validate(): string[] {
    const errors = super.validate();
    errors.push(...this.policy?.validateForResourcePolicy() || []);
    return errors;
  }

  /**
   * Grant the indicated permissions on this key to the given principal
   *
   * This modifies both the principal's policy as well as the resource policy,
   * since the default CloudFormation setup for KMS keys is that the policy
   * must not be empty and so default grants won't work.
   */
  public grant(grantee: iam.IGrantable, ...actions: string[]): iam.Grant {
    // KMS verifies whether the principals included in its key policy actually exist.
    // This is a problem if the stack the grantee is part of depends on the key stack
    // (as it won't exist before the key policy is attempted to be created).
    // In that case, make the account the resource policy principal
    const granteeStackDependsOnKeyStack = this.granteeStackDependsOnKeyStack(grantee);
    const principal = granteeStackDependsOnKeyStack
      ? new iam.AccountPrincipal(granteeStackDependsOnKeyStack)
      : grantee.grantPrincipal;

    const crossAccountAccess = this.isGranteeFromAnotherAccount(grantee);
    const crossRegionAccess = this.isGranteeFromAnotherRegion(grantee);
    const crossEnvironment = crossAccountAccess || crossRegionAccess;
    const grantOptions: iam.GrantWithResourceOptions = {
      grantee,
      actions,
      resource: this,
      resourceArns: [this.keyArn],
      resourceSelfArns: crossEnvironment ? undefined : ['*'],
    };
    if (this.trustAccountIdentities && !crossEnvironment) {
      return iam.Grant.addToPrincipalOrResource(grantOptions);
    } else {
      return iam.Grant.addToPrincipalAndResource({
        ...grantOptions,
        // if the key is used in a cross-environment matter,
        // we can't access the Key ARN (they don't have physical names),
        // so fall back to using '*'. ToDo we need to make this better... somehow
        resourceArns: crossEnvironment ? ['*'] : [this.keyArn],
        resourcePolicyPrincipal: principal,
      });
    }
  }

  /**
   * Grant decryption permissions using this key to the given principal
   */
  public grantDecrypt(grantee: iam.IGrantable): iam.Grant {
    return this.grant(grantee, ...perms.DECRYPT_ACTIONS);
  }

  /**
   * Grant encryption permissions using this key to the given principal
   */
  public grantEncrypt(grantee: iam.IGrantable): iam.Grant {
    return this.grant(grantee, ...perms.ENCRYPT_ACTIONS);
  }

  /**
   * Grant encryption and decryption permissions using this key to the given principal
   */
  public grantEncryptDecrypt(grantee: iam.IGrantable): iam.Grant {
    return this.grant(grantee, ...[...perms.DECRYPT_ACTIONS, ...perms.ENCRYPT_ACTIONS]);
  }

  /**
   * Checks whether the grantee belongs to a stack that will be deployed
   * after the stack containing this key.
   *
   * @param grantee the grantee to give permissions to
   * @returns the account ID of the grantee stack if its stack does depend on this stack,
   *   undefined otherwise
   */
  private granteeStackDependsOnKeyStack(grantee: iam.IGrantable): string | undefined {
    const grantPrincipal = grantee.grantPrincipal;
    if (!(grantPrincipal instanceof Construct)) {
      return undefined;
    }
    // this logic should only apply to newly created
    // (= not imported) resources
    if (!this.principalIsANewlyCreatedResource(grantPrincipal)) {
      return undefined;
    }
    // return undefined;
    const keyStack = Stack.of(this);
    const granteeStack = Stack.of(grantPrincipal);
    if (keyStack === granteeStack) {
      return undefined;
    }
    return granteeStack.dependencies.includes(keyStack)
      ? granteeStack.account
      : undefined;
  }

  private principalIsANewlyCreatedResource(principal: IConstruct): boolean {
    // yes, this sucks
    // this is just a temporary stopgap to stem the bleeding while we work on a proper fix
    return principal instanceof iam.Role ||
      principal instanceof iam.User ||
      principal instanceof iam.Group;
  }

  private isGranteeFromAnotherRegion(grantee: iam.IGrantable): boolean {
    if (!(grantee instanceof Construct)) {
      return false;
    }
    const bucketStack = Stack.of(this);
    const identityStack = Stack.of(grantee);
    return bucketStack.region !== identityStack.region;
  }

  private isGranteeFromAnotherAccount(grantee: iam.IGrantable): boolean {
    if (!(grantee instanceof Construct)) {
      return false;
    }
    const bucketStack = Stack.of(this);
    const identityStack = Stack.of(grantee);
    return bucketStack.account !== identityStack.account;
  }
}

/**
 * Construction properties for a KMS Key object
 */
export interface KeyProps {
  /**
   * A description of the key. Use a description that helps your users decide
   * whether the key is appropriate for a particular task.
   *
   * @default - No description.
   */
  readonly description?: string;

  /**
   * Initial alias to add to the key
   *
   * More aliases can be added later by calling `addAlias`.
   *
   * @default - No alias is added for the key.
   */
  readonly alias?: string;

  /**
   * Indicates whether AWS KMS rotates the key.
   *
   * @default false
   */
  readonly enableKeyRotation?: boolean;

  /**
   * Indicates whether the key is available for use.
   *
   * @default - Key is enabled.
   */
  readonly enabled?: boolean;

  /**
   * Custom policy document to attach to the KMS key.
   *
   * NOTE - If the `@aws-cdk/aws-kms:defaultKeyPolicies` feature flag is set (the default for new projects),
   * this policy will *override* the default key policy and become the only key policy for the key. If the
   * feature flag is not set, this policy will be appended to the default key policy.
   *
   * @default - A policy document with permissions for the account root to
   * administer the key will be created.
   */
  readonly policy?: iam.PolicyDocument;

  /**
   * A list of principals to add as key administrators to the key policy.
   *
   * Key administrators have permissions to manage the key (e.g., change permissions, revoke), but do not have permissions
   * to use the key in cryptographic operations (e.g., encrypt, decrypt).
   *
   * These principals will be added to the default key policy (if none specified), or to the specified policy (if provided).
   *
   * @default []
   */
  readonly admins?: iam.IPrincipal[];

  /**
   * Whether the encryption key should be retained when it is removed from the Stack. This is useful when one wants to
   * retain access to data that was encrypted with a key that is being retired.
   *
   * @default RemovalPolicy.Retain
   */
  readonly removalPolicy?: RemovalPolicy;

  /**
   * Whether the key usage can be granted by IAM policies
   *
   * Setting this to true adds a default statement which delegates key
   * access control completely to the identity's IAM policy (similar
   * to how it works for other AWS resources). This matches the default behavior
   * when creating KMS keys via the API or console.
   *
   * If the `@aws-cdk/aws-kms:defaultKeyPolicies` feature flag is set (the default for new projects),
   * this flag will always be treated as 'true' and does not need to be explicitly set.
   *
   * @default - false, unless the `@aws-cdk/aws-kms:defaultKeyPolicies` feature flag is set.
   * @see https://docs.aws.amazon.com/kms/latest/developerguide/key-policies.html#key-policy-default-allow-root-enable-iam
   * @deprecated redundant with the `@aws-cdk/aws-kms:defaultKeyPolicies` feature flag
<<<<<<< HEAD
   */ 
=======
   */
>>>>>>> 6ee2eb45
  readonly trustAccountIdentities?: boolean;

  /**
   * Specifies the number of days in the waiting period before
   * AWS KMS deletes a CMK that has been removed from a CloudFormation stack.
   *
   * When you remove a customer master key (CMK) from a CloudFormation stack, AWS KMS schedules the CMK for deletion
   * and starts the mandatory waiting period. The PendingWindowInDays property determines the length of waiting period.
   * During the waiting period, the key state of CMK is Pending Deletion, which prevents the CMK from being used in
   * cryptographic operations. When the waiting period expires, AWS KMS permanently deletes the CMK.
   *
   * Enter a value between 7 and 30 days.
   *
   * @see https://docs.aws.amazon.com/AWSCloudFormation/latest/UserGuide/aws-resource-kms-key.html#cfn-kms-key-pendingwindowindays
   * @default - 30 days
   */
  readonly pendingWindow?: Duration;
}

/**
 * Defines a KMS key.
 *
 * @resource AWS::KMS::Key
 */
export class Key extends KeyBase {
  /**
   * Import an externally defined KMS Key using its ARN.
   *
   * @param scope  the construct that will "own" the imported key.
   * @param id     the id of the imported key in the construct tree.
   * @param keyArn the ARN of an existing KMS key.
   */
  public static fromKeyArn(scope: Construct, id: string, keyArn: string): IKey {
    class Import extends KeyBase {
      public readonly keyArn = keyArn;
      public readonly keyId: string;
      protected readonly policy?: iam.PolicyDocument | undefined = undefined;
      // defaulting true: if we are importing the key the key policy is
      // undefined and impossible to change here; this means updating identity
      // policies is really the only option
      protected readonly trustAccountIdentities: boolean = true;

      constructor(keyId: string) {
        super(scope, id);

        this.keyId = keyId;
      }
    }

    const keyResourceName = Stack.of(scope).parseArn(keyArn).resourceName;
    if (!keyResourceName) {
      throw new Error(`KMS key ARN must be in the format 'arn:aws:kms:<region>:<account>:key/<keyId>', got: '${keyArn}'`);
    }

    return new Import(keyResourceName);
  }

  public readonly keyArn: string;
  public readonly keyId: string;
  protected readonly policy?: iam.PolicyDocument;
  protected readonly trustAccountIdentities: boolean;

  constructor(scope: Construct, id: string, props: KeyProps = {}) {
    super(scope, id);

    const defaultKeyPoliciesFeatureEnabled = FeatureFlags.of(this).isEnabled(cxapi.KMS_DEFAULT_KEY_POLICIES);

    this.policy = props.policy ?? new iam.PolicyDocument();
    if (defaultKeyPoliciesFeatureEnabled) {
      if (props.trustAccountIdentities === false) {
        throw new Error('`trustAccountIdentities` cannot be false if the @aws-cdk/aws-kms:defaultKeyPolicies feature flag is set');
      }

      this.trustAccountIdentities = true;
      // Set the default key policy if one hasn't been provided by the user.
      if (!props.policy) {
        this.addDefaultAdminPolicy();
      }
    } else {
      this.trustAccountIdentities = props.trustAccountIdentities ?? false;
      if (this.trustAccountIdentities) {
        this.addDefaultAdminPolicy();
      } else {
        this.addLegacyAdminPolicy();
      }
    }

    let pendingWindowInDays;
    if (props.pendingWindow) {
      pendingWindowInDays = props.pendingWindow.toDays();
      if (pendingWindowInDays < 7 || pendingWindowInDays > 30) {
        throw new Error(`'pendingWindow' value must between 7 and 30 days. Received: ${pendingWindowInDays}`);
      }
    }

    const resource = new CfnKey(this, 'Resource', {
      description: props.description,
      enableKeyRotation: props.enableKeyRotation,
      enabled: props.enabled,
      keyPolicy: this.policy,
      pendingWindowInDays: pendingWindowInDays,
    });

    this.keyArn = resource.attrArn;
    this.keyId = resource.ref;
    resource.applyRemovalPolicy(props.removalPolicy);

    (props.admins ?? []).forEach((p) => this.grantAdmin(p));

    if (props.alias !== undefined) {
      this.addAlias(props.alias);
    }
  }

  /**
   * Grant admins permissions using this key to the given principal
   *
   * Key administrators have permissions to manage the key (e.g., change permissions, revoke), but do not have permissions
   * to use the key in cryptographic operations (e.g., encrypt, decrypt).
   */
  public grantAdmin(grantee: iam.IGrantable): iam.Grant {
    return this.grant(grantee, ...perms.ADMIN_ACTIONS);
  }

  /**
   * Adds the default key policy to the key. This policy gives the AWS account (root user) full access to the CMK,
   * which reduces the risk of the CMK becoming unmanageable and enables IAM policies to allow access to the CMK.
   * This is the same policy that is default when creating a Key via the KMS API or Console.
   * @see https://docs.aws.amazon.com/kms/latest/developerguide/key-policies.html#key-policy-default
   */
  private addDefaultAdminPolicy() {
    this.addToResourcePolicy(new iam.PolicyStatement({
      resources: ['*'],
      actions: ['kms:*'],
      principals: [new iam.AccountRootPrincipal()],
    }));
  }

  /**
   * Grants the account admin privileges -- not full account access -- plus the GenerateDataKey action.
   * The GenerateDataKey action was added for interop with S3 in https://github.com/aws/aws-cdk/issues/3458.
   *
   * This policy is discouraged and deprecated by the `@aws-cdk/aws-kms:defaultKeyPolicies` feature flag.
   *
   * @link https://docs.aws.amazon.com/kms/latest/developerguide/key-policies.html#key-policy-default
   * @deprecated
   */
  private addLegacyAdminPolicy() {
    // This is equivalent to `[...perms.ADMIN_ACTIONS, 'kms:GenerateDataKey']`,
    // but keeping this explicit ordering for backwards-compatibility (changing the ordering causes resource updates)
    const actions = [
      'kms:Create*',
      'kms:Describe*',
      'kms:Enable*',
      'kms:List*',
      'kms:Put*',
      'kms:Update*',
      'kms:Revoke*',
      'kms:Disable*',
      'kms:Get*',
      'kms:Delete*',
      'kms:ScheduleKeyDeletion',
      'kms:CancelKeyDeletion',
      'kms:GenerateDataKey',
      'kms:TagResource',
      'kms:UntagResource',
    ];

    this.addToResourcePolicy(new iam.PolicyStatement({
      resources: ['*'],
      actions,
      principals: [new iam.AccountRootPrincipal()],
    }));
  }
}<|MERGE_RESOLUTION|>--- conflicted
+++ resolved
@@ -328,11 +328,7 @@
    * @default - false, unless the `@aws-cdk/aws-kms:defaultKeyPolicies` feature flag is set.
    * @see https://docs.aws.amazon.com/kms/latest/developerguide/key-policies.html#key-policy-default-allow-root-enable-iam
    * @deprecated redundant with the `@aws-cdk/aws-kms:defaultKeyPolicies` feature flag
-<<<<<<< HEAD
-   */ 
-=======
-   */
->>>>>>> 6ee2eb45
+   */
   readonly trustAccountIdentities?: boolean;
 
   /**

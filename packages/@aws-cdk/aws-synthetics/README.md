--- conflicted
+++ resolved
@@ -44,14 +44,10 @@
     code: synthetics.Code.fromAsset(path.join(__dirname, 'canary')),
     handler: 'index.handler',
   }),
-<<<<<<< HEAD
-  runtime: synthetics.Runtime.SYNTHETICS_NODEJS_2_2,
+  runtime: synthetics.Runtime.SYNTHETICS_NODEJS_PUPPETEER_3_0,
   environment: {
       URL: 'https://api.example.com/user/books/topbook/'
   }
-=======
-  runtime: synthetics.Runtime.SYNTHETICS_NODEJS_PUPPETEER_3_0,
->>>>>>> 1f353514
 });
 ```
 

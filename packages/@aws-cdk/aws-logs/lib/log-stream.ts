--- conflicted
+++ resolved
@@ -103,13 +103,8 @@
    */
   public readonly logStreamName: string;
 
-<<<<<<< HEAD
-  constructor(scope: cdk.Construct, scid: string, props: LogStreamRefProps) {
+  constructor(scope: cdk.Construct, scid: string, private readonly props: LogStreamImportProps) {
     super(scope, scid);
-=======
-  constructor(parent: cdk.Construct, id: string, private readonly props: LogStreamImportProps) {
-    super(parent, id);
->>>>>>> 9c91b20f
 
     this.logStreamName = props.logStreamName;
   }

import cloudwatch = require('@aws-cdk/aws-cloudwatch');
import iam = require('@aws-cdk/aws-iam');
<<<<<<< HEAD
import { CfnResource, Construct, IResource, RemovalPolicy, Resource } from '@aws-cdk/cdk';
=======
import { applyRemovalPolicy, Construct, IResource, RemovalPolicy, Resource, Stack } from '@aws-cdk/cdk';
>>>>>>> 118a7163
import { LogStream } from './log-stream';
import { CfnLogGroup } from './logs.generated';
import { MetricFilter } from './metric-filter';
import { FilterPattern, IFilterPattern } from './pattern';
import { ILogSubscriptionDestination, SubscriptionFilter } from './subscription-filter';

export interface ILogGroup extends IResource {
  /**
   * The ARN of this log group
   * @attribute
   */
  readonly logGroupArn: string;

  /**
   * The name of this log group
   * @attribute
   */
  readonly logGroupName: string;

  /**
   * Create a new Log Stream for this Log Group
   *
   * @param scope Parent construct
   * @param id Unique identifier for the construct in its parent
   * @param props Properties for creating the LogStream
   */
  newStream(scope: Construct, id: string, props?: NewLogStreamProps): LogStream;

  /**
   * Create a new Subscription Filter on this Log Group
   *
   * @param scope Parent construct
   * @param id Unique identifier for the construct in its parent
   * @param props Properties for creating the SubscriptionFilter
   */
  newSubscriptionFilter(scope: Construct, id: string, props: NewSubscriptionFilterProps): SubscriptionFilter;

  /**
   * Create a new Metric Filter on this Log Group
   *
   * @param scope Parent construct
   * @param id Unique identifier for the construct in its parent
   * @param props Properties for creating the MetricFilter
   */
  newMetricFilter(scope: Construct, id: string, props: NewMetricFilterProps): MetricFilter;

  /**
   * Extract a metric from structured log events in the LogGroup
   *
   * Creates a MetricFilter on this LogGroup that will extract the value
   * of the indicated JSON field in all records where it occurs.
   *
   * The metric will be available in CloudWatch Metrics under the
   * indicated namespace and name.
   *
   * @param jsonField JSON field to extract (example: '$.myfield')
   * @param metricNamespace Namespace to emit the metric under
   * @param metricName Name to emit the metric under
   * @returns A Metric object representing the extracted metric
   */
  extractMetric(jsonField: string, metricNamespace: string, metricName: string): cloudwatch.Metric;

  /**
   * Give permissions to write to create and write to streams in this log group
   */
  grantWrite(grantee: iam.IGrantable): iam.Grant;

  /**
   * Give the indicated permissions on this log group and all streams
   */
  grant(grantee: iam.IGrantable, ...actions: string[]): iam.Grant;
}

/**
 * An CloudWatch Log Group
 */
abstract class LogGroupBase extends Resource implements ILogGroup {
  /**
   * The ARN of this log group
   */
  public abstract readonly logGroupArn: string;

  /**
   * The name of this log group
   */
  public abstract readonly logGroupName: string;

  /**
   * Create a new Log Stream for this Log Group
   *
   * @param scope Parent construct
   * @param id Unique identifier for the construct in its parent
   * @param props Properties for creating the LogStream
   */
  public newStream(scope: Construct, id: string, props: NewLogStreamProps = {}): LogStream {
    return new LogStream(scope, id, {
      logGroup: this,
      ...props
    });
  }

  /**
   * Create a new Subscription Filter on this Log Group
   *
   * @param scope Parent construct
   * @param id Unique identifier for the construct in its parent
   * @param props Properties for creating the SubscriptionFilter
   */
  public newSubscriptionFilter(scope: Construct, id: string, props: NewSubscriptionFilterProps): SubscriptionFilter {
    return new SubscriptionFilter(scope, id, {
      logGroup: this,
      ...props
    });
  }

  /**
   * Create a new Metric Filter on this Log Group
   *
   * @param scope Parent construct
   * @param id Unique identifier for the construct in its parent
   * @param props Properties for creating the MetricFilter
   */
  public newMetricFilter(scope: Construct, id: string, props: NewMetricFilterProps): MetricFilter {
    return new MetricFilter(scope, id, {
      logGroup: this,
      ...props
    });
  }

  /**
   * Extract a metric from structured log events in the LogGroup
   *
   * Creates a MetricFilter on this LogGroup that will extract the value
   * of the indicated JSON field in all records where it occurs.
   *
   * The metric will be available in CloudWatch Metrics under the
   * indicated namespace and name.
   *
   * @param jsonField JSON field to extract (example: '$.myfield')
   * @param metricNamespace Namespace to emit the metric under
   * @param metricName Name to emit the metric under
   * @returns A Metric object representing the extracted metric
   */
  public extractMetric(jsonField: string, metricNamespace: string, metricName: string) {
    new MetricFilter(this, `${metricNamespace}_${metricName}`, {
      logGroup: this,
      metricNamespace,
      metricName,
      filterPattern: FilterPattern.exists(jsonField),
      metricValue: jsonField
    });

    return new cloudwatch.Metric({ metricName, namespace: metricNamespace });
  }

  /**
   * Give permissions to write to create and write to streams in this log group
   */
  public grantWrite(grantee: iam.IGrantable) {
    return this.grant(grantee, 'logs:CreateLogStream', 'logs:PutLogEvents');
  }

  /**
   * Give the indicated permissions on this log group and all streams
   */
  public grant(grantee: iam.IGrantable, ...actions: string[]) {
    return iam.Grant.addToPrincipal({
      grantee,
      actions,
      // A LogGroup ARN out of CloudFormation already includes a ':*' at the end to include the log streams under the group.
      // See https://docs.aws.amazon.com/AWSCloudFormation/latest/UserGuide/aws-resource-logs-loggroup.html#w2ab1c21c10c63c43c11
      resourceArns: [this.logGroupArn],
      scope: this,
    });
  }
}

/**
 * How long, in days, the log contents will be retained.
 */
export enum RetentionDays {
  /**
   * 1 day
   */
  OneDay = 1,

  /**
   * 3 days
   */
  ThreeDays = 3,

  /**
   * 5 days
   */
  FiveDays = 5,

  /**
   * 1 week
   */
  OneWeek = 7,

  /**
   * 2 weeks
   */
  TwoWeeks =  14,

  /**
   * 1 month
   */
  OneMonth = 30,

  /**
   * 2 months
   */
  TwoMonths = 60,

  /**
   * 3 months
   */
  ThreeMonths = 90,

  /**
   * 4 months
   */
  FourMonths = 120,

  /**
   * 5 months
   */
  FiveMonths = 150,

  /**
   * 6 months
   */
  SixMonths = 180,

  /**
   * 1 year
   */
  OneYear = 365,

  /**
   * 13 months
   */
  ThirteenMonths = 400,

  /**
   * 18 months
   */
  EighteenMonths = 545,

  /**
   * 2 years
   */
  TwoYears = 731,

  /**
   * 5 years
   */
  FiveYears = 1827,

  /**
   * 10 years
   */
  TenYears = 3653
}

/**
 * Properties for a LogGroup
 */
export interface LogGroupProps {
  /**
   * Name of the log group.
   *
   * @default Automatically generated
   */
  readonly logGroupName?: string;

  /**
   * How long, in days, the log contents will be retained.
   *
   * To retain all logs, set this value to Infinity.
   *
   * @default 731 days (2 years)
   */
  readonly retentionDays?: RetentionDays;

  /**
   * Retain the log group if the stack or containing construct ceases to exist
   *
   * Normally you want to retain the log group so you can diagnose issues
   * from logs even after a deployment that no longer includes the log group.
   * In that case, use the normal date-based retention policy to age out your
   * logs.
   *
   * @default true
   */
  readonly retainLogGroup?: boolean;
}

/**
 * Define a CloudWatch Log Group
 */
export class LogGroup extends LogGroupBase {
  /**
   * Import an existing LogGroup
   */
  public static fromLogGroupArn(scope: Construct, id: string, logGroupArn: string): ILogGroup {
    class Import extends LogGroupBase {
      public readonly logGroupArn = logGroupArn;
      public readonly logGroupName = Stack.of(scope).parseArn(logGroupArn, ':').resourceName!;
    }

    return new Import(scope, id);
  }

  /**
   * The ARN of this log group
   */
  public readonly logGroupArn: string;

  /**
   * The name of this log group
   */
  public readonly logGroupName: string;

  constructor(scope: Construct, id: string, props: LogGroupProps = {}) {
    super(scope, id);

    let retentionInDays = props.retentionDays;
    if (retentionInDays === undefined) { retentionInDays = RetentionDays.TwoYears; }
    if (retentionInDays === Infinity) { retentionInDays = undefined; }

    if (retentionInDays !== undefined && retentionInDays <= 0) {
      throw new Error(`retentionInDays must be positive, got ${retentionInDays}`);
    }

    const resource = new CfnLogGroup(this, 'Resource', {
      logGroupName: props.logGroupName,
      retentionInDays,
    });

    if (props.retainLogGroup !== false) {
      CfnResource.applyRemovalPolicy(resource, RemovalPolicy.Orphan);
    }

    this.logGroupArn = resource.logGroupArn;
    this.logGroupName = resource.logGroupName;
  }
}

/**
 * Properties for a new LogStream created from a LogGroup
 */
export interface NewLogStreamProps {
  /**
   * The name of the log stream to create.
   *
   * The name must be unique within the log group.
   *
   * @default Automatically generated
   */
  readonly logStreamName?: string;
}

/**
 * Properties for a new SubscriptionFilter created from a LogGroup
 */
export interface NewSubscriptionFilterProps {
  /**
   * The destination to send the filtered events to.
   *
   * For example, a Kinesis stream or a Lambda function.
   */
  readonly destination: ILogSubscriptionDestination;

  /**
   * Log events matching this pattern will be sent to the destination.
   */
  readonly filterPattern: IFilterPattern;
}

/**
 * Properties for a MetricFilter created from a LogGroup
 */
export interface NewMetricFilterProps {
  /**
   * Pattern to search for log events.
   */
  readonly filterPattern: IFilterPattern;

  /**
   * The namespace of the metric to emit.
   */
  readonly metricNamespace: string;

  /**
   * The name of the metric to emit.
   */
  readonly metricName: string;

  /**
   * The value to emit for the metric.
   *
   * Can either be a literal number (typically "1"), or the name of a field in the structure
   * to take the value from the matched event. If you are using a field value, the field
   * value must have been matched using the pattern.
   *
   * If you want to specify a field from a matched JSON structure, use '$.fieldName',
   * and make sure the field is in the pattern (if only as '$.fieldName = *').
   *
   * If you want to specify a field from a matched space-delimited structure,
   * use '$fieldName'.
   *
   * @default "1"
   */
  readonly metricValue?: string;

  /**
   * The value to emit if the pattern does not match a particular event.
   *
   * @default No metric emitted.
   */
  readonly defaultValue?: number;
}<|MERGE_RESOLUTION|>--- conflicted
+++ resolved
@@ -1,10 +1,6 @@
 import cloudwatch = require('@aws-cdk/aws-cloudwatch');
 import iam = require('@aws-cdk/aws-iam');
-<<<<<<< HEAD
-import { CfnResource, Construct, IResource, RemovalPolicy, Resource } from '@aws-cdk/cdk';
-=======
-import { applyRemovalPolicy, Construct, IResource, RemovalPolicy, Resource, Stack } from '@aws-cdk/cdk';
->>>>>>> 118a7163
+import { CfnResource, Construct, IResource, RemovalPolicy, Resource, Stack } from '@aws-cdk/cdk';
 import { LogStream } from './log-stream';
 import { CfnLogGroup } from './logs.generated';
 import { MetricFilter } from './metric-filter';

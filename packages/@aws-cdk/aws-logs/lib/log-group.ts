import cloudwatch = require('@aws-cdk/aws-cloudwatch');
import iam = require('@aws-cdk/aws-iam');
import { Construct, IResource, PhysicalName, RemovalPolicy, Resource, ResourceIdentifiers, Stack } from '@aws-cdk/cdk';
import { LogStream } from './log-stream';
import { CfnLogGroup } from './logs.generated';
import { MetricFilter } from './metric-filter';
import { FilterPattern, IFilterPattern } from './pattern';
import { ILogSubscriptionDestination, SubscriptionFilter } from './subscription-filter';

export interface ILogGroup extends IResource {
  /**
   * The ARN of this log group
   * @attribute
   */
  readonly logGroupArn: string;

  /**
   * The name of this log group
   * @attribute
   */
  readonly logGroupName: string;

  /**
   * Create a new Log Stream for this Log Group
   *
   * @param id Unique identifier for the construct in its parent
   * @param props Properties for creating the LogStream
   */
  addStream(id: string, props?: StreamOptions): LogStream;

  /**
   * Create a new Subscription Filter on this Log Group
   *
   * @param id Unique identifier for the construct in its parent
   * @param props Properties for creating the SubscriptionFilter
   */
  addSubscriptionFilter(id: string, props: SubscriptionFilterOptions): SubscriptionFilter;

  /**
   * Create a new Metric Filter on this Log Group
   *
   * @param id Unique identifier for the construct in its parent
   * @param props Properties for creating the MetricFilter
   */
  addMetricFilter(id: string, props: MetricFilterOptions): MetricFilter;

  /**
   * Extract a metric from structured log events in the LogGroup
   *
   * Creates a MetricFilter on this LogGroup that will extract the value
   * of the indicated JSON field in all records where it occurs.
   *
   * The metric will be available in CloudWatch Metrics under the
   * indicated namespace and name.
   *
   * @param jsonField JSON field to extract (example: '$.myfield')
   * @param metricNamespace Namespace to emit the metric under
   * @param metricName Name to emit the metric under
   * @returns A Metric object representing the extracted metric
   */
  extractMetric(jsonField: string, metricNamespace: string, metricName: string): cloudwatch.Metric;

  /**
   * Give permissions to write to create and write to streams in this log group
   */
  grantWrite(grantee: iam.IGrantable): iam.Grant;

  /**
   * Give the indicated permissions on this log group and all streams
   */
  grant(grantee: iam.IGrantable, ...actions: string[]): iam.Grant;
}

/**
 * An CloudWatch Log Group
 */
abstract class LogGroupBase extends Resource implements ILogGroup {
  /**
   * The ARN of this log group
   */
  public abstract readonly logGroupArn: string;

  /**
   * The name of this log group
   */
  public abstract readonly logGroupName: string;

  /**
   * Create a new Log Stream for this Log Group
   *
   * @param id Unique identifier for the construct in its parent
   * @param props Properties for creating the LogStream
   */
  public addStream(id: string, props: StreamOptions = {}): LogStream {
    return new LogStream(this, id, {
      logGroup: this,
      ...props
    });
  }

  /**
   * Create a new Subscription Filter on this Log Group
   *
   * @param id Unique identifier for the construct in its parent
   * @param props Properties for creating the SubscriptionFilter
   */
  public addSubscriptionFilter(id: string, props: SubscriptionFilterOptions): SubscriptionFilter {
    return new SubscriptionFilter(this, id, {
      logGroup: this,
      ...props
    });
  }

  /**
   * Create a new Metric Filter on this Log Group
   *
   * @param id Unique identifier for the construct in its parent
   * @param props Properties for creating the MetricFilter
   */
  public addMetricFilter(id: string, props: MetricFilterOptions): MetricFilter {
    return new MetricFilter(this, id, {
      logGroup: this,
      ...props
    });
  }

  /**
   * Extract a metric from structured log events in the LogGroup
   *
   * Creates a MetricFilter on this LogGroup that will extract the value
   * of the indicated JSON field in all records where it occurs.
   *
   * The metric will be available in CloudWatch Metrics under the
   * indicated namespace and name.
   *
   * @param jsonField JSON field to extract (example: '$.myfield')
   * @param metricNamespace Namespace to emit the metric under
   * @param metricName Name to emit the metric under
   * @returns A Metric object representing the extracted metric
   */
  public extractMetric(jsonField: string, metricNamespace: string, metricName: string) {
    new MetricFilter(this, `${metricNamespace}_${metricName}`, {
      logGroup: this,
      metricNamespace,
      metricName,
      filterPattern: FilterPattern.exists(jsonField),
      metricValue: jsonField
    });

    return new cloudwatch.Metric({ metricName, namespace: metricNamespace });
  }

  /**
   * Give permissions to write to create and write to streams in this log group
   */
  public grantWrite(grantee: iam.IGrantable) {
    return this.grant(grantee, 'logs:CreateLogStream', 'logs:PutLogEvents');
  }

  /**
   * Give the indicated permissions on this log group and all streams
   */
  public grant(grantee: iam.IGrantable, ...actions: string[]) {
    return iam.Grant.addToPrincipal({
      grantee,
      actions,
      // A LogGroup ARN out of CloudFormation already includes a ':*' at the end to include the log streams under the group.
      // See https://docs.aws.amazon.com/AWSCloudFormation/latest/UserGuide/aws-resource-logs-loggroup.html#w2ab1c21c10c63c43c11
      resourceArns: [this.logGroupArn],
      scope: this,
    });
  }
}

/**
 * How long, in days, the log contents will be retained.
 */
export enum RetentionDays {
  /**
   * 1 day
   */
  ONE_DAY = 1,

  /**
   * 3 days
   */
  THREE_DAYS = 3,

  /**
   * 5 days
   */
  FIVE_DAYS = 5,

  /**
   * 1 week
   */
  ONE_WEEK = 7,

  /**
   * 2 weeks
   */
  TWO_WEEKS =  14,

  /**
   * 1 month
   */
  ONE_MONTH = 30,

  /**
   * 2 months
   */
  TWO_MONTHS = 60,

  /**
   * 3 months
   */
  THREE_MONTHS = 90,

  /**
   * 4 months
   */
  FOUR_MONTHS = 120,

  /**
   * 5 months
   */
  FIVE_MONTHS = 150,

  /**
   * 6 months
   */
  SIX_MONTHS = 180,

  /**
   * 1 year
   */
  ONE_YEAR = 365,

  /**
   * 13 months
   */
  THIRTEEN_MONTHS = 400,

  /**
   * 18 months
   */
  EIGHTEEN_MONTHS = 545,

  /**
   * 2 years
   */
  TWO_YEARS = 731,

  /**
   * 5 years
   */
  FIVE_YEARS = 1827,

  /**
   * 10 years
   */
  TEN_YEARS = 3653
}

/**
 * Properties for a LogGroup
 */
export interface LogGroupProps {
  /**
   * Name of the log group.
   *
   * @default Automatically generated
   */
  readonly logGroupName?: PhysicalName;

  /**
   * How long, in days, the log contents will be retained.
   *
   * To retain all logs, set this value to Infinity.
   *
   * @default RetentionDays.TwoYears
   */
  readonly retention?: RetentionDays;

  /**
   * Determine the removal policy of this log group.
   *
   * Normally you want to retain the log group so you can diagnose issues
   * from logs even after a deployment that no longer includes the log group.
   * In that case, use the normal date-based retention policy to age out your
   * logs.
   *
   * @default RemovalPolicy.Retain
   */
  readonly removalPolicy?: RemovalPolicy;
}

/**
 * Define a CloudWatch Log Group
 */
export class LogGroup extends LogGroupBase {
  /**
   * Import an existing LogGroup
   */
  public static fromLogGroupArn(scope: Construct, id: string, logGroupArn: string): ILogGroup {
    class Import extends LogGroupBase {
      public readonly logGroupArn = logGroupArn;
      public readonly logGroupName = Stack.of(scope).parseArn(logGroupArn, ':').resourceName!;
    }

    return new Import(scope, id);
  }

  /**
   * The ARN of this log group
   */
  public readonly logGroupArn: string;

  /**
   * The name of this log group
   */
  public readonly logGroupName: string;

  constructor(scope: Construct, id: string, props: LogGroupProps = {}) {
    super(scope, id, {
      physicalName: props.logGroupName,
    });

<<<<<<< HEAD
    let retentionInDays = props.retention;
    if (retentionInDays === undefined) { retentionInDays = RetentionDays.TwoYears; }
=======
    let retentionInDays = props.retentionDays;
    if (retentionInDays === undefined) { retentionInDays = RetentionDays.TWO_YEARS; }
>>>>>>> c1c43bf2
    if (retentionInDays === Infinity) { retentionInDays = undefined; }

    if (retentionInDays !== undefined && retentionInDays <= 0) {
      throw new Error(`retentionInDays must be positive, got ${retentionInDays}`);
    }

    const resource = new CfnLogGroup(this, 'Resource', {
      logGroupName: this.physicalName.value,
      retentionInDays,
    });

    resource.applyRemovalPolicy(props.removalPolicy);

    const resourceIdentifiers = new ResourceIdentifiers(this, {
      arn: resource.attrArn,
      name: resource.refAsString,
      arnComponents: {
        service: 'logs',
        resource: 'log-group',
        resourceName: this.physicalName.value,
        sep: ':',
      },
    });
    this.logGroupArn = resourceIdentifiers.arn;
    this.logGroupName = resourceIdentifiers.name;
  }
}

/**
 * Properties for a new LogStream created from a LogGroup
 */
export interface StreamOptions {
  /**
   * The name of the log stream to create.
   *
   * The name must be unique within the log group.
   *
   * @default Automatically generated
   */
  readonly logStreamName?: PhysicalName;
}

/**
 * Properties for a new SubscriptionFilter created from a LogGroup
 */
export interface SubscriptionFilterOptions {
  /**
   * The destination to send the filtered events to.
   *
   * For example, a Kinesis stream or a Lambda function.
   */
  readonly destination: ILogSubscriptionDestination;

  /**
   * Log events matching this pattern will be sent to the destination.
   */
  readonly filterPattern: IFilterPattern;
}

/**
 * Properties for a MetricFilter created from a LogGroup
 */
export interface MetricFilterOptions {
  /**
   * Pattern to search for log events.
   */
  readonly filterPattern: IFilterPattern;

  /**
   * The namespace of the metric to emit.
   */
  readonly metricNamespace: string;

  /**
   * The name of the metric to emit.
   */
  readonly metricName: string;

  /**
   * The value to emit for the metric.
   *
   * Can either be a literal number (typically "1"), or the name of a field in the structure
   * to take the value from the matched event. If you are using a field value, the field
   * value must have been matched using the pattern.
   *
   * If you want to specify a field from a matched JSON structure, use '$.fieldName',
   * and make sure the field is in the pattern (if only as '$.fieldName = *').
   *
   * If you want to specify a field from a matched space-delimited structure,
   * use '$fieldName'.
   *
   * @default "1"
   */
  readonly metricValue?: string;

  /**
   * The value to emit if the pattern does not match a particular event.
   *
   * @default No metric emitted.
   */
  readonly defaultValue?: number;
}<|MERGE_RESOLUTION|>--- conflicted
+++ resolved
@@ -326,13 +326,8 @@
       physicalName: props.logGroupName,
     });
 
-<<<<<<< HEAD
     let retentionInDays = props.retention;
-    if (retentionInDays === undefined) { retentionInDays = RetentionDays.TwoYears; }
-=======
-    let retentionInDays = props.retentionDays;
     if (retentionInDays === undefined) { retentionInDays = RetentionDays.TWO_YEARS; }
->>>>>>> c1c43bf2
     if (retentionInDays === Infinity) { retentionInDays = undefined; }
 
     if (retentionInDays !== undefined && retentionInDays <= 0) {

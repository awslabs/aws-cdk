import sns = require('@aws-cdk/aws-sns');
import { SubscriptionProps } from './subscription';

/**
 * Options for email subscriptions.
 */
export interface EmailSubscriptionProps extends SubscriptionProps {
  /**
   * Indicates if the full notification JSON should be sent to the email
   * address or just the message text.
   *
   * @default false (Message text)
   */
  readonly json?: boolean;
}

/**
 * Use an email address as a subscription target
 *
 * Email subscriptions require confirmation.
 */
export class EmailSubscription implements sns.ITopicSubscription {
  constructor(private readonly emailAddress: string, private readonly props: EmailSubscriptionProps = {}) {
  }

  public bind(_topic: sns.ITopic): sns.TopicSubscriptionConfig {
    return {
      subscriberId: this.emailAddress,
      endpoint: this.emailAddress,
<<<<<<< HEAD
      protocol: this.props.json ? sns.SubscriptionProtocol.EmailJson : sns.SubscriptionProtocol.Email,
      filterPolicy: this.props.filterPolicy,
    };
=======
      protocol: this.props.json ? sns.SubscriptionProtocol.EMAIL_JSON : sns.SubscriptionProtocol.EMAIL
    });
>>>>>>> c1c43bf2
  }
}<|MERGE_RESOLUTION|>--- conflicted
+++ resolved
@@ -27,13 +27,8 @@
     return {
       subscriberId: this.emailAddress,
       endpoint: this.emailAddress,
-<<<<<<< HEAD
-      protocol: this.props.json ? sns.SubscriptionProtocol.EmailJson : sns.SubscriptionProtocol.Email,
+      protocol: this.props.json ? sns.SubscriptionProtocol.EMAIL_JSON : sns.SubscriptionProtocol.EMAIL,
       filterPolicy: this.props.filterPolicy,
     };
-=======
-      protocol: this.props.json ? sns.SubscriptionProtocol.EMAIL_JSON : sns.SubscriptionProtocol.EMAIL
-    });
->>>>>>> c1c43bf2
   }
 }
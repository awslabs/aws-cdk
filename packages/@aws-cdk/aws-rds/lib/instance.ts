import * as ec2 from '@aws-cdk/aws-ec2';
import * as events from '@aws-cdk/aws-events';
import * as iam from '@aws-cdk/aws-iam';
import * as kms from '@aws-cdk/aws-kms';
import * as logs from '@aws-cdk/aws-logs';
import * as s3 from '@aws-cdk/aws-s3';
import * as secretsmanager from '@aws-cdk/aws-secretsmanager';
import { CfnDeletionPolicy, Construct, Duration, IResource, Lazy, RemovalPolicy, Resource, SecretValue, Stack, Token } from '@aws-cdk/core';
import { DatabaseSecret } from './database-secret';
import { Endpoint } from './endpoint';
import { IInstanceEngine } from './instance-engine';
import { IOptionGroup } from './option-group';
import { IParameterGroup } from './parameter-group';
import { engineDescription, setupS3ImportExport } from './private/util';
import { PerformanceInsightRetention, RotationMultiUserOptions } from './props';
import { DatabaseProxy, DatabaseProxyOptions, ProxyTarget } from './proxy';
import { CfnDBInstance, CfnDBInstanceProps } from './rds.generated';
import { ISubnetGroup, SubnetGroup } from './subnet-group';

/**
 * A database instance
 */
export interface IDatabaseInstance extends IResource, ec2.IConnectable, secretsmanager.ISecretAttachmentTarget {
  /**
   * The instance identifier.
   */
  readonly instanceIdentifier: string;

  /**
   * The instance arn.
   */
  readonly instanceArn: string;

  /**
   * The instance endpoint address.
   *
   * @attribute EndpointAddress
   */
  readonly dbInstanceEndpointAddress: string;

  /**
   * The instance endpoint port.
   *
   * @attribute EndpointPort
   */
  readonly dbInstanceEndpointPort: string;

  /**
   * The instance endpoint.
   */
  readonly instanceEndpoint: Endpoint;

  /**
   * Add a new db proxy to this instance.
   */
  addProxy(id: string, options: DatabaseProxyOptions): DatabaseProxy;

  /**
   * Grant the given identity connection access to the database.
   */
  grantConnect(grantee: iam.IGrantable): iam.Grant;

  /**
   * Defines a CloudWatch event rule which triggers for instance events. Use
   * `rule.addEventPattern(pattern)` to specify a filter.
   */
  onEvent(id: string, options?: events.OnEventOptions): events.Rule;
}

/**
 * Properties that describe an existing instance
 */
export interface DatabaseInstanceAttributes {
  /**
   * The instance identifier.
   */
  readonly instanceIdentifier: string;

  /**
   * The endpoint address.
   */
  readonly instanceEndpointAddress: string;

  /**
   * The database port.
   */
  readonly port: number;

  /**
   * The security groups of the instance.
   */
  readonly securityGroups: ec2.ISecurityGroup[];
}

/**
 * A new or imported database instance.
 */
export abstract class DatabaseInstanceBase extends Resource implements IDatabaseInstance {
  /**
   * Import an existing database instance.
   */
  public static fromDatabaseInstanceAttributes(scope: Construct, id: string, attrs: DatabaseInstanceAttributes): IDatabaseInstance {
    class Import extends DatabaseInstanceBase implements IDatabaseInstance {
      public readonly defaultPort = ec2.Port.tcp(attrs.port);
      public readonly connections = new ec2.Connections({
        securityGroups: attrs.securityGroups,
        defaultPort: this.defaultPort,
      });
      public readonly instanceIdentifier = attrs.instanceIdentifier;
      public readonly dbInstanceEndpointAddress = attrs.instanceEndpointAddress;
      public readonly dbInstanceEndpointPort = attrs.port.toString();
      public readonly instanceEndpoint = new Endpoint(attrs.instanceEndpointAddress, attrs.port);
      protected enableIamAuthentication = true;
    }

    return new Import(scope, id);
  }

  public abstract readonly instanceIdentifier: string;
  public abstract readonly dbInstanceEndpointAddress: string;
  public abstract readonly dbInstanceEndpointPort: string;
  public abstract readonly instanceEndpoint: Endpoint;
  protected abstract enableIamAuthentication?: boolean;

  /**
   * Access to network connections.
   */
  public abstract readonly connections: ec2.Connections;

  /**
   * Add a new db proxy to this instance.
   */
  public addProxy(id: string, options: DatabaseProxyOptions): DatabaseProxy {
    return new DatabaseProxy(this, id, {
      proxyTarget: ProxyTarget.fromInstance(this),
      ...options,
    });
  }

  public grantConnect(grantee: iam.IGrantable): iam.Grant {
    if (this.enableIamAuthentication === false) {
      throw new Error('Cannot grant connect when IAM authentication is disabled');
    }

    this.enableIamAuthentication = true;
    return iam.Grant.addToPrincipal({
      grantee,
      actions: ['rds-db:connect'],
      resourceArns: [this.instanceArn],
    });
  }

  /**
   * Defines a CloudWatch event rule which triggers for instance events. Use
   * `rule.addEventPattern(pattern)` to specify a filter.
   */
  public onEvent(id: string, options: events.OnEventOptions = {}) {
    const rule = new events.Rule(this, id, options);
    rule.addEventPattern({
      source: ['aws.rds'],
      resources: [this.instanceArn],
    });
    rule.addTarget(options.target);
    return rule;
  }

  /**
   * The instance arn.
   */
  public get instanceArn(): string {
    return Stack.of(this).formatArn({
      service: 'rds',
      resource: 'db',
      sep: ':',
      resourceName: this.instanceIdentifier,
    });
  }

  /**
   * Renders the secret attachment target specifications.
   */
  public asSecretAttachmentTarget(): secretsmanager.SecretAttachmentTargetProps {
    return {
      targetId: this.instanceIdentifier,
      targetType: secretsmanager.AttachmentTargetType.RDS_DB_INSTANCE,
    };
  }
}

/**
 * The license model.
 */
export enum LicenseModel {
  /**
   * License included.
   */
  LICENSE_INCLUDED = 'license-included',

  /**
   * Bring your own licencse.
   */
  BRING_YOUR_OWN_LICENSE = 'bring-your-own-license',

  /**
   * General public license.
   */
  GENERAL_PUBLIC_LICENSE = 'general-public-license'
}

/**
 * The processor features.
 */
export interface ProcessorFeatures {
  /**
   * The number of CPU core.
   *
   * @default - the default number of CPU cores for the chosen instance class.
   */
  readonly coreCount?: number;

  /**
   * The number of threads per core.
   *
   * @default - the default number of threads per core for the chosen instance class.
   */
  readonly threadsPerCore?: number;
}

/**
 * The type of storage.
 */
export enum StorageType {
  /**
   * Standard.
   */
  STANDARD = 'standard',

  /**
   * General purpose (SSD).
   */
  GP2 = 'gp2',

  /**
   * Provisioned IOPS (SSD).
   */
  IO1 = 'io1'
}

/**
 * Construction properties for a DatabaseInstanceNew
 */
export interface DatabaseInstanceNewProps {
  /**
   * Specifies if the database instance is a multiple Availability Zone deployment.
   *
   * @default false
   */
  readonly multiAz?: boolean;

  /**
   * The name of the Availability Zone where the DB instance will be located.
   *
   * @default - no preference
   */
  readonly availabilityZone?: string;

  /**
   * The storage type.
   *
   * @default GP2
   */
  readonly storageType?: StorageType;

  /**
   * The number of I/O operations per second (IOPS) that the database provisions.
   * The value must be equal to or greater than 1000.
   *
   * @default - no provisioned iops
   */
  readonly iops?: number;

  /**
   * The number of CPU cores and the number of threads per core.
   *
   * @default - the default number of CPU cores and threads per core for the
   * chosen instance class.
   *
   * See https://docs.aws.amazon.com/AmazonRDS/latest/UserGuide/Concepts.DBInstanceClass.html#USER_ConfigureProcessor
   */
  readonly processorFeatures?: ProcessorFeatures;

  /**
   * A name for the DB instance. If you specify a name, AWS CloudFormation
   * converts it to lowercase.
   *
   * @default - a CloudFormation generated name
   */
  readonly instanceIdentifier?: string;

  /**
   * The VPC network where the DB subnet group should be created.
   */
  readonly vpc: ec2.IVpc;

  /**
   * The type of subnets to add to the created DB subnet group.
   *
   * @deprecated use `vpcSubnets`
   * @default - private subnets
   */
  readonly vpcPlacement?: ec2.SubnetSelection;

  /**
   * The type of subnets to add to the created DB subnet group.
   *
   * @default - private subnets
   */
  readonly vpcSubnets?: ec2.SubnetSelection;

  /**
   * The security groups to assign to the DB instance.
   *
   * @default - a new security group is created
   */
  readonly securityGroups?: ec2.ISecurityGroup[];

  /**
   * The port for the instance.
   *
   * @default - the default port for the chosen engine.
   */
  readonly port?: number;

  /**
   * The option group to associate with the instance.
   *
   * @default - no option group
   */
  readonly optionGroup?: IOptionGroup;

  /**
   * Whether to enable mapping of AWS Identity and Access Management (IAM) accounts
   * to database accounts.
   *
   * @default false
   */
  readonly iamAuthentication?: boolean;

  /**
   * The number of days during which automatic DB snapshots are retained. Set
   * to zero to disable backups.
   *
   * @default Duration.days(1)
   */
  readonly backupRetention?: Duration;

  /**
   * The daily time range during which automated backups are performed.
   *
   * Constraints:
   * - Must be in the format `hh24:mi-hh24:mi`.
   * - Must be in Universal Coordinated Time (UTC).
   * - Must not conflict with the preferred maintenance window.
   * - Must be at least 30 minutes.
   *
   * @default - a 30-minute window selected at random from an 8-hour block of
   * time for each AWS Region. To see the time blocks available, see
   * https://docs.aws.amazon.com/AmazonRDS/latest/UserGuide/USER_WorkingWithAutomatedBackups.html#USER_WorkingWithAutomatedBackups.BackupWindow
   */
  readonly preferredBackupWindow?: string;

  /**
   * Indicates whether to copy all of the user-defined tags from the
   * DB instance to snapshots of the DB instance.
   *
   * @default true
   */
  readonly copyTagsToSnapshot?: boolean;

  /**
   * Indicates whether automated backups should be deleted or retained when
   * you delete a DB instance.
   *
   * @default false
   */
  readonly deleteAutomatedBackups?: boolean;

  /**
   * The interval, in seconds, between points when Amazon RDS collects enhanced
   * monitoring metrics for the DB instance.
   *
   * @default - no enhanced monitoring
   */
  readonly monitoringInterval?: Duration;

  /**
   * Role that will be used to manage DB instance monitoring.
   *
   * @default - A role is automatically created for you
   */
  readonly monitoringRole?: iam.IRole;

  /**
   * Whether to enable Performance Insights for the DB instance.
   *
   * @default - false, unless ``performanceInsightRentention`` or ``performanceInsightEncryptionKey`` is set.
   */
  readonly enablePerformanceInsights?: boolean;

  /**
   * The amount of time, in days, to retain Performance Insights data.
   *
   * @default 7
   */
  readonly performanceInsightRetention?: PerformanceInsightRetention;

  /**
   * The AWS KMS key for encryption of Performance Insights data.
   *
   * @default - default master key
   */
  readonly performanceInsightEncryptionKey?: kms.IKey;

  /**
   * The list of log types that need to be enabled for exporting to
   * CloudWatch Logs.
   *
   * @default - no log exports
   */
  readonly cloudwatchLogsExports?: string[];

  /**
   * The number of days log events are kept in CloudWatch Logs. When updating
   * this property, unsetting it doesn't remove the log retention policy. To
   * remove the retention policy, set the value to `Infinity`.
   *
   * @default - logs never expire
   */
  readonly cloudwatchLogsRetention?: logs.RetentionDays;

  /**
   * The IAM role for the Lambda function associated with the custom resource
   * that sets the retention policy.
   *
   * @default - a new role is created.
   */
  readonly cloudwatchLogsRetentionRole?: iam.IRole;

  /**
   * Indicates that minor engine upgrades are applied automatically to the
   * DB instance during the maintenance window.
   *
   * @default true
   */
  readonly autoMinorVersionUpgrade?: boolean;

  /**
   * The weekly time range (in UTC) during which system maintenance can occur.
   *
   * Format: `ddd:hh24:mi-ddd:hh24:mi`
   * Constraint: Minimum 30-minute window
   *
   * @default - a 30-minute window selected at random from an 8-hour block of
   * time for each AWS Region, occurring on a random day of the week. To see
   * the time blocks available, see https://docs.aws.amazon.com/AmazonRDS/latest/UserGuide/USER_UpgradeDBInstance.Maintenance.html#Concepts.DBMaintenance
   */
  readonly preferredMaintenanceWindow?: string;

  /**
   * Indicates whether the DB instance should have deletion protection enabled.
   *
   * @default true
   */
  readonly deletionProtection?: boolean;

  /**
   * The CloudFormation policy to apply when the instance is removed from the
   * stack or replaced during an update.
   *
   * @default - RemovalPolicy.SNAPSHOT (remove the resource, but retain a snapshot of the data)
   */
  readonly removalPolicy?: RemovalPolicy;

  /**
   * Upper limit to which RDS can scale the storage in GiB(Gibibyte).
   * @see https://docs.aws.amazon.com/AmazonRDS/latest/UserGuide/USER_PIOPS.StorageTypes.html#USER_PIOPS.Autoscaling
   * @default - No autoscaling of RDS instance
   */
  readonly maxAllocatedStorage?: number;

  /**
   * The Active Directory directory ID to create the DB instance in.
   *
   * @default - Do not join domain
   */
  readonly domain?: string;

  /**
   * The IAM role to be used when making API calls to the Directory Service. The role needs the AWS-managed policy
   * AmazonRDSDirectoryServiceAccess or equivalent.
   *
   * @default - The role will be created for you if {@link DatabaseInstanceNewProps#domain} is specified
   */
  readonly domainRole?: iam.IRole;

  /**
<<<<<<< HEAD
   * Existing subnet group for the instance.
   *
   * @default - a new subnet group will be created.
   */
  readonly subnetGroup?: ISubnetGroup;
=======
   * Role that will be associated with this DB instance to enable S3 import.
   * This feature is only supported by the Microsoft SQL Server, Oracle, and PostgreSQL engines.
   *
   * This property must not be used if `s3ImportBuckets` is used.
   *
   * For Microsoft SQL Server:
   * @see https://docs.aws.amazon.com/AmazonRDS/latest/UserGuide/SQLServer.Procedural.Importing.html
   * For Oracle:
   * @see https://docs.aws.amazon.com/AmazonRDS/latest/UserGuide/oracle-s3-integration.html
   * For PostgreSQL:
   * @see https://docs.aws.amazon.com/AmazonRDS/latest/UserGuide/PostgreSQL.Procedural.Importing.html
   *
   * @default - New role is created if `s3ImportBuckets` is set, no role is defined otherwise
   */
  readonly s3ImportRole?: iam.IRole;

  /**
   * S3 buckets that you want to load data from.
   * This feature is only supported by the Microsoft SQL Server, Oracle, and PostgreSQL engines.
   *
   * This property must not be used if `s3ImportRole` is used.
   *
   * For Microsoft SQL Server:
   * @see https://docs.aws.amazon.com/AmazonRDS/latest/UserGuide/SQLServer.Procedural.Importing.html
   * For Oracle:
   * @see https://docs.aws.amazon.com/AmazonRDS/latest/UserGuide/oracle-s3-integration.html
   * For PostgreSQL:
   * @see https://docs.aws.amazon.com/AmazonRDS/latest/UserGuide/PostgreSQL.Procedural.Importing.html
   *
   * @default - None
   */
  readonly s3ImportBuckets?: s3.IBucket[];

  /**
   * Role that will be associated with this DB instance to enable S3 export.
   * This feature is only supported by the Microsoft SQL Server and Oracle engines.
   *
   * This property must not be used if `s3ExportBuckets` is used.
   *
   * For Microsoft SQL Server:
   * @see https://docs.aws.amazon.com/AmazonRDS/latest/UserGuide/SQLServer.Procedural.Importing.html
   * For Oracle:
   * @see https://docs.aws.amazon.com/AmazonRDS/latest/UserGuide/oracle-s3-integration.html
   *
   * @default - New role is created if `s3ExportBuckets` is set, no role is defined otherwise
   */
  readonly s3ExportRole?: iam.IRole;

  /**
   * S3 buckets that you want to load data into.
   * This feature is only supported by the Microsoft SQL Server and Oracle engines.
   *
   * This property must not be used if `s3ExportRole` is used.
   *
   * For Microsoft SQL Server:
   * @see https://docs.aws.amazon.com/AmazonRDS/latest/UserGuide/SQLServer.Procedural.Importing.html
   * For Oracle:
   * @see https://docs.aws.amazon.com/AmazonRDS/latest/UserGuide/oracle-s3-integration.html
   *
   * @default - None
   */
  readonly s3ExportBuckets?: s3.IBucket[];
>>>>>>> 80a2ac94
}

/**
 * A new database instance.
 */
abstract class DatabaseInstanceNew extends DatabaseInstanceBase implements IDatabaseInstance {
  /**
   * The VPC where this database instance is deployed.
   */
  public readonly vpc: ec2.IVpc;

  public readonly connections: ec2.Connections;

  protected abstract readonly instanceType: ec2.InstanceType;

  protected readonly vpcPlacement?: ec2.SubnetSelection;
  protected readonly newCfnProps: CfnDBInstanceProps;

  private readonly cloudwatchLogsExports?: string[];
  private readonly cloudwatchLogsRetention?: logs.RetentionDays;
  private readonly cloudwatchLogsRetentionRole?: iam.IRole;

  private readonly domainId?: string;
  private readonly domainRole?: iam.IRole;

  protected enableIamAuthentication?: boolean;

  constructor(scope: Construct, id: string, props: DatabaseInstanceNewProps) {
    super(scope, id);

    this.vpc = props.vpc;
    if (props.vpcSubnets && props.vpcPlacement) {
      throw new Error('Only one of `vpcSubnets` or `vpcPlacement` can be specified');
    }
    this.vpcPlacement = props.vpcSubnets ?? props.vpcPlacement;

    const subnetGroup = props.subnetGroup ?? new SubnetGroup(this, 'SubnetGroup', {
      description: `Subnet group for ${this.node.id} database`,
      vpc: this.vpc,
      vpcSubnets: this.vpcPlacement,
      removalPolicy: props.removalPolicy === RemovalPolicy.RETAIN ? props.removalPolicy : undefined,
    });

    const securityGroups = props.securityGroups || [new ec2.SecurityGroup(this, 'SecurityGroup', {
      description: `Security group for ${this.node.id} database`,
      vpc: props.vpc,
    })];

    this.connections = new ec2.Connections({
      securityGroups,
      defaultPort: ec2.Port.tcp(Lazy.numberValue({ produce: () => this.instanceEndpoint.port })),
    });

    let monitoringRole;
    if (props.monitoringInterval && props.monitoringInterval.toSeconds()) {
      monitoringRole = props.monitoringRole || new iam.Role(this, 'MonitoringRole', {
        assumedBy: new iam.ServicePrincipal('monitoring.rds.amazonaws.com'),
        managedPolicies: [iam.ManagedPolicy.fromAwsManagedPolicyName('service-role/AmazonRDSEnhancedMonitoringRole')],
      });
    }

    const deletionProtection = props.deletionProtection !== undefined ? props.deletionProtection : true;
    const storageType = props.storageType || StorageType.GP2;
    const iops = storageType === StorageType.IO1 ? (props.iops || 1000) : undefined;

    this.cloudwatchLogsExports = props.cloudwatchLogsExports;
    this.cloudwatchLogsRetention = props.cloudwatchLogsRetention;
    this.cloudwatchLogsRetentionRole = props.cloudwatchLogsRetentionRole;
    this.enableIamAuthentication = props.iamAuthentication;

    const enablePerformanceInsights = props.enablePerformanceInsights
      || props.performanceInsightRetention !== undefined || props.performanceInsightEncryptionKey !== undefined;
    if (enablePerformanceInsights && props.enablePerformanceInsights === false) {
      throw new Error('`enablePerformanceInsights` disabled, but `performanceInsightRetention` or `performanceInsightEncryptionKey` was set');
    }

    if (props.domain) {
      this.domainId = props.domain;
      this.domainRole = props.domainRole || new iam.Role(this, 'RDSDirectoryServiceRole', {
        assumedBy: new iam.ServicePrincipal('rds.amazonaws.com'),
        managedPolicies: [
          iam.ManagedPolicy.fromAwsManagedPolicyName('service-role/AmazonRDSDirectoryServiceAccess'),
        ],
      });
    }

    this.newCfnProps = {
      autoMinorVersionUpgrade: props.autoMinorVersionUpgrade,
      availabilityZone: props.multiAz ? undefined : props.availabilityZone,
      backupRetentionPeriod: props.backupRetention ? props.backupRetention.toDays() : undefined,
      copyTagsToSnapshot: props.copyTagsToSnapshot !== undefined ? props.copyTagsToSnapshot : true,
      dbInstanceClass: Lazy.stringValue({ produce: () => `db.${this.instanceType}` }),
      dbInstanceIdentifier: props.instanceIdentifier,
      dbSubnetGroupName: subnetGroup.subnetGroupName,
      deleteAutomatedBackups: props.deleteAutomatedBackups,
      deletionProtection,
      enableCloudwatchLogsExports: this.cloudwatchLogsExports,
      enableIamDatabaseAuthentication: Lazy.anyValue({ produce: () => this.enableIamAuthentication }),
      enablePerformanceInsights: enablePerformanceInsights || props.enablePerformanceInsights, // fall back to undefined if not set,
      iops,
      monitoringInterval: props.monitoringInterval && props.monitoringInterval.toSeconds(),
      monitoringRoleArn: monitoringRole && monitoringRole.roleArn,
      multiAz: props.multiAz,
      optionGroupName: props.optionGroup?.optionGroupName,
      performanceInsightsKmsKeyId: props.performanceInsightEncryptionKey?.keyArn,
      performanceInsightsRetentionPeriod: enablePerformanceInsights
        ? (props.performanceInsightRetention || PerformanceInsightRetention.DEFAULT)
        : undefined,
      port: props.port ? props.port.toString() : undefined,
      preferredBackupWindow: props.preferredBackupWindow,
      preferredMaintenanceWindow: props.preferredMaintenanceWindow,
      processorFeatures: props.processorFeatures && renderProcessorFeatures(props.processorFeatures),
      publiclyAccessible: this.vpcPlacement && this.vpcPlacement.subnetType === ec2.SubnetType.PUBLIC,
      storageType,
      vpcSecurityGroups: securityGroups.map(s => s.securityGroupId),
      maxAllocatedStorage: props.maxAllocatedStorage,
      domain: this.domainId,
      domainIamRoleName: this.domainRole?.roleName,
    };
  }

  protected setLogRetention() {
    if (this.cloudwatchLogsExports && this.cloudwatchLogsRetention) {
      for (const log of this.cloudwatchLogsExports) {
        new logs.LogRetention(this, `LogRetention${log}`, {
          logGroupName: `/aws/rds/instance/${this.instanceIdentifier}/${log}`,
          retention: this.cloudwatchLogsRetention,
          role: this.cloudwatchLogsRetentionRole,
        });
      }
    }
  }
}

/**
 * Construction properties for a DatabaseInstanceSource
 */
export interface DatabaseInstanceSourceProps extends DatabaseInstanceNewProps {
  /**
   * The database engine.
   */
  readonly engine: IInstanceEngine;

  /**
   * The name of the compute and memory capacity for the instance.
   *
   * @default - m5.large (or, more specifically, db.m5.large)
   */
  readonly instanceType?: ec2.InstanceType;

  /**
   * The license model.
   *
   * @default - RDS default license model
   */
  readonly licenseModel?: LicenseModel;

  /**
   * Whether to allow major version upgrades.
   *
   * @default false
   */
  readonly allowMajorVersionUpgrade?: boolean;

  /**
   * The time zone of the instance. This is currently supported only by Microsoft Sql Server.
   *
   * @default - RDS default timezone
   */
  readonly timezone?: string;

  /**
   * The allocated storage size, specified in gigabytes (GB).
   *
   * @default 100
   */
  readonly allocatedStorage?: number;

  /**
   * The master user password.
   *
   * @default - a Secrets Manager generated password
   */
  readonly masterUserPassword?: SecretValue;

  /**
   * The KMS key used to encrypt the secret for the master user password.
   *
   * @default - default master key
   */
  readonly masterUserPasswordEncryptionKey?: kms.IKey;

  /**
   * The name of the database.
   *
   * @default - no name
   */
  readonly databaseName?: string;

  /**
   * The DB parameter group to associate with the instance.
   *
   * @default - no parameter group
   */
  readonly parameterGroup?: IParameterGroup;
}

/**
 * A new source database instance (not a read replica)
 */
abstract class DatabaseInstanceSource extends DatabaseInstanceNew implements IDatabaseInstance {
  /**
   * The AWS Secrets Manager secret attached to the instance.
   */
  public abstract readonly secret?: secretsmanager.ISecret;

  protected readonly sourceCfnProps: CfnDBInstanceProps;
  protected readonly instanceType: ec2.InstanceType;

  private readonly singleUserRotationApplication: secretsmanager.SecretRotationApplication;
  private readonly multiUserRotationApplication: secretsmanager.SecretRotationApplication;

  constructor(scope: Construct, id: string, props: DatabaseInstanceSourceProps) {
    super(scope, id, props);

    this.singleUserRotationApplication = props.engine.singleUserRotationApplication;
    this.multiUserRotationApplication = props.engine.multiUserRotationApplication;

    let { s3ImportRole, s3ExportRole } = setupS3ImportExport(this, props, true);
    const engineConfig = props.engine.bindToInstance(this, {
      ...props,
      s3ImportRole,
      s3ExportRole,
    });

    const instanceAssociatedRoles: CfnDBInstance.DBInstanceRoleProperty[] = [];
    const engineFeatures = engineConfig.features;
    if (s3ImportRole) {
      if (!engineFeatures?.s3Import) {
        throw new Error(`Engine '${engineDescription(props.engine)}' does not support S3 import`);
      }
      instanceAssociatedRoles.push({ roleArn: s3ImportRole.roleArn, featureName: engineFeatures?.s3Import });
    }
    if (s3ExportRole) {
      if (!engineFeatures?.s3Export) {
        throw new Error(`Engine '${engineDescription(props.engine)}' does not support S3 export`);
      }
      // Only add the export role and feature if they are different from the import role & feature.
      if (s3ImportRole !== s3ExportRole || engineFeatures.s3Import !== engineFeatures?.s3Export) {
        instanceAssociatedRoles.push({ roleArn: s3ExportRole.roleArn, featureName: engineFeatures?.s3Export });
      }
    }

    this.instanceType = props.instanceType ?? ec2.InstanceType.of(ec2.InstanceClass.M5, ec2.InstanceSize.LARGE);

    const instanceParameterGroupConfig = props.parameterGroup?.bindToInstance({});
    this.sourceCfnProps = {
      ...this.newCfnProps,
      associatedRoles: instanceAssociatedRoles.length > 0 ? instanceAssociatedRoles : undefined,
      optionGroupName: engineConfig.optionGroup?.optionGroupName,
      allocatedStorage: props.allocatedStorage ? props.allocatedStorage.toString() : '100',
      allowMajorVersionUpgrade: props.allowMajorVersionUpgrade,
      dbName: props.databaseName,
      dbParameterGroupName: instanceParameterGroupConfig?.parameterGroupName,
      engine: props.engine.engineType,
      engineVersion: props.engine.engineVersion?.fullVersion,
      licenseModel: props.licenseModel,
      timezone: props.timezone,
    };
  }

  /**
   * Adds the single user rotation of the master password to this instance.
   *
   * @param [automaticallyAfter=Duration.days(30)] Specifies the number of days after the previous rotation
   * before Secrets Manager triggers the next automatic rotation.
   */
  public addRotationSingleUser(automaticallyAfter?: Duration): secretsmanager.SecretRotation {
    if (!this.secret) {
      throw new Error('Cannot add single user rotation for an instance without secret.');
    }

    const id = 'RotationSingleUser';
    const existing = this.node.tryFindChild(id);
    if (existing) {
      throw new Error('A single user rotation was already added to this instance.');
    }

    return new secretsmanager.SecretRotation(this, id, {
      secret: this.secret,
      automaticallyAfter,
      application: this.singleUserRotationApplication,
      vpc: this.vpc,
      vpcSubnets: this.vpcPlacement,
      target: this,
    });
  }

  /**
   * Adds the multi user rotation to this instance.
   */
  public addRotationMultiUser(id: string, options: RotationMultiUserOptions): secretsmanager.SecretRotation {
    if (!this.secret) {
      throw new Error('Cannot add multi user rotation for an instance without secret.');
    }
    return new secretsmanager.SecretRotation(this, id, {
      secret: options.secret,
      masterSecret: this.secret,
      automaticallyAfter: options.automaticallyAfter,
      application: this.multiUserRotationApplication,
      vpc: this.vpc,
      vpcSubnets: this.vpcPlacement,
      target: this,
    });
  }
}

/**
 * Construction properties for a DatabaseInstance.
 */
export interface DatabaseInstanceProps extends DatabaseInstanceSourceProps {
  /**
   * The master user name.
   */
  readonly masterUsername: string;

  /**
   * For supported engines, specifies the character set to associate with the
   * DB instance.
   *
   * @default - RDS default character set name
   */
  readonly characterSetName?: string;

  /**
   * Indicates whether the DB instance is encrypted.
   *
   * @default - true if storageEncryptionKey has been provided, false otherwise
   */
  readonly storageEncrypted?: boolean;

  /**
   * The KMS key that's used to encrypt the DB instance.
   *
   * @default - default master key if storageEncrypted is true, no key otherwise
   */
  readonly storageEncryptionKey?: kms.IKey;
}

/**
 * A database instance
 *
 * @resource AWS::RDS::DBInstance
 */
export class DatabaseInstance extends DatabaseInstanceSource implements IDatabaseInstance {
  public readonly instanceIdentifier: string;
  public readonly dbInstanceEndpointAddress: string;
  public readonly dbInstanceEndpointPort: string;
  public readonly instanceEndpoint: Endpoint;
  public readonly secret?: secretsmanager.ISecret;

  constructor(scope: Construct, id: string, props: DatabaseInstanceProps) {
    super(scope, id, props);

    let secret: DatabaseSecret | undefined;
    if (!props.masterUserPassword) {
      secret = new DatabaseSecret(this, 'Secret', {
        username: props.masterUsername,
        encryptionKey: props.masterUserPasswordEncryptionKey,
      });
    }

    const instance = new CfnDBInstance(this, 'Resource', {
      ...this.sourceCfnProps,
      characterSetName: props.characterSetName,
      kmsKeyId: props.storageEncryptionKey && props.storageEncryptionKey.keyArn,
      masterUsername: secret ? secret.secretValueFromJson('username').toString() : props.masterUsername,
      masterUserPassword: secret
        ? secret.secretValueFromJson('password').toString()
        : props.masterUserPassword && props.masterUserPassword.toString(),
      storageEncrypted: props.storageEncryptionKey ? true : props.storageEncrypted,
    });

    this.instanceIdentifier = instance.ref;
    this.dbInstanceEndpointAddress = instance.attrEndpointAddress;
    this.dbInstanceEndpointPort = instance.attrEndpointPort;

    // create a number token that represents the port of the instance
    const portAttribute = Token.asNumber(instance.attrEndpointPort);
    this.instanceEndpoint = new Endpoint(instance.attrEndpointAddress, portAttribute);

    applyInstanceDeletionPolicy(instance, props.removalPolicy);

    if (secret) {
      this.secret = secret.attach(this);
    }

    this.setLogRetention();
  }
}

/**
 * Construction properties for a DatabaseInstanceFromSnapshot.
 */
export interface DatabaseInstanceFromSnapshotProps extends DatabaseInstanceSourceProps {
  /**
   * The name or Amazon Resource Name (ARN) of the DB snapshot that's used to
   * restore the DB instance. If you're restoring from a shared manual DB
   * snapshot, you must specify the ARN of the snapshot.
   */
  readonly snapshotIdentifier: string;

  /**
   * The master user name.
   *
   * Specify this prop with the **current** master user name of the snapshot
   * only when generating a new master user password with `generateMasterUserPassword`.
   * The value will be set in the generated secret attached to the instance.
   *
   * It is not possible to change the master user name of a RDS instance.
   *
   * @default - inherited from the snapshot
   */
  readonly masterUsername?: string;

  /**
   * Whether to generate a new master user password and store it in
   * Secrets Manager. `masterUsername` must be specified with the **current**
   * master user name of the snapshot when this property is set to true.
   *
   * @default false
   */
  readonly generateMasterUserPassword?: boolean;
}

/**
 * A database instance restored from a snapshot.
 *
 * @resource AWS::RDS::DBInstance
 */
export class DatabaseInstanceFromSnapshot extends DatabaseInstanceSource implements IDatabaseInstance {
  public readonly instanceIdentifier: string;
  public readonly dbInstanceEndpointAddress: string;
  public readonly dbInstanceEndpointPort: string;
  public readonly instanceEndpoint: Endpoint;
  public readonly secret?: secretsmanager.ISecret;

  constructor(scope: Construct, id: string, props: DatabaseInstanceFromSnapshotProps) {
    super(scope, id, props);

    let secret: DatabaseSecret | undefined;

    if (props.generateMasterUserPassword) {
      if (!props.masterUsername) { // We need the master username to include it in the generated secret
        throw new Error('`masterUsername` must be specified when `generateMasterUserPassword` is set to true.');
      }

      if (props.masterUserPassword) {
        throw new Error('Cannot specify `masterUserPassword` when `generateMasterUserPassword` is set to true.');
      }

      secret = new DatabaseSecret(this, 'Secret', {
        username: props.masterUsername,
        encryptionKey: props.masterUserPasswordEncryptionKey,
      });
    } else {
      if (props.masterUsername) { // It's not possible to change the master username of a RDS instance
        throw new Error('Cannot specify `masterUsername` when `generateMasterUserPassword` is set to false.');
      }
    }

    const instance = new CfnDBInstance(this, 'Resource', {
      ...this.sourceCfnProps,
      dbSnapshotIdentifier: props.snapshotIdentifier,
      masterUserPassword: secret
        ? secret.secretValueFromJson('password').toString()
        : props.masterUserPassword && props.masterUserPassword.toString(),
    });

    this.instanceIdentifier = instance.ref;
    this.dbInstanceEndpointAddress = instance.attrEndpointAddress;
    this.dbInstanceEndpointPort = instance.attrEndpointPort;

    // create a number token that represents the port of the instance
    const portAttribute = Token.asNumber(instance.attrEndpointPort);
    this.instanceEndpoint = new Endpoint(instance.attrEndpointAddress, portAttribute);

    applyInstanceDeletionPolicy(instance, props.removalPolicy);

    if (secret) {
      this.secret = secret.attach(this);
    }

    this.setLogRetention();
  }
}

/**
 * Construction properties for a DatabaseInstanceReadReplica.
 */
export interface DatabaseInstanceReadReplicaProps extends DatabaseInstanceNewProps {
  /**
   * The name of the compute and memory capacity classes.
   */
  readonly instanceType: ec2.InstanceType;

  /**
   * The source database instance.
   *
   * Each DB instance can have a limited number of read replicas. For more
   * information, see https://docs.aws.amazon.com/AmazonRDS/latest/DeveloperGuide/USER_ReadRepl.html.
   *
   */
  readonly sourceDatabaseInstance: IDatabaseInstance;

  /**
   * Indicates whether the DB instance is encrypted.
   *
   * @default - true if storageEncryptionKey has been provided, false otherwise
   */
  readonly storageEncrypted?: boolean;

  /**
   * The KMS key that's used to encrypt the DB instance.
   *
   * @default - default master key if storageEncrypted is true, no key otherwise
   */
  readonly storageEncryptionKey?: kms.IKey;
}

/**
 * A read replica database instance.
 *
 * @resource AWS::RDS::DBInstance
 */
export class DatabaseInstanceReadReplica extends DatabaseInstanceNew implements IDatabaseInstance {
  public readonly instanceIdentifier: string;
  public readonly dbInstanceEndpointAddress: string;
  public readonly dbInstanceEndpointPort: string;
  public readonly instanceEndpoint: Endpoint;
  protected readonly instanceType: ec2.InstanceType;

  constructor(scope: Construct, id: string, props: DatabaseInstanceReadReplicaProps) {
    super(scope, id, props);

    const instance = new CfnDBInstance(this, 'Resource', {
      ...this.newCfnProps,
      // this must be ARN, not ID, because of https://github.com/terraform-providers/terraform-provider-aws/issues/528#issuecomment-391169012
      sourceDbInstanceIdentifier: props.sourceDatabaseInstance.instanceArn,
      kmsKeyId: props.storageEncryptionKey && props.storageEncryptionKey.keyArn,
      storageEncrypted: props.storageEncryptionKey ? true : props.storageEncrypted,
    });

    this.instanceType = props.instanceType;
    this.instanceIdentifier = instance.ref;
    this.dbInstanceEndpointAddress = instance.attrEndpointAddress;
    this.dbInstanceEndpointPort = instance.attrEndpointPort;

    // create a number token that represents the port of the instance
    const portAttribute = Token.asNumber(instance.attrEndpointPort);
    this.instanceEndpoint = new Endpoint(instance.attrEndpointAddress, portAttribute);

    applyInstanceDeletionPolicy(instance, props.removalPolicy);

    this.setLogRetention();
  }
}

/**
 * Renders the processor features specifications
 *
 * @param features the processor features
 */
function renderProcessorFeatures(features: ProcessorFeatures): CfnDBInstance.ProcessorFeatureProperty[] | undefined {
  const featuresList = Object.entries(features).map(([name, value]) => ({ name, value: value.toString() }));

  return featuresList.length === 0 ? undefined : featuresList;
}

function applyInstanceDeletionPolicy(cfnDbInstance: CfnDBInstance, removalPolicy: RemovalPolicy | undefined): void {
  if (!removalPolicy) {
    // the default DeletionPolicy is 'Snapshot', which is fine,
    // but we should also make it 'Snapshot' for UpdateReplace policy
    cfnDbInstance.cfnOptions.updateReplacePolicy = CfnDeletionPolicy.SNAPSHOT;
  } else {
    // just apply whatever removal policy the customer explicitly provided
    cfnDbInstance.applyRemovalPolicy(removalPolicy);
  }
}<|MERGE_RESOLUTION|>--- conflicted
+++ resolved
@@ -504,13 +504,13 @@
   readonly domainRole?: iam.IRole;
 
   /**
-<<<<<<< HEAD
    * Existing subnet group for the instance.
    *
    * @default - a new subnet group will be created.
    */
   readonly subnetGroup?: ISubnetGroup;
-=======
+
+  /*
    * Role that will be associated with this DB instance to enable S3 import.
    * This feature is only supported by the Microsoft SQL Server, Oracle, and PostgreSQL engines.
    *
@@ -573,7 +573,6 @@
    * @default - None
    */
   readonly s3ExportBuckets?: s3.IBucket[];
->>>>>>> 80a2ac94
 }
 
 /**

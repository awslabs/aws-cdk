--- conflicted
+++ resolved
@@ -26,11 +26,7 @@
   readonly clusterIdentifier: string;
 
   /**
-<<<<<<< HEAD
-   * ARN of the cluster
-=======
    * The ARN of the cluster
->>>>>>> 1559fe9d
    */
   readonly clusterArn: string;
 
@@ -301,11 +297,7 @@
   public abstract readonly connections: ec2.Connections;
 
   /**
-<<<<<<< HEAD
-   * The cluster arn.
-=======
    * The ARN of the cluster
->>>>>>> 1559fe9d
    */
   public get clusterArn(): string {
     return Stack.of(this).formatArn({
@@ -317,7 +309,6 @@
   }
 
   /**
-<<<<<<< HEAD
    * Grant the given identity to access to the Data API
    *
    * @param grantee The principal to grant access to
@@ -333,8 +324,6 @@
   }
 
   /**
-=======
->>>>>>> 1559fe9d
    * Renders the secret attachment target specifications.
    */
   public asSecretAttachmentTarget(): secretsmanager.SecretAttachmentTargetProps {

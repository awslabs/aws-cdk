import * as ec2 from '@aws-cdk/aws-ec2';
<<<<<<< HEAD
import { IResource, Resource } from '@aws-cdk/core';
import { Construct } from 'constructs';
import { DatabaseInstanceEngine } from './instance';
=======
import { Construct, IResource, Resource } from '@aws-cdk/core';
import { IInstanceEngine } from './instance-engine';
>>>>>>> 31d6e659
import { CfnOptionGroup } from './rds.generated';

/**
 * An option group
 */
export interface IOptionGroup extends IResource {
  /**
   * The name of the option group.
   *
   * @attribute
   */
  readonly optionGroupName: string;
}

/**
 * Configuration properties for an option.
 */
export interface OptionConfiguration {
  /**
   * The name of the option.
   */
  readonly name: string;

  /**
   * The settings for the option.
   *
   * @default - no settings
   */
  readonly settings?: { [name: string]: string };

  /**
   * The version for the option.
   *
   * @default - no version
   */
  readonly version?: string;

  /**
   * The port number that this option uses. If `port` is specified then `vpc`
   * must also be specified.
   *
   * @default - no port
   */
  readonly port?: number;

  /**
   * The VPC where a security group should be created for this option. If `vpc`
   * is specified then `port` must also be specified.
   *
   * @default - no VPC
   */
  readonly vpc?: ec2.IVpc;
}

/**
 * Construction properties for an OptionGroup.
 */
export interface OptionGroupProps {
  /**
   * The database engine that this option group is associated with.
   */
  readonly engine: IInstanceEngine;

  /**
   * A description of the option group.
   *
   * @default a CDK generated description
   */
  readonly description?: string;

  /**
   * The configurations for this option group.
   */
  readonly configurations: OptionConfiguration[];
}

/**
 * An option group
 */
export class OptionGroup extends Resource implements IOptionGroup {
  /**
   * Import an existing option group.
   */
  public static fromOptionGroupName(scope: Construct, id: string, optionGroupName: string): IOptionGroup {
    class Import extends Resource {
      public readonly optionGroupName = optionGroupName;
    }
    return new Import(scope, id);
  }

  /**
   * The name of the option group.
   */
  public readonly optionGroupName: string;

  /**
   * The connections object for the options.
   */
  public readonly optionConnections: { [key: string]: ec2.Connections } = {};

  constructor(scope: Construct, id: string, props: OptionGroupProps) {
    super(scope, id);

    const majorEngineVersion = props.engine.engineVersion;
    if (!majorEngineVersion) {
      throw new Error('OptionGroup can only be used with an engine that has a specific version. ' +
        `Use the withVersion method to specify the version for engine ${props.engine.engineType}`);
    }
    const optionGroup = new CfnOptionGroup(this, 'Resource', {
      engineName: props.engine.engineType,
      majorEngineVersion,
      optionGroupDescription: props.description || `Option group for ${props.engine.engineType} ${majorEngineVersion}`,
      optionConfigurations: this.renderConfigurations(props.configurations),
    });

    this.optionGroupName = optionGroup.ref;
  }

  /**
   * Renders the option configurations specifications.
   */
  private renderConfigurations(configurations: OptionConfiguration[]): CfnOptionGroup.OptionConfigurationProperty[] {
    const configs: CfnOptionGroup.OptionConfigurationProperty[] = [];
    for (const config of configurations) {
      let configuration: CfnOptionGroup.OptionConfigurationProperty = {
        optionName: config.name,
        optionSettings: config.settings && Object.entries(config.settings).map(([name, value]) => ({ name, value })),
        optionVersion: config.version,
      };

      if (config.port) {
        if (!config.vpc) {
          throw new Error('`port` and `vpc` must be specified together.');
        }

        const securityGroup = new ec2.SecurityGroup(this, `SecurityGroup${config.name}`, {
          description: `Security group for ${config.name} option`,
          vpc: config.vpc,
        });

        this.optionConnections[config.name] = new ec2.Connections({
          securityGroups: [securityGroup],
          defaultPort: ec2.Port.tcp(config.port),
        });

        configuration = {
          ...configuration,
          port: config.port,
          vpcSecurityGroupMemberships: [securityGroup.securityGroupId],
        };
      }

      configs.push(configuration);
    }

    return configs;
  }
}<|MERGE_RESOLUTION|>--- conflicted
+++ resolved
@@ -1,12 +1,7 @@
 import * as ec2 from '@aws-cdk/aws-ec2';
-<<<<<<< HEAD
 import { IResource, Resource } from '@aws-cdk/core';
 import { Construct } from 'constructs';
-import { DatabaseInstanceEngine } from './instance';
-=======
-import { Construct, IResource, Resource } from '@aws-cdk/core';
 import { IInstanceEngine } from './instance-engine';
->>>>>>> 31d6e659
 import { CfnOptionGroup } from './rds.generated';
 
 /**

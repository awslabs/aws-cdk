--- conflicted
+++ resolved
@@ -33,7 +33,7 @@
         DBSubnetGroupName: { Ref: 'DatabaseSubnets56F17B9A' },
         MasterUsername: 'admin',
         MasterUserPassword: 'tooshort',
-        VpcSecurityGroupIds: [{ 'Fn::GetAtt': ['DatabaseSecurityGroup5C91FDCB', 'GroupId'] }],
+        VpcSecurityGroupIds: [ {'Fn::GetAtt': ['DatabaseSecurityGroup5C91FDCB', 'GroupId']}],
       },
       DeletionPolicy: ABSENT,
       UpdateReplacePolicy: 'Snapshot',
@@ -73,7 +73,7 @@
       DBSubnetGroupName: { Ref: 'DatabaseSubnets56F17B9A' },
       MasterUsername: 'admin',
       MasterUserPassword: 'tooshort',
-      VpcSecurityGroupIds: [{ 'Fn::GetAtt': ['DatabaseSecurityGroup5C91FDCB', 'GroupId'] }],
+      VpcSecurityGroupIds: [ {'Fn::GetAtt': ['DatabaseSecurityGroup5C91FDCB', 'GroupId']}],
     }));
 
     test.done();
@@ -108,7 +108,7 @@
       DBSubnetGroupName: { Ref: 'DatabaseSubnets56F17B9A' },
       MasterUsername: 'admin',
       MasterUserPassword: 'tooshort',
-      VpcSecurityGroupIds: ['SecurityGroupId12345'],
+      VpcSecurityGroupIds: [ 'SecurityGroupId12345' ],
     }));
 
     test.done();
@@ -1113,12 +1113,7 @@
 };
 
 function testStack() {
-<<<<<<< HEAD
-  const stack = new cdk.Stack(undefined, undefined, { env: { account: '12345', region: 'us-test-1' } });
-  stack.node.setContext('availability-zones:12345:us-test-1', ['us-test-1a', 'us-test-1b']);
-=======
   const stack = new cdk.Stack(undefined, undefined, { env: { account: '12345', region: 'us-test-1' }});
   stack.construct.setContext('availability-zones:12345:us-test-1', ['us-test-1a', 'us-test-1b']);
->>>>>>> a772fe84
   return stack;
 }
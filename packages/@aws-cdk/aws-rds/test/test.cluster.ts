--- conflicted
+++ resolved
@@ -1113,12 +1113,7 @@
 };
 
 function testStack() {
-<<<<<<< HEAD
   const stack = new cdk.Stack(undefined, undefined, { env: { account: '12345', region: 'us-test-1' } });
-  stack.construct.setContext('availability-zones:12345:us-test-1', ['us-test-1a', 'us-test-1b']);
-=======
-  const stack = new cdk.Stack(undefined, undefined, { env: { account: '12345', region: 'us-test-1' }});
   stack.node.setContext('availability-zones:12345:us-test-1', ['us-test-1a', 'us-test-1b']);
->>>>>>> ce34c036
   return stack;
 }
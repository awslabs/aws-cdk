--- conflicted
+++ resolved
@@ -1,4 +1,4 @@
-import { ABSENT, expect, haveOutput, haveResource, haveResourceLike, ResourcePart, SynthUtils } from '@aws-cdk/assert';
+import { ABSENT, expect, haveResource, haveResourceLike, ResourcePart, SynthUtils } from '@aws-cdk/assert';
 import * as ec2 from '@aws-cdk/aws-ec2';
 import * as iam from '@aws-cdk/aws-iam';
 import * as kms from '@aws-cdk/aws-kms';
@@ -636,22 +636,17 @@
     });
 
     // THEN
-<<<<<<< HEAD
-    expect(stack).to(haveOutput({
-      exportName,
-      outputValue: {
-        'Fn::Join': [
-          '',
-          [
-            'arn:',
-            { Ref: 'AWS::Partition' },
-            ':rds:us-test-1:12345:cluster:',
-            { Ref: 'DatabaseB269D8BB' },
-          ],
-        ],
-      },
-    }));
-
+    test.deepEqual(stack.resolve(cluster.clusterArn), {
+      'Fn::Join': [
+        '',
+        [
+          'arn:',
+          { Ref: 'AWS::Partition' },
+          ':rds:us-test-1:12345:cluster:',
+          { Ref: 'DatabaseB269D8BB' },
+        ],
+      ],
+    });
     test.done();
   },
 
@@ -712,19 +707,6 @@
       ],
     }));
 
-=======
-    test.deepEqual(stack.resolve(cluster.clusterArn), {
-      'Fn::Join': [
-        '',
-        [
-          'arn:',
-          { Ref: 'AWS::Partition' },
-          ':rds:us-test-1:12345:cluster:',
-          { Ref: 'DatabaseB269D8BB' },
-        ],
-      ],
-    });
->>>>>>> 1559fe9d
     test.done();
   },
 };

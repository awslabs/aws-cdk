import * as fs from 'fs-extra';
import * as util from 'util';

<<<<<<< HEAD
// eslint-disable-next-line @typescript-eslint/no-var-requires
=======
/* eslint-disable @typescript-eslint/no-require-imports */
// tslint:disable-next-line:no-var-requires
>>>>>>> acf3ffce
const jsonDiff = require('json-diff').diff;
/* eslint-enable */

function line(fmt = '', ...param: any[]) {
  process.stdout.write(util.format(fmt, ...param));
  process.stdout.write('\n');
}

async function main() {
  const title = process.argv[2];
  const oldSpecFile = process.argv[3];
  const newSpecFile = process.argv[4];

  const newSpec = await fs.readJSON(newSpecFile);
  const oldSpec = await fs.readJSON(oldSpecFile);

  const out = jsonDiff(oldSpec, newSpec);

  // Here's the magic output format of this thing
  // If a key ends in __added, it got added, and the value
  //   is the new value.
  // If a key ends in __deleted, it got deleted, and the value
  //   is the old value.
  // If a value got changed, the value object will look like:
  //   { __old: ..., __new: ... }

  if (!out) {
    return; // no diff
  }

  const resourceTypeAdditions = new Set<string>();
  const resourceTypeDeletions = new Set<string>();
  const attributeChanges = new Array<string>();
  const propertyChanges = new Array<string>();
  const propertyTypeChanges = new Array<string>();

  for (const key of Object.keys(out.ResourceTypes || {})) {
    classifyResourceTypeUpdate(key, out.ResourceTypes[key]);
  }

  for (const key of Object.keys(out.PropertyTypes || {})) {
    classifyPropertyTypeUpdate(key, out.PropertyTypes[key]);
  }

  line(`# ${title} v${newSpec.ResourceSpecificationVersion}`);
  line();

  line('## New Resource Types');
  line();
  resourceTypeAdditions.forEach(type => line(`* ${type}`));
  line();

  if (resourceTypeDeletions.size > 0) {
    line('## Removed Resource Types');
    line();
    resourceTypeDeletions.forEach(type => line(`* ${type}`));
    line();
  }

  line('## Attribute Changes');
  line();
  attributeChanges.forEach(x => line(x));
  line();

  line('## Property Changes');
  line();
  propertyChanges.forEach(x => line(x));
  line();

  line('## Property Type Changes');
  line();
  propertyTypeChanges.forEach(x => line(x));

  function classifyResourceTypeUpdate(resourceType: string, update: any) {
    const added = isAdded(resourceType);
    if (added) {
      resourceTypeAdditions.add(added);
      return;
    }

    const deleted = isDeleted(resourceType);
    if (deleted) {
      resourceTypeDeletions.add(deleted);
      return;
    }

    pushDownFirstAdditions(update);
    for (const key of Object.keys(update)) {
      switch (key) {
        case 'Properties':
          for (const prop of Object.keys(update.Properties)) {
            describeChanges(resourceType, prop, update.Properties[prop]).forEach(change => {
              propertyChanges.push(change);
            });
          }
          break;
        case 'Attributes':
          for (const attr of Object.keys(update.Attributes)) {
            describeChanges(resourceType, attr, update.Attributes[attr]).forEach(change => {
              attributeChanges.push(change);
            });
          }
          break;
        default:
          throw new Error(`Unexpected update to ${resourceType}: ${key}`);
      }
    }
  }

  function classifyPropertyTypeUpdate(propertyType: string, update: any) {
    const added = isAdded(propertyType);
    if (added) {
      const resourceType = added.split('.')[0];
      if (resourceTypeAdditions.has(resourceType)) {
        return; // skipping property for added resource types
      }

      propertyTypeChanges.push(`* ${added} (__added__)`);
      return;
    }

    const deleted = isDeleted(propertyType);
    if (deleted) {
      const resourceType = deleted.split('.')[0];
      if (resourceTypeDeletions.has(resourceType)) {
        return; // skipping property for added resource types
      }

      propertyTypeChanges.push(`* ${deleted} (__removed__)`);
      return;
    }

    if (Object.keys(update).length !== 1 && Object.keys(update)[0] === 'Properties') {
      throw new Error('Unexpected update to a resource type. Expecting only "Properties" to change: ' + propertyType);
    }

    for (const prop of Object.keys(update.Properties)) {
      describeChanges(propertyType, prop, update.Properties[prop]).forEach(change => {
        propertyTypeChanges.push(change);
      });
    }
  }

  function pushDownFirstAdditions(update: any) {
    for (const key of Object.keys(update)) {
      const added = isAdded(key);
      if (!added) { continue; }
      const data = update[key];
      delete update[key];
      update[added] = {};
      for (const subKey of Object.keys(data)) {
        update[added][`${subKey}__added`] = data[subKey];
      }
    }
  }

  function isDeleted(key: string) {
    return isSuffix(key, '__deleted');
  }

  function isAdded(key: string) {
    return isSuffix(key, '__added');
  }

  function isSuffix(key: string, suffix: string) {
    const index = key.indexOf(suffix);
    return index === -1 ? undefined : key.substr(0, index);
  }

  function describeChanges(namespace: string, prefix: string, update: any) {
    const changes = new Array<string>();

    const added = isAdded(prefix);
    if (added) {
      changes.push(`* ${namespace} ${added} (__added__)`);
      return changes;
    }

    const deleted = isDeleted(prefix);
    if (deleted) {
      changes.push(`* ${namespace} ${deleted} (__deleted__)`);
      return changes;
    }

    if (typeof(update) !== 'object') {
      throw new Error(`Unexpected change for ${namespace}.${prefix} ${JSON.stringify(update)}`);
    }

    if ('__old' in update && '__new' in update) {
      changes.push(`* ${namespace} ${prefix} (__changed__)`);
      changes.push(`  * Old: ${update.__old}`);
      changes.push(`  * New: ${update.__new}`);
      return changes;
    }

    if (Array.isArray(update)) {
      changes.push(`* ${namespace} ${prefix} (__changed__)`);
      for (const entry of update) {
        if (entry.length !== 2) {
          throw new Error(`Unexpected array diff entry: ${JSON.stringify(entry)}`);
        }
        switch (entry[0]) {
          case '+':
            changes.push(`  * Added ${entry[1]}`);
            break;
          case '-':
            throw new Error(`Something awkward happened: ${entry[1]} was deleted from ${namespace} ${prefix}!`);
          case ' ':
          // This entry is "context"
            break;
          default:
            throw new Error(`Unexpected array diff entry: ${JSON.stringify(entry)}`);
        }
      }
    } else {
      for (const key of Object.keys(update)) {
        for (const change of describeChanges(namespace, `${prefix}.${key}`, update[key])) {
          changes.push(change);
        }
      }
    }

    return changes;
  }
}

main().catch(e => {
  process.stderr.write(e.stack);
  process.stderr.write('\n');
  process.exit(1);
});<|MERGE_RESOLUTION|>--- conflicted
+++ resolved
@@ -1,14 +1,8 @@
 import * as fs from 'fs-extra';
 import * as util from 'util';
 
-<<<<<<< HEAD
 // eslint-disable-next-line @typescript-eslint/no-var-requires
-=======
-/* eslint-disable @typescript-eslint/no-require-imports */
-// tslint:disable-next-line:no-var-requires
->>>>>>> acf3ffce
 const jsonDiff = require('json-diff').diff;
-/* eslint-enable */
 
 function line(fmt = '', ...param: any[]) {
   process.stdout.write(util.format(fmt, ...param));

--- conflicted
+++ resolved
@@ -82,23 +82,15 @@
     "@aws-cdk/aws-apigatewayv2": "0.0.0",
     "@aws-cdk/aws-cognito": "0.0.0",
     "@aws-cdk/core": "0.0.0",
-<<<<<<< HEAD
     "@aws-cdk/aws-lambda": "0.0.0",
-    "constructs": "^3.2.0"
-=======
     "constructs": "^3.3.69"
->>>>>>> 25e8d04d
   },
   "peerDependencies": {
     "@aws-cdk/aws-apigatewayv2": "0.0.0",
     "@aws-cdk/aws-cognito": "0.0.0",
     "@aws-cdk/core": "0.0.0",
-<<<<<<< HEAD
-    "constructs": "^3.2.0",
-    "@aws-cdk/aws-lambda": "0.0.0"
-=======
+    "@aws-cdk/aws-lambda": "0.0.0",
     "constructs": "^3.3.69"
->>>>>>> 25e8d04d
   },
   "engines": {
     "node": ">= 10.13.0 <13 || >=13.7.0"

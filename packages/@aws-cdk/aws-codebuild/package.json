{
  "name": "@aws-cdk/aws-codebuild",
  "version": "0.13.0",
  "description": "CDK Constructs for AWS CodeBuild",
  "main": "lib/index.js",
  "types": "lib/index.d.ts",
  "jsii": {
    "outdir": "dist",
    "targets": {
      "java": {
        "package": "software.amazon.awscdk.services.codebuild",
        "maven": {
          "groupId": "software.amazon.awscdk",
          "artifactId": "codebuild"
        }
      },
      "dotnet": {
        "namespace": "Amazon.CDK.AWS.CodeBuild",
        "packageId": "Amazon.CDK.AWS.CodeBuild",
        "signAssembly": true,
        "assemblyOriginatorKeyFile": "../../key.snk"
      },
      "sphinx": {}
    }
  },
  "repository": {
    "type": "git",
    "url": "https://github.com/awslabs/aws-cdk.git"
  },
  "scripts": {
    "build": "cdk-build",
    "watch": "cdk-watch",
    "lint": "cdk-lint",
    "test": "cdk-test",
    "integ": "cdk-integ",
    "pkglint": "pkglint -f",
    "package": "cdk-package"
  },
  "cdk-build": {
    "cloudformation": "AWS::CodeBuild"
  },
  "nyc": {
    "lines": 74
  },
  "keywords": [
    "aws",
    "cdk",
    "constructs",
    "codebuild"
  ],
  "author": {
    "name": "Amazon Web Services",
    "url": "https://aws.amazon.com",
    "organization": true
  },
  "license": "Apache-2.0",
  "devDependencies": {
<<<<<<< HEAD
    "@aws-cdk/assert": "^0.12.0",
    "@aws-cdk/aws-sns": "^0.12.0",
    "@aws-cdk/aws-sqs": "^0.12.0",
=======
    "@aws-cdk/assert": "^0.13.0",
    "@aws-cdk/aws-sns": "^0.13.0",
>>>>>>> 770f9aab
    "aws-sdk": "^2.259.1",
    "cdk-build-tools": "^0.13.0",
    "cdk-integ-tools": "^0.13.0",
    "cfn2ts": "^0.13.0",
    "pkglint": "^0.13.0"
  },
  "dependencies": {
    "@aws-cdk/assets": "^0.13.0",
    "@aws-cdk/aws-cloudwatch": "^0.13.0",
    "@aws-cdk/aws-codecommit": "^0.13.0",
    "@aws-cdk/aws-codepipeline-api": "^0.13.0",
    "@aws-cdk/aws-events": "^0.13.0",
    "@aws-cdk/aws-iam": "^0.13.0",
    "@aws-cdk/aws-kms": "^0.13.0",
    "@aws-cdk/aws-s3": "^0.13.0",
    "@aws-cdk/cdk": "^0.13.0"
  },
  "homepage": "https://github.com/awslabs/aws-cdk"
}<|MERGE_RESOLUTION|>--- conflicted
+++ resolved
@@ -55,14 +55,9 @@
   },
   "license": "Apache-2.0",
   "devDependencies": {
-<<<<<<< HEAD
-    "@aws-cdk/assert": "^0.12.0",
-    "@aws-cdk/aws-sns": "^0.12.0",
-    "@aws-cdk/aws-sqs": "^0.12.0",
-=======
     "@aws-cdk/assert": "^0.13.0",
     "@aws-cdk/aws-sns": "^0.13.0",
->>>>>>> 770f9aab
+    "@aws-cdk/aws-sqs": "^0.13.0",
     "aws-sdk": "^2.259.1",
     "cdk-build-tools": "^0.13.0",
     "cdk-integ-tools": "^0.13.0",

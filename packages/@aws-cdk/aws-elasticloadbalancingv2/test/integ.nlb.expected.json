{
  "Resources": {
    "VPCB9E5F0B4": {
      "Type": "AWS::EC2::VPC",
      "Properties": {
        "CidrBlock": "10.0.0.0/16",
        "EnableDnsHostnames": true,
        "EnableDnsSupport": true,
        "InstanceTenancy": "default",
        "Tags": [
          {
            "Key": "Name",
            "Value": "aws-cdk-elbv2-integ/VPC"
          }
        ]
      }
    },
    "VPCPublicSubnet1SubnetB4246D30": {
      "Type": "AWS::EC2::Subnet",
      "Properties": {
        "CidrBlock": "10.0.0.0/18",
        "VpcId": {
          "Ref": "VPCB9E5F0B4"
        },
        "AvailabilityZone": "test-region-1a",
        "MapPublicIpOnLaunch": true,
        "Tags": [
          {
            "Key": "Name",
            "Value": "aws-cdk-elbv2-integ/VPC/PublicSubnet1"
          },
          {
            "Key": "aws-cdk:subnet-name",
            "Value": "Public"
          },
          {
            "Key": "aws-cdk:subnet-type",
            "Value": "Public"
          }
        ]
      }
    },
    "VPCPublicSubnet1RouteTableFEE4B781": {
      "Type": "AWS::EC2::RouteTable",
      "Properties": {
        "VpcId": {
          "Ref": "VPCB9E5F0B4"
        },
        "Tags": [
          {
            "Key": "Name",
            "Value": "aws-cdk-elbv2-integ/VPC/PublicSubnet1"
          }
        ]
      }
    },
    "VPCPublicSubnet1RouteTableAssociation0B0896DC": {
      "Type": "AWS::EC2::SubnetRouteTableAssociation",
      "Properties": {
        "RouteTableId": {
          "Ref": "VPCPublicSubnet1RouteTableFEE4B781"
        },
        "SubnetId": {
          "Ref": "VPCPublicSubnet1SubnetB4246D30"
        }
      }
    },
    "VPCPublicSubnet1DefaultRoute91CEF279": {
      "Type": "AWS::EC2::Route",
      "Properties": {
        "RouteTableId": {
          "Ref": "VPCPublicSubnet1RouteTableFEE4B781"
        },
        "DestinationCidrBlock": "0.0.0.0/0",
        "GatewayId": {
          "Ref": "VPCIGWB7E252D3"
        }
      }
    },
    "VPCPublicSubnet1EIP6AD938E8": {
      "Type": "AWS::EC2::EIP",
      "Properties": {
        "Domain": "vpc"
      }
    },
    "VPCPublicSubnet1NATGatewayE0556630": {
      "Type": "AWS::EC2::NatGateway",
      "Properties": {
        "AllocationId": {
          "Fn::GetAtt": [
            "VPCPublicSubnet1EIP6AD938E8",
            "AllocationId"
          ]
        },
        "SubnetId": {
          "Ref": "VPCPublicSubnet1SubnetB4246D30"
        },
        "Tags": [
          {
            "Key": "Name",
            "Value": "aws-cdk-elbv2-integ/VPC/PublicSubnet1"
          }
        ]
      }
    },
<<<<<<< HEAD
=======
    "VPCPublicSubnet1DefaultRoute91CEF279": {
      "Type": "AWS::EC2::Route",
      "DependsOn": [
        "VPCVPCGW99B986DC"
      ],
      "Properties": {
        "RouteTableId": {
          "Ref": "VPCPublicSubnet1RouteTableFEE4B781"
        },
        "DestinationCidrBlock": "0.0.0.0/0",
        "GatewayId": {
          "Ref": "VPCIGWB7E252D3"
        }
      }
    },
>>>>>>> e7996996
    "VPCPublicSubnet2Subnet74179F39": {
      "Type": "AWS::EC2::Subnet",
      "Properties": {
        "CidrBlock": "10.0.64.0/18",
        "VpcId": {
          "Ref": "VPCB9E5F0B4"
        },
        "AvailabilityZone": "test-region-1b",
        "MapPublicIpOnLaunch": true,
        "Tags": [
          {
            "Key": "Name",
            "Value": "aws-cdk-elbv2-integ/VPC/PublicSubnet2"
          },
          {
            "Key": "aws-cdk:subnet-name",
            "Value": "Public"
          },
          {
            "Key": "aws-cdk:subnet-type",
            "Value": "Public"
          }
        ]
      }
    },
    "VPCPublicSubnet2RouteTable6F1A15F1": {
      "Type": "AWS::EC2::RouteTable",
      "Properties": {
        "VpcId": {
          "Ref": "VPCB9E5F0B4"
        },
        "Tags": [
          {
            "Key": "Name",
            "Value": "aws-cdk-elbv2-integ/VPC/PublicSubnet2"
          }
        ]
      }
    },
    "VPCPublicSubnet2RouteTableAssociation5A808732": {
      "Type": "AWS::EC2::SubnetRouteTableAssociation",
      "Properties": {
        "RouteTableId": {
          "Ref": "VPCPublicSubnet2RouteTable6F1A15F1"
        },
        "SubnetId": {
          "Ref": "VPCPublicSubnet2Subnet74179F39"
        }
      }
    },
    "VPCPublicSubnet2DefaultRouteB7481BBA": {
      "Type": "AWS::EC2::Route",
      "Properties": {
        "RouteTableId": {
          "Ref": "VPCPublicSubnet2RouteTable6F1A15F1"
        },
        "DestinationCidrBlock": "0.0.0.0/0",
        "GatewayId": {
          "Ref": "VPCIGWB7E252D3"
        }
      }
    },
    "VPCPublicSubnet2EIP4947BC00": {
      "Type": "AWS::EC2::EIP",
      "Properties": {
        "Domain": "vpc"
      }
    },
    "VPCPublicSubnet2NATGateway3C070193": {
      "Type": "AWS::EC2::NatGateway",
      "Properties": {
        "AllocationId": {
          "Fn::GetAtt": [
            "VPCPublicSubnet2EIP4947BC00",
            "AllocationId"
          ]
        },
        "SubnetId": {
          "Ref": "VPCPublicSubnet2Subnet74179F39"
        },
        "Tags": [
          {
            "Key": "Name",
            "Value": "aws-cdk-elbv2-integ/VPC/PublicSubnet2"
          }
        ]
      }
    },
<<<<<<< HEAD
=======
    "VPCPublicSubnet2DefaultRouteB7481BBA": {
      "Type": "AWS::EC2::Route",
      "DependsOn": [
        "VPCVPCGW99B986DC"
      ],
      "Properties": {
        "RouteTableId": {
          "Ref": "VPCPublicSubnet2RouteTable6F1A15F1"
        },
        "DestinationCidrBlock": "0.0.0.0/0",
        "GatewayId": {
          "Ref": "VPCIGWB7E252D3"
        }
      }
    },
>>>>>>> e7996996
    "VPCPrivateSubnet1Subnet8BCA10E0": {
      "Type": "AWS::EC2::Subnet",
      "Properties": {
        "CidrBlock": "10.0.128.0/18",
        "VpcId": {
          "Ref": "VPCB9E5F0B4"
        },
        "AvailabilityZone": "test-region-1a",
        "MapPublicIpOnLaunch": false,
        "Tags": [
          {
            "Key": "Name",
            "Value": "aws-cdk-elbv2-integ/VPC/PrivateSubnet1"
          },
          {
            "Key": "aws-cdk:subnet-name",
            "Value": "Private"
          },
          {
            "Key": "aws-cdk:subnet-type",
            "Value": "Private"
          }
        ]
      }
    },
    "VPCPrivateSubnet1RouteTableBE8A6027": {
      "Type": "AWS::EC2::RouteTable",
      "Properties": {
        "VpcId": {
          "Ref": "VPCB9E5F0B4"
        },
        "Tags": [
          {
            "Key": "Name",
            "Value": "aws-cdk-elbv2-integ/VPC/PrivateSubnet1"
          }
        ]
      }
    },
    "VPCPrivateSubnet1RouteTableAssociation347902D1": {
      "Type": "AWS::EC2::SubnetRouteTableAssociation",
      "Properties": {
        "RouteTableId": {
          "Ref": "VPCPrivateSubnet1RouteTableBE8A6027"
        },
        "SubnetId": {
          "Ref": "VPCPrivateSubnet1Subnet8BCA10E0"
        }
      }
    },
    "VPCPrivateSubnet1DefaultRouteAE1D6490": {
      "Type": "AWS::EC2::Route",
      "Properties": {
        "RouteTableId": {
          "Ref": "VPCPrivateSubnet1RouteTableBE8A6027"
        },
        "DestinationCidrBlock": "0.0.0.0/0",
        "NatGatewayId": {
          "Ref": "VPCPublicSubnet1NATGatewayE0556630"
        }
      }
    },
    "VPCPrivateSubnet2SubnetCFCDAA7A": {
      "Type": "AWS::EC2::Subnet",
      "Properties": {
        "CidrBlock": "10.0.192.0/18",
        "VpcId": {
          "Ref": "VPCB9E5F0B4"
        },
        "AvailabilityZone": "test-region-1b",
        "MapPublicIpOnLaunch": false,
        "Tags": [
          {
            "Key": "Name",
            "Value": "aws-cdk-elbv2-integ/VPC/PrivateSubnet2"
          },
          {
            "Key": "aws-cdk:subnet-name",
            "Value": "Private"
          },
          {
            "Key": "aws-cdk:subnet-type",
            "Value": "Private"
          }
        ]
      }
    },
    "VPCPrivateSubnet2RouteTable0A19E10E": {
      "Type": "AWS::EC2::RouteTable",
      "Properties": {
        "VpcId": {
          "Ref": "VPCB9E5F0B4"
        },
        "Tags": [
          {
            "Key": "Name",
            "Value": "aws-cdk-elbv2-integ/VPC/PrivateSubnet2"
          }
        ]
      }
    },
    "VPCPrivateSubnet2RouteTableAssociation0C73D413": {
      "Type": "AWS::EC2::SubnetRouteTableAssociation",
      "Properties": {
        "RouteTableId": {
          "Ref": "VPCPrivateSubnet2RouteTable0A19E10E"
        },
        "SubnetId": {
          "Ref": "VPCPrivateSubnet2SubnetCFCDAA7A"
        }
      }
    },
    "VPCPrivateSubnet2DefaultRouteF4F5CFD2": {
      "Type": "AWS::EC2::Route",
      "Properties": {
        "RouteTableId": {
          "Ref": "VPCPrivateSubnet2RouteTable0A19E10E"
        },
        "DestinationCidrBlock": "0.0.0.0/0",
        "NatGatewayId": {
          "Ref": "VPCPublicSubnet2NATGateway3C070193"
        }
      }
    },
    "VPCIGWB7E252D3": {
      "Type": "AWS::EC2::InternetGateway",
      "Properties": {
        "Tags": [
          {
            "Key": "Name",
            "Value": "aws-cdk-elbv2-integ/VPC"
          }
        ]
      }
    },
    "VPCVPCGW99B986DC": {
      "Type": "AWS::EC2::VPCGatewayAttachment",
      "Properties": {
        "VpcId": {
          "Ref": "VPCB9E5F0B4"
        },
        "InternetGatewayId": {
          "Ref": "VPCIGWB7E252D3"
        }
      }
    },
    "LB8A12904C": {
      "Type": "AWS::ElasticLoadBalancingV2::LoadBalancer",
      "Properties": {
        "LoadBalancerAttributes": [],
        "Scheme": "internet-facing",
        "Subnets": [
          {
            "Ref": "VPCPublicSubnet1SubnetB4246D30"
          },
          {
            "Ref": "VPCPublicSubnet2Subnet74179F39"
          }
        ],
        "Type": "network"
      }
    },
    "LBListener49E825B4": {
      "Type": "AWS::ElasticLoadBalancingV2::Listener",
      "Properties": {
        "DefaultActions": [
          {
            "TargetGroupArn": {
              "Ref": "LBListenerTargetGroupF04FCF6D"
            },
            "Type": "forward"
          }
        ],
        "LoadBalancerArn": {
          "Ref": "LB8A12904C"
        },
        "Port": 443,
        "Protocol": "TCP"
      }
    },
    "LBListenerTargetGroupF04FCF6D": {
      "Type": "AWS::ElasticLoadBalancingV2::TargetGroup",
      "Properties": {
        "Port": 443,
        "Protocol": "TCP",
        "VpcId": {
          "Ref": "VPCB9E5F0B4"
        },
        "TargetGroupAttributes": [],
        "Targets": [
          {
            "Id": "10.0.1.1"
          }
        ],
        "TargetType": "ip"
      },
      "DependsOn": [
        "VPCB9E5F0B4",
        "VPCIGWB7E252D3",
        "VPCVPCGW99B986DC"
      ]
    }
  }
}<|MERGE_RESOLUTION|>--- conflicted
+++ resolved
@@ -67,6 +67,9 @@
     },
     "VPCPublicSubnet1DefaultRoute91CEF279": {
       "Type": "AWS::EC2::Route",
+      "DependsOn": [
+        "VPCVPCGW99B986DC"
+      ],
       "Properties": {
         "RouteTableId": {
           "Ref": "VPCPublicSubnet1RouteTableFEE4B781"
@@ -103,76 +106,61 @@
         ]
       }
     },
-<<<<<<< HEAD
-=======
-    "VPCPublicSubnet1DefaultRoute91CEF279": {
+    "VPCPublicSubnet2Subnet74179F39": {
+      "Type": "AWS::EC2::Subnet",
+      "Properties": {
+        "CidrBlock": "10.0.64.0/18",
+        "VpcId": {
+          "Ref": "VPCB9E5F0B4"
+        },
+        "AvailabilityZone": "test-region-1b",
+        "MapPublicIpOnLaunch": true,
+        "Tags": [
+          {
+            "Key": "Name",
+            "Value": "aws-cdk-elbv2-integ/VPC/PublicSubnet2"
+          },
+          {
+            "Key": "aws-cdk:subnet-name",
+            "Value": "Public"
+          },
+          {
+            "Key": "aws-cdk:subnet-type",
+            "Value": "Public"
+          }
+        ]
+      }
+    },
+    "VPCPublicSubnet2RouteTable6F1A15F1": {
+      "Type": "AWS::EC2::RouteTable",
+      "Properties": {
+        "VpcId": {
+          "Ref": "VPCB9E5F0B4"
+        },
+        "Tags": [
+          {
+            "Key": "Name",
+            "Value": "aws-cdk-elbv2-integ/VPC/PublicSubnet2"
+          }
+        ]
+      }
+    },
+    "VPCPublicSubnet2RouteTableAssociation5A808732": {
+      "Type": "AWS::EC2::SubnetRouteTableAssociation",
+      "Properties": {
+        "RouteTableId": {
+          "Ref": "VPCPublicSubnet2RouteTable6F1A15F1"
+        },
+        "SubnetId": {
+          "Ref": "VPCPublicSubnet2Subnet74179F39"
+        }
+      }
+    },
+    "VPCPublicSubnet2DefaultRouteB7481BBA": {
       "Type": "AWS::EC2::Route",
       "DependsOn": [
         "VPCVPCGW99B986DC"
       ],
-      "Properties": {
-        "RouteTableId": {
-          "Ref": "VPCPublicSubnet1RouteTableFEE4B781"
-        },
-        "DestinationCidrBlock": "0.0.0.0/0",
-        "GatewayId": {
-          "Ref": "VPCIGWB7E252D3"
-        }
-      }
-    },
->>>>>>> e7996996
-    "VPCPublicSubnet2Subnet74179F39": {
-      "Type": "AWS::EC2::Subnet",
-      "Properties": {
-        "CidrBlock": "10.0.64.0/18",
-        "VpcId": {
-          "Ref": "VPCB9E5F0B4"
-        },
-        "AvailabilityZone": "test-region-1b",
-        "MapPublicIpOnLaunch": true,
-        "Tags": [
-          {
-            "Key": "Name",
-            "Value": "aws-cdk-elbv2-integ/VPC/PublicSubnet2"
-          },
-          {
-            "Key": "aws-cdk:subnet-name",
-            "Value": "Public"
-          },
-          {
-            "Key": "aws-cdk:subnet-type",
-            "Value": "Public"
-          }
-        ]
-      }
-    },
-    "VPCPublicSubnet2RouteTable6F1A15F1": {
-      "Type": "AWS::EC2::RouteTable",
-      "Properties": {
-        "VpcId": {
-          "Ref": "VPCB9E5F0B4"
-        },
-        "Tags": [
-          {
-            "Key": "Name",
-            "Value": "aws-cdk-elbv2-integ/VPC/PublicSubnet2"
-          }
-        ]
-      }
-    },
-    "VPCPublicSubnet2RouteTableAssociation5A808732": {
-      "Type": "AWS::EC2::SubnetRouteTableAssociation",
-      "Properties": {
-        "RouteTableId": {
-          "Ref": "VPCPublicSubnet2RouteTable6F1A15F1"
-        },
-        "SubnetId": {
-          "Ref": "VPCPublicSubnet2Subnet74179F39"
-        }
-      }
-    },
-    "VPCPublicSubnet2DefaultRouteB7481BBA": {
-      "Type": "AWS::EC2::Route",
       "Properties": {
         "RouteTableId": {
           "Ref": "VPCPublicSubnet2RouteTable6F1A15F1"
@@ -209,24 +197,6 @@
         ]
       }
     },
-<<<<<<< HEAD
-=======
-    "VPCPublicSubnet2DefaultRouteB7481BBA": {
-      "Type": "AWS::EC2::Route",
-      "DependsOn": [
-        "VPCVPCGW99B986DC"
-      ],
-      "Properties": {
-        "RouteTableId": {
-          "Ref": "VPCPublicSubnet2RouteTable6F1A15F1"
-        },
-        "DestinationCidrBlock": "0.0.0.0/0",
-        "GatewayId": {
-          "Ref": "VPCIGWB7E252D3"
-        }
-      }
-    },
->>>>>>> e7996996
     "VPCPrivateSubnet1Subnet8BCA10E0": {
       "Type": "AWS::EC2::Subnet",
       "Properties": {

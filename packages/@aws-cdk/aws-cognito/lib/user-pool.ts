--- conflicted
+++ resolved
@@ -996,127 +996,6 @@
     return schema;
   }
 
-<<<<<<< HEAD
-/**
- * All standard attributes available in Cognito by default.
- *
- * Documentation of attributes are given as per OpenID Connect
- * [specification](https://openid.net/specs/openid-connect-core-1_0.html#StandardClaims)
- *
- * @see [docs](https://docs.aws.amazon.com/cognito/latest/developerguide/user-pool-settings-attributes.html)
- */
-export enum StandardAttribute {
-  /**
-   * End-User's preferred postal address. The value of the address member is a JSON [RFC4627] structure.
-   */
-  ADDRESS = 'address',
-  /**
-   * End-User's birthday, represented as an ISO 8601:2004 [ISO8601‑2004] YYYY-MM-DD format. The year MAY be 0000, indicating that it is omitted.
-   * To represent only the year, YYYY format is allowed.
-   *
-   * Note that depending on the underlying platform's date related function, providing just year can result in varying month and day,
-   * so the implementers need to take this factor into account to correctly process the dates.
-   */
-  BIRTHDATE = 'birthdate',
-  /**
-   * End-User's preferred e-mail address. Its value MUST conform to the RFC 5322 addr-spec syntax.
-   * The RP MUST NOT rely upon this value being unique
-   */
-  EMAIL = 'email',
-  /**
-   * True if the End-User's e-mail address has been verified; otherwise false.
-   *
-   * When this Claim Value is true, this means that the OP took affirmative steps to ensure that this e-mail address was controlled by the End-User
-   * at the time the verification was performed.
-   * The means by which an e-mail address is verified is context-specific, and dependent upon the trust framework or
-   * contractual agreements within which the parties are operating.
-   */
-  EMAIL_VERIFIED = 'email_verified',
-  /**
-   * Surname(s) or last name(s) of the End-User. Note that in some cultures, people can have multiple family names or no family name;
-   * all can be present, with the names being separated by space characters.
-   */
-  FAMILY_NAME = 'family_name',
-  /**
-   * End-User's gender. Values defined by this specification are female and male.
-   * Other values MAY be used when neither of the defined values are applicable.
-   */
-  GENDER = 'gender',
-  /**
-   * Given name(s) or first name(s) of the End-User. Note that in some cultures,
-   * people can have multiple given names; all can be present, with the names being separated by space characters.
-   */
-  GIVEN_NAME = 'given_name',
-  /**
-   * End-User's locale, represented as a BCP47 [RFC5646] language tag. This is typically an ISO 639-1 Alpha-2 [ISO639‑1] language code in lowercase
-   * and an ISO 3166-1 Alpha-2 [ISO3166‑1] country code in uppercase, separated by a dash. For example, en-US or fr-CA.
-   *
-   * As a compatibility note, some implementations have used an underscore as the separator rather than a dash, for example, en_US;
-   * Relying Parties MAY choose to accept this locale syntax as well.
-   */
-  LOCALE = 'locale',
-  /**
-   * Middle name(s) of the End-User. Note that in some cultures, people can have multiple middle names; all can be present,
-   * with the names being separated by space characters. Also note that in some cultures, middle names are not used.
-   */
-  MIDDLE_NAME = 'middle_name',
-  /**
-   * End-User's full name in displayable form including all name parts, possibly including titles and suffixes,
-   * ordered according to the End-User's locale and preferences.
-   */
-  NAME = 'name',
-  /**
-   * Casual name of the End-User that may or may not be the same as the given_name.
-   * For instance, a nickname value of Mike might be returned alongside a given_name value of Michael.
-   */
-  NICKNAME = 'nickname',
-  /**
-   * End-User's preferred telephone number. E.164 [E.164] is RECOMMENDED as the format of this Claim, for example,
-   * +1 (425) 555-1212 or +56 (2) 687 2400.
-   * If the phone number contains an extension, it is RECOMMENDED that the extension be represented using the RFC 3966 [RFC3966] extension syntax,
-   * for example, +1 (604) 555-1234;ext=5678.
-   */
-  PHONE_NUMBER = 'phone_number',
-  /**
-   * True if the End-User's phone number has been verified; otherwise false.
-   * When this Claim Value is true, this means that the OP took affirmative steps to ensure that this phone number was controlled by the End-User
-   * at the time the verification was performed. The means by which a phone number is verified is context-specific,
-   * and dependent upon the trust framework or contractual agreements within which the parties are operating.
-   * When true, the phone_number Claim MUST be in E.164 format and any extensions MUST be represented in RFC 3966 format.
-   */
-  PHONE_NUMBER_VERIFIED = 'phone_number_verified',
-  /**
-   * URL of the End-User's profile picture. This URL MUST refer to an image file (for example, a PNG, JPEG, or GIF image file),
-   * rather than to a Web page containing an image.
-   *
-   * Note that this URL SHOULD specifically reference a profile photo of the End-User suitable for displaying when describing the End-User,
-   * rather than an arbitrary photo taken by the End-User.
-   */
-  PICTURE_URL = 'picture',
-  /**
-   * Shorthand name by which the End-User wishes to be referred to at the RP, such as janedoe or j.doe.
-   * This value MAY be any valid JSON string including special characters such as @, /, or whitespace.
-   */
-  PREFERRED_USERNAME = 'preferred_username',
-  /**
-   * URL of the End-User's profile page. The contents of this Web page SHOULD be about the End-User.
-   */
-  PROFILE_URL = 'profile',
-  /**
-   * String from zoneinfo [zoneinfo] time zone database representing the End-User's time zone. For example, Europe/Paris or America/Los_Angeles.
-   */
-  TIMEZONE = 'zoneinfo',
-  /**
-   * Time the End-User's information was last updated.
-   * Its value is a JSON number representing the number of seconds from 1970-01-01T0:0:0Z as measured in UTC until the date/time.
-   */
-  LAST_UPDATE_TIME = 'updated_at',
-  /**
-   * URL of the End-User's Web page or blog.
-   * This Web page SHOULD contain information published by the End-User or an organization that the End-User is affiliated with.
-   */
-  WEBSITE = 'website',
-=======
   private accountRecovery(props: UserPoolProps): undefined | CfnUserPool.AccountRecoverySettingProperty {
     const accountRecovery = props.accountRecovery ?? AccountRecovery.PHONE_WITHOUT_MFA_AND_EMAIL;
     switch (accountRecovery) {
@@ -1152,7 +1031,6 @@
         throw new Error(`Unsupported AccountRecovery type - ${accountRecovery}`);
     }
   }
->>>>>>> 36aa2166
 }
 
 function undefinedIfNoKeys(struct: object): object | undefined {

import { ABSENT, arrayWith } from '@aws-cdk/assert';
import '@aws-cdk/assert/jest';
<<<<<<< HEAD
import { Stack } from '@aws-cdk/core';
import { OAuthScope, StandardAttribute, UserPool, UserPoolClient } from '../lib';
=======
import { Stack, Duration } from '@aws-cdk/core';
import { OAuthScope, ResourceServerScope, UserPool, UserPoolClient, UserPoolClientIdentityProvider, UserPoolIdentityProvider, AttributeSet } from '../lib';
>>>>>>> 36aa2166

describe('User Pool Client', () => {
  test('default setup', () => {
    // GIVEN
    const stack = new Stack();
    const pool = new UserPool(stack, 'Pool');

    // WHEN
    new UserPoolClient(stack, 'Client', {
      userPool: pool,
    });

    // THEN
    expect(stack).toHaveResource('AWS::Cognito::UserPoolClient', {
      UserPoolId: stack.resolve(pool.userPoolId),
      AllowedOAuthFlows: ['implicit', 'code'],
      AllowedOAuthScopes: ['profile', 'phone', 'email', 'openid', 'aws.cognito.signin.user.admin'],
      CallbackURLs: ['https://example.com'],
      SupportedIdentityProviders: ['COGNITO'],
    });
  });

  test('client name', () => {
    // GIVEN
    const stack = new Stack();
    const pool = new UserPool(stack, 'Pool');

    // WHEN
    const client1 = new UserPoolClient(stack, 'Client1', {
      userPool: pool,
      userPoolClientName: 'myclient',
    });
    const client2 = new UserPoolClient(stack, 'Client2', {
      userPool: pool,
    });

    // THEN
    expect(client1.userPoolClientName).toEqual('myclient');
    expect(() => client2.userPoolClientName).toThrow(/available only if specified on the UserPoolClient during initialization/);
  });

  test('import', () => {
    // GIVEN
    const stack = new Stack();

    // WHEN
    const client = UserPoolClient.fromUserPoolClientId(stack, 'Client', 'client-id-1');

    // THEN
    expect(client.userPoolClientId).toEqual('client-id-1');
  });

  test('ExplicitAuthFlows is absent by default', () => {
    // GIVEN
    const stack = new Stack();
    const pool = new UserPool(stack, 'Pool');

    // WHEN
    pool.addClient('Client');

    // THEN
    expect(stack).toHaveResourceLike('AWS::Cognito::UserPoolClient', {
      ExplicitAuthFlows: ABSENT,
    });
  });

  test('ExplicitAuthFlows are correctly named', () => {
    // GIVEN
    const stack = new Stack();
    const pool = new UserPool(stack, 'Pool');

    // WHEN
    pool.addClient('Client', {
      authFlows: {
        adminUserPassword: true,
        custom: true,
        userPassword: true,
        userSrp: true,
      },
    });

    expect(stack).toHaveResourceLike('AWS::Cognito::UserPoolClient', {
      ExplicitAuthFlows: [
        'ALLOW_USER_PASSWORD_AUTH',
        'ALLOW_ADMIN_USER_PASSWORD_AUTH',
        'ALLOW_CUSTOM_AUTH',
        'ALLOW_USER_SRP_AUTH',
        'ALLOW_REFRESH_TOKEN_AUTH',
      ],
    });
  });

  test('ExplicitAuthFlows makes refreshToken true by default', () => {
    // GIVEN
    const stack = new Stack();
    const pool = new UserPool(stack, 'Pool');

    // WHEN
    pool.addClient('Client', {
      authFlows: {
        userSrp: true,
      },
    });

    expect(stack).toHaveResourceLike('AWS::Cognito::UserPoolClient', {
      ExplicitAuthFlows: [
        'ALLOW_USER_SRP_AUTH',
        'ALLOW_REFRESH_TOKEN_AUTH',
      ],
    });
  });

  test('AllowedOAuthFlows are correctly named', () => {
    // GIVEN
    const stack = new Stack();
    const pool = new UserPool(stack, 'Pool');

    // WHEN
    pool.addClient('Client1', {
      oAuth: {
        flows: {
          authorizationCodeGrant: true,
          implicitCodeGrant: true,
        },
        scopes: [OAuthScope.PHONE],
      },
    });
    pool.addClient('Client2', {
      oAuth: {
        flows: {
          clientCredentials: true,
        },
        scopes: [OAuthScope.PHONE],
      },
    });

    // THEN
    expect(stack).toHaveResourceLike('AWS::Cognito::UserPoolClient', {
      AllowedOAuthFlows: ['implicit', 'code'],
      AllowedOAuthFlowsUserPoolClient: true,
    });

    expect(stack).toHaveResourceLike('AWS::Cognito::UserPoolClient', {
      AllowedOAuthFlows: ['client_credentials'],
      AllowedOAuthFlowsUserPoolClient: true,
    });
  });

  test('callbackUrl defaults are correctly chosen', () => {
    const stack = new Stack();
    const pool = new UserPool(stack, 'Pool');

    pool.addClient('Client1', {
      oAuth: {
        flows: {
          clientCredentials: true,
        },
      },
    });

    pool.addClient('Client2', {
      oAuth: {
        flows: {
          authorizationCodeGrant: true,
        },
      },
    });

    pool.addClient('Client3', {
      oAuth: {
        flows: {
          implicitCodeGrant: true,
        },
      },
    });

    expect(stack).toHaveResourceLike('AWS::Cognito::UserPoolClient', {
      AllowedOAuthFlows: ['client_credentials'],
      CallbackURLs: ABSENT,
    });

    expect(stack).toHaveResourceLike('AWS::Cognito::UserPoolClient', {
      AllowedOAuthFlows: ['implicit'],
      CallbackURLs: ['https://example.com'],
    });

    expect(stack).toHaveResourceLike('AWS::Cognito::UserPoolClient', {
      AllowedOAuthFlows: ['code'],
      CallbackURLs: ['https://example.com'],
    });
  });

  test('callbackUrls are not rendered if OAuth is disabled ', () => {
    // GIVEN
    const stack = new Stack();
    const pool = new UserPool(stack, 'Pool');

    // WHEN
    new UserPoolClient(stack, 'PoolClient', {
      userPool: pool,
      disableOAuth: true,
    });

    // THEN
    expect(stack).toHaveResourceLike('AWS::Cognito::UserPoolClient', {
      CallbackURLs: ABSENT,
    });
  });

  test('fails when callbackUrls is empty for codeGrant or implicitGrant', () => {
    const stack = new Stack();
    const pool = new UserPool(stack, 'Pool');

    expect(() => pool.addClient('Client1', {
      oAuth: {
        flows: { implicitCodeGrant: true },
        callbackUrls: [],
      },
    })).toThrow(/callbackUrl must not be empty/);

    expect(() => pool.addClient('Client3', {
      oAuth: {
        flows: { authorizationCodeGrant: true },
        callbackUrls: [],
      },
    })).toThrow(/callbackUrl must not be empty/);

    expect(() => pool.addClient('Client4', {
      oAuth: {
        flows: { clientCredentials: true },
        callbackUrls: [],
      },
    })).not.toThrow();
  });

  test('logoutUrls can be set', () => {
    const stack = new Stack();
    const pool = new UserPool(stack, 'Pool');

    pool.addClient('Client', {
      oAuth: {
        logoutUrls: ['https://example.com'],
      },
    });

    expect(stack).toHaveResourceLike('AWS::Cognito::UserPoolClient', {
      LogoutURLs: ['https://example.com'],
    });
  });

  test('fails when clientCredentials OAuth flow is selected along with codeGrant or implicitGrant', () => {
    const stack = new Stack();
    const pool = new UserPool(stack, 'Pool');

    expect(() => pool.addClient('Client1', {
      oAuth: {
        flows: {
          authorizationCodeGrant: true,
          clientCredentials: true,
        },
        scopes: [OAuthScope.PHONE],
      },
    })).toThrow(/clientCredentials OAuth flow cannot be selected/);

    expect(() => pool.addClient('Client2', {
      oAuth: {
        flows: {
          implicitCodeGrant: true,
          clientCredentials: true,
        },
        scopes: [OAuthScope.PHONE],
      },
    })).toThrow(/clientCredentials OAuth flow cannot be selected/);
  });

  test('OAuth scopes', () => {
    // GIVEN
    const stack = new Stack();
    const pool = new UserPool(stack, 'Pool');

    // WHEN
    pool.addClient('Client', {
      oAuth: {
        flows: { clientCredentials: true },
        scopes: [
          OAuthScope.PHONE,
          OAuthScope.EMAIL,
          OAuthScope.OPENID,
          OAuthScope.PROFILE,
          OAuthScope.COGNITO_ADMIN,
          OAuthScope.custom('my-resource-server/my-own-scope'),
        ],
      },
    });

    // THEN
    expect(stack).toHaveResourceLike('AWS::Cognito::UserPoolClient', {
      AllowedOAuthScopes: [
        'phone',
        'email',
        'openid',
        'profile',
        'aws.cognito.signin.user.admin',
        'my-resource-server/my-own-scope',
      ],
    });
  });

  test('OAuth scopes - resource server', () => {
    // GIVEN
    const stack = new Stack();
    const pool = new UserPool(stack, 'Pool');
    const scope = new ResourceServerScope({ scopeName: 'scope-name', scopeDescription: 'scope-desc' });
    const resourceServer = pool.addResourceServer('ResourceServer', {
      identifier: 'resource-server',
      scopes: [scope],
    });

    // WHEN
    pool.addClient('Client', {
      oAuth: {
        flows: { clientCredentials: true },
        scopes: [
          OAuthScope.resourceServer(resourceServer, scope),
        ],
      },
    });

    // THEN
    expect(stack).toHaveResource('AWS::Cognito::UserPoolClient', {
      AllowedOAuthScopes: [
        {
          'Fn::Join': [
            '', [
              stack.resolve(resourceServer.userPoolResourceServerId),
              '/scope-name',
            ],
          ],
        },
      ],
    });
  });

  test('OAuthScope - openid is included when email or phone is specified', () => {
    // GIVEN
    const stack = new Stack();
    const pool = new UserPool(stack, 'Pool');

    // WHEN
    pool.addClient('Client1', {
      userPoolClientName: 'Client1',
      oAuth: {
        flows: { clientCredentials: true },
        scopes: [OAuthScope.PHONE],
      },
    });
    pool.addClient('Client2', {
      userPoolClientName: 'Client2',
      oAuth: {
        flows: { clientCredentials: true },
        scopes: [OAuthScope.EMAIL],
      },
    });
    pool.addClient('Client3', {
      userPoolClientName: 'Client3',
      oAuth: {
        flows: { clientCredentials: true },
        scopes: [OAuthScope.PROFILE],
      },
    });
    pool.addClient('Client4', {
      userPoolClientName: 'Client4',
      oAuth: {
        flows: { clientCredentials: true },
        scopes: [OAuthScope.COGNITO_ADMIN],
      },
    });

    // THEN
    expect(stack).toHaveResourceLike('AWS::Cognito::UserPoolClient', {
      ClientName: 'Client1',
      AllowedOAuthScopes: ['phone', 'openid'],
    });
    expect(stack).toHaveResourceLike('AWS::Cognito::UserPoolClient', {
      ClientName: 'Client2',
      AllowedOAuthScopes: ['email', 'openid'],
    });
    expect(stack).toHaveResourceLike('AWS::Cognito::UserPoolClient', {
      ClientName: 'Client3',
      AllowedOAuthScopes: ['profile', 'openid'],
    });
    expect(stack).toHaveResourceLike('AWS::Cognito::UserPoolClient', {
      ClientName: 'Client4',
      AllowedOAuthScopes: ['aws.cognito.signin.user.admin'],
    });
  });

  test('enable user existence errors prevention', () => {
    // GIVEN
    const stack = new Stack();
    const pool = new UserPool(stack, 'Pool');

    // WHEN
    new UserPoolClient(stack, 'Client', {
      userPool: pool,
      preventUserExistenceErrors: true,
    });

    // THEN
    expect(stack).toHaveResource('AWS::Cognito::UserPoolClient', {
      UserPoolId: stack.resolve(pool.userPoolId),
      PreventUserExistenceErrors: 'ENABLED',
    });
  });

  test('disable user existence errors prevention', () => {
    // GIVEN
    const stack = new Stack();
    const pool = new UserPool(stack, 'Pool');

    // WHEN
    new UserPoolClient(stack, 'Client', {
      userPool: pool,
      preventUserExistenceErrors: false,
    });

    // THEN
    expect(stack).toHaveResource('AWS::Cognito::UserPoolClient', {
      UserPoolId: stack.resolve(pool.userPoolId),
      PreventUserExistenceErrors: 'LEGACY',
    });
  });

  test('user existence errors prevention is absent by default', () => {
    // GIVEN
    const stack = new Stack();
    const pool = new UserPool(stack, 'Pool');

    // WHEN
    new UserPoolClient(stack, 'Client', {
      userPool: pool,
    });

    // THEN
    expect(stack).toHaveResource('AWS::Cognito::UserPoolClient', {
      UserPoolId: stack.resolve(pool.userPoolId),
      PreventUserExistenceErrors: ABSENT,
    });
  });

  test('default supportedIdentityProviders', () => {
    // GIVEN
    const stack = new Stack();
    const pool = new UserPool(stack, 'Pool');

    const idp = UserPoolIdentityProvider.fromProviderName(stack, 'imported', 'userpool-idp');
    pool.registerIdentityProvider(idp);

    // WHEN
    new UserPoolClient(stack, 'Client', {
      userPool: pool,
    });

    // THEN
    expect(stack).toHaveResource('AWS::Cognito::UserPoolClient', {
      SupportedIdentityProviders: [
        'userpool-idp',
        'COGNITO',
      ],
    });
  });

  test('supportedIdentityProviders', () => {
    // GIVEN
    const stack = new Stack();
    const pool = new UserPool(stack, 'Pool');

    // WHEN
    pool.addClient('AllEnabled', {
      userPoolClientName: 'AllEnabled',
      supportedIdentityProviders: [
        UserPoolClientIdentityProvider.COGNITO,
        UserPoolClientIdentityProvider.FACEBOOK,
        UserPoolClientIdentityProvider.AMAZON,
        UserPoolClientIdentityProvider.GOOGLE,
      ],
    });

    // THEN
    expect(stack).toHaveResource('AWS::Cognito::UserPoolClient', {
      ClientName: 'AllEnabled',
      SupportedIdentityProviders: ['COGNITO', 'Facebook', 'LoginWithAmazon', 'Google'],
    });
  });

  test('disableOAuth', () => {
    // GIVEN
    const stack = new Stack();
    const pool = new UserPool(stack, 'Pool');

    // WHEN
    pool.addClient('OAuthDisabled', {
      userPoolClientName: 'OAuthDisabled',
      disableOAuth: true,
    });
    pool.addClient('OAuthEnabled', {
      userPoolClientName: 'OAuthEnabled',
      disableOAuth: false,
    });

    // THEN
    expect(stack).toHaveResource('AWS::Cognito::UserPoolClient', {
      ClientName: 'OAuthDisabled',
      AllowedOAuthFlows: ABSENT,
      AllowedOAuthScopes: ABSENT,
      AllowedOAuthFlowsUserPoolClient: false,
    });
    expect(stack).toHaveResource('AWS::Cognito::UserPoolClient', {
      ClientName: 'OAuthEnabled',
      AllowedOAuthFlows: ['implicit', 'code'],
      AllowedOAuthScopes: ['profile', 'phone', 'email', 'openid', 'aws.cognito.signin.user.admin'],
      AllowedOAuthFlowsUserPoolClient: true,
    });
  });

  test('fails when oAuth is specified but is disableOAuth is set', () => {
    const stack = new Stack();
    const pool = new UserPool(stack, 'Pool');

    expect(() => pool.addClient('Client', {
      disableOAuth: true,
      oAuth: {
        flows: {
          authorizationCodeGrant: true,
        },
      },
    })).toThrow(/disableOAuth is set/);
  });

  describe('token validity', () => {
    test('default', () => {
      // GIVEN
      const stack = new Stack();
      const pool = new UserPool(stack, 'Pool');

      // WHEN
      pool.addClient('Client1', {
        userPoolClientName: 'Client1',
        accessTokenValidity: Duration.minutes(60),
        idTokenValidity: Duration.minutes(60),
        refreshTokenValidity: Duration.days(30),
      });
      pool.addClient('Client2', {
        userPoolClientName: 'Client2',
        accessTokenValidity: Duration.minutes(60),
      });
      pool.addClient('Client3', {
        userPoolClientName: 'Client3',
        idTokenValidity: Duration.minutes(60),
      });
      pool.addClient('Client4', {
        userPoolClientName: 'Client4',
        refreshTokenValidity: Duration.days(30),
      });
      pool.addClient('Client5', {
        userPoolClientName: 'Client5',
      });

      // THEN
      expect(stack).toHaveResourceLike('AWS::Cognito::UserPoolClient', {
        ClientName: 'Client1',
        AccessTokenValidity: 60,
        IdTokenValidity: 60,
        RefreshTokenValidity: 43200,
        TokenValidityUnits: {
          AccessToken: 'minutes',
          IdToken: 'minutes',
          RefreshToken: 'minutes',
        },
      });
      expect(stack).toHaveResourceLike('AWS::Cognito::UserPoolClient', {
        ClientName: 'Client2',
        AccessTokenValidity: 60,
        IdTokenValidity: ABSENT,
        RefreshTokenValidity: ABSENT,
        TokenValidityUnits: {
          AccessToken: 'minutes',
          IdToken: ABSENT,
          RefreshToken: ABSENT,
        },
      });
      expect(stack).toHaveResourceLike('AWS::Cognito::UserPoolClient', {
        ClientName: 'Client3',
        AccessTokenValidity: ABSENT,
        IdTokenValidity: 60,
        RefreshTokenValidity: ABSENT,
        TokenValidityUnits: {
          AccessToken: ABSENT,
          IdToken: 'minutes',
          RefreshToken: ABSENT,
        },
      });
      expect(stack).toHaveResourceLike('AWS::Cognito::UserPoolClient', {
        ClientName: 'Client4',
        AccessTokenValidity: ABSENT,
        IdTokenValidity: ABSENT,
        RefreshTokenValidity: 43200,
        TokenValidityUnits: {
          AccessToken: ABSENT,
          IdToken: ABSENT,
          RefreshToken: 'minutes',
        },
      });
      expect(stack).toHaveResourceLike('AWS::Cognito::UserPoolClient', {
        ClientName: 'Client5',
        TokenValidityUnits: ABSENT,
        IdTokenValidity: ABSENT,
        RefreshTokenValidity: ABSENT,
        AccessTokenValidity: ABSENT,
      });
    });

    test.each([
      Duration.minutes(0),
      Duration.minutes(4),
      Duration.days(1).plus(Duration.minutes(1)),
      Duration.days(2),
    ])('validates accessTokenValidity is a duration between 5 minutes and 1 day', (validity) => {
      const stack = new Stack();
      const pool = new UserPool(stack, 'Pool');
      expect(() => {
        pool.addClient('Client1', {
          userPoolClientName: 'Client1',
          accessTokenValidity: validity,
        });
      }).toThrow(`accessTokenValidity: Must be a duration between 5 minutes and 1 day (inclusive); received ${validity.toHumanString()}.`);
    });

    test.each([
      Duration.minutes(0),
      Duration.minutes(4),
      Duration.days(1).plus(Duration.minutes(1)),
      Duration.days(2),
    ])('validates idTokenValidity is a duration between 5 minutes and 1 day', (validity) => {
      const stack = new Stack();
      const pool = new UserPool(stack, 'Pool');
      expect(() => {
        pool.addClient('Client1', {
          userPoolClientName: 'Client1',
          idTokenValidity: validity,
        });
      }).toThrow(`idTokenValidity: Must be a duration between 5 minutes and 1 day (inclusive); received ${validity.toHumanString()}.`);
    });

    test.each([
      Duration.hours(1).plus(Duration.minutes(1)),
      Duration.hours(12),
      Duration.days(1),
    ])('validates accessTokenValidity is not greater than refresh token expiration', (validity) => {
      const stack = new Stack();
      const pool = new UserPool(stack, 'Pool');
      expect(() => {
        pool.addClient('Client1', {
          userPoolClientName: 'Client1',
          accessTokenValidity: validity,
          refreshTokenValidity: Duration.hours(1),
        });
      }).toThrow(`accessTokenValidity: Must be a duration between 5 minutes and 60 minutes (inclusive); received ${validity.toHumanString()}.`);
    });

    test.each([
      Duration.hours(1).plus(Duration.minutes(1)),
      Duration.hours(12),
      Duration.days(1),
    ])('validates idTokenValidity is not greater than refresh token expiration', (validity) => {
      const stack = new Stack();
      const pool = new UserPool(stack, 'Pool');
      expect(() => {
        pool.addClient('Client1', {
          userPoolClientName: 'Client1',
          idTokenValidity: validity,
          refreshTokenValidity: Duration.hours(1),
        });
      }).toThrow(`idTokenValidity: Must be a duration between 5 minutes and 60 minutes (inclusive); received ${validity.toHumanString()}.`);
    });

    test.each([
      Duration.minutes(0),
      Duration.minutes(59),
      Duration.days(10 * 365).plus(Duration.minutes(1)),
      Duration.days(10 * 365 + 1),
    ])('validates refreshTokenValidity is a duration between 60 minutes and 10 years', (validity) => {
      const stack = new Stack();
      const pool = new UserPool(stack, 'Pool');
      expect(() => {
        pool.addClient('Client1', {
          userPoolClientName: 'Client1',
          refreshTokenValidity: validity,
        });
      }).toThrow(`refreshTokenValidity: Must be a duration between 60 minutes and 3650 days (inclusive); received ${validity.toHumanString()}.`);
    });

    test.each([
      Duration.minutes(5),
      Duration.minutes(60),
      Duration.days(1),
    ])('validates accessTokenValidity is a duration between 5 minutes and 1 day (valid)', (validity) => {
      const stack = new Stack();
      const pool = new UserPool(stack, 'Pool');

      // WHEN
      pool.addClient('Client1', {
        userPoolClientName: 'Client1',
        accessTokenValidity: validity,
      });

      // THEN
      expect(stack).toHaveResourceLike('AWS::Cognito::UserPoolClient', {
        ClientName: 'Client1',
        AccessTokenValidity: validity.toMinutes(),
        TokenValidityUnits: {
          AccessToken: 'minutes',
        },
      });
    });

    test.each([
      Duration.minutes(5),
      Duration.minutes(60),
      Duration.days(1),
    ])('validates idTokenValidity is a duration between 5 minutes and 1 day (valid)', (validity) => {
      const stack = new Stack();
      const pool = new UserPool(stack, 'Pool');

      // WHEN
      pool.addClient('Client1', {
        userPoolClientName: 'Client1',
        idTokenValidity: validity,
      });

      // THEN
      expect(stack).toHaveResourceLike('AWS::Cognito::UserPoolClient', {
        ClientName: 'Client1',
        IdTokenValidity: validity.toMinutes(),
        TokenValidityUnits: {
          IdToken: 'minutes',
        },
      });
    });

    test.each([
      Duration.minutes(60),
      Duration.minutes(120),
      Duration.days(365),
      Duration.days(10 * 365),
    ])('validates refreshTokenValidity is a duration between 60 minutes and 10 years (valid)', (validity) => {
      const stack = new Stack();
      const pool = new UserPool(stack, 'Pool');

      // WHEN
      pool.addClient('Client1', {
        userPoolClientName: 'Client1',
        refreshTokenValidity: validity,
      });

      // THEN
      expect(stack).toHaveResourceLike('AWS::Cognito::UserPoolClient', {
        ClientName: 'Client1',
        RefreshTokenValidity: validity.toMinutes(),
        TokenValidityUnits: {
          RefreshToken: 'minutes',
        },
      });
    });

    test.each([
      Duration.minutes(5),
      Duration.minutes(60),
      Duration.hours(1),
    ])('validates accessTokenValidity is not greater than refresh token expiration (valid)', (validity) => {
      const stack = new Stack();
      const pool = new UserPool(stack, 'Pool');

      // WHEN
      pool.addClient('Client1', {
        userPoolClientName: 'Client1',
        accessTokenValidity: validity,
        refreshTokenValidity: Duration.hours(1),
      });

      // THEN
      expect(stack).toHaveResourceLike('AWS::Cognito::UserPoolClient', {
        ClientName: 'Client1',
        AccessTokenValidity: validity.toMinutes(),
        TokenValidityUnits: {
          AccessToken: 'minutes',
        },
      });
    });

    test.each([
      Duration.minutes(5),
      Duration.minutes(60),
      Duration.hours(1),
    ])('validates idTokenValidity is not greater than refresh token expiration (valid)', (validity) => {
      const stack = new Stack();
      const pool = new UserPool(stack, 'Pool');

      // WHEN
      pool.addClient('Client1', {
        userPoolClientName: 'Client1',
        idTokenValidity: validity,
        refreshTokenValidity: Duration.hours(1),
      });

      // THEN
      expect(stack).toHaveResourceLike('AWS::Cognito::UserPoolClient', {
        ClientName: 'Client1',
        IdTokenValidity: validity.toMinutes(),
        TokenValidityUnits: {
          IdToken: 'minutes',
        },
      });
    });
  });

  describe('read and write attributes', () => {
    test('undefined by default', () => {
      // GIVEN
      const stack = new Stack();
      const pool = new UserPool(stack, 'Pool');

      // WHEN
      pool.addClient('Client', {});

      // EXPECT
      expect(stack).toHaveResourceLike('AWS::Cognito::UserPoolClient', {
        ReadAttributes: ABSENT,
        WriteAttributes: ABSENT,
      });
    });

    test('set attributes', () => {
      // GIVEN
      const stack = new Stack();
      const pool = new UserPool(stack, 'Pool');
      const writeAttributes = AttributeSet.profileWritable(['custom:my_first']);
      const readAttributes = AttributeSet.allStandard();

      // WHEN
      pool.addClient('Client', {
        readAttributes,
        writeAttributes,
      });

      // EXPECT
      expect(stack).toHaveResourceLike('AWS::Cognito::UserPoolClient', {
        ReadAttributes: arrayWith('name', 'given_name', 'family_name', 'middle_name', 'nickname', 'preferred_username', 'profile', 'picture', 'website', 'email', 'email_verified', 'gender', 'birthdate', 'zoneinfo', 'locale', 'phone_number', 'phone_number_verified', 'address', 'updated_at'),
        WriteAttributes: arrayWith('name', 'given_name', 'family_name', 'middle_name', 'nickname', 'preferred_username', 'profile', 'picture', 'website', 'email', 'gender', 'birthdate', 'zoneinfo', 'locale', 'phone_number', 'address', 'updated_at', 'custom:my_first'),
      });
    });
  });

  test('read/write attributes defaults are set as expected', () => {
    // GIVEN
    const stack = new Stack();
    const pool = new UserPool(stack, 'Pool');

    // WHEN
    pool.addClient('Client1', {
      userPoolClientName: 'Client1',
    });
    pool.addClient('Client2', {
      userPoolClientName: 'Client2',
      readAttributes: undefined,
    });
    pool.addClient('Client3', {
      userPoolClientName: 'Client3',
      writeAttributes: undefined,
    });
    pool.addClient('Client4', {
      userPoolClientName: 'Client4',
      readAttributes: undefined,
      writeAttributes: undefined,
    });

    // THEN
    expect(stack).toHaveResourceLike('AWS::Cognito::UserPoolClient', {
      ClientName: 'Client1',
    });
    expect(stack).toHaveResourceLike('AWS::Cognito::UserPoolClient', {
      ClientName: 'Client2',
    });
    expect(stack).toHaveResourceLike('AWS::Cognito::UserPoolClient', {
      ClientName: 'Client3',
    });
    expect(stack).toHaveResourceLike('AWS::Cognito::UserPoolClient', {
      ClientName: 'Client4',
    });
  });

  test('read/write attributes are set as expected', () => {
    // GIVEN
    const stack = new Stack();
    const pool = new UserPool(stack, 'Pool');

    // WHEN
    pool.addClient('None', {
      userPoolClientName: 'None',
    });
    pool.addClient('CustomOnly', {
      userPoolClientName: 'CustomOnly',
      readAttributes: {
        custom: ['read1', 'custom:read2'],
      },
      writeAttributes: {
        custom: ['write1'],
      },
    });
    pool.addClient('StandardOnly', {
      userPoolClientName: 'StandardOnly',
      readAttributes: {
        standard: [StandardAttribute.ADDRESS, StandardAttribute.EMAIL],
      },
      writeAttributes: {
        standard: [StandardAttribute.EMAIL],
      },
    });
    pool.addClient('AllAttributes', {
      userPoolClientName: 'AllAttributes',
      readAttributes: {
        custom: ['read1'],
        standard: [StandardAttribute.EMAIL],
      },
      writeAttributes: {
        custom: ['write1', 'custom:write2'],
        standard: [StandardAttribute.ADDRESS, StandardAttribute.EMAIL],
      },
    });

    // THEN
    expect(stack).toHaveResourceLike('AWS::Cognito::UserPoolClient', {
      ClientName: 'None',
    });
    expect(stack).toHaveResourceLike('AWS::Cognito::UserPoolClient', {
      ClientName: 'CustomOnly',
      WriteAttributes: ['custom:write1'],
      ReadAttributes: ['custom:read1', 'custom:read2'],
    });
    expect(stack).toHaveResourceLike('AWS::Cognito::UserPoolClient', {
      ClientName: 'StandardOnly',
      WriteAttributes: ['email'],
      ReadAttributes: ['address', 'email'],
    });
    expect(stack).toHaveResourceLike('AWS::Cognito::UserPoolClient', {
      ClientName: 'AllAttributes',
      WriteAttributes: ['address', 'email', 'custom:write1', 'custom:write2'],
      ReadAttributes: ['email', 'custom:read1'],
    });
  });
});<|MERGE_RESOLUTION|>--- conflicted
+++ resolved
@@ -1,12 +1,7 @@
 import { ABSENT, arrayWith } from '@aws-cdk/assert';
 import '@aws-cdk/assert/jest';
-<<<<<<< HEAD
-import { Stack } from '@aws-cdk/core';
-import { OAuthScope, StandardAttribute, UserPool, UserPoolClient } from '../lib';
-=======
 import { Stack, Duration } from '@aws-cdk/core';
 import { OAuthScope, ResourceServerScope, UserPool, UserPoolClient, UserPoolClientIdentityProvider, UserPoolIdentityProvider, AttributeSet } from '../lib';
->>>>>>> 36aa2166
 
 describe('User Pool Client', () => {
   test('default setup', () => {
@@ -869,102 +864,4 @@
       });
     });
   });
-
-  test('read/write attributes defaults are set as expected', () => {
-    // GIVEN
-    const stack = new Stack();
-    const pool = new UserPool(stack, 'Pool');
-
-    // WHEN
-    pool.addClient('Client1', {
-      userPoolClientName: 'Client1',
-    });
-    pool.addClient('Client2', {
-      userPoolClientName: 'Client2',
-      readAttributes: undefined,
-    });
-    pool.addClient('Client3', {
-      userPoolClientName: 'Client3',
-      writeAttributes: undefined,
-    });
-    pool.addClient('Client4', {
-      userPoolClientName: 'Client4',
-      readAttributes: undefined,
-      writeAttributes: undefined,
-    });
-
-    // THEN
-    expect(stack).toHaveResourceLike('AWS::Cognito::UserPoolClient', {
-      ClientName: 'Client1',
-    });
-    expect(stack).toHaveResourceLike('AWS::Cognito::UserPoolClient', {
-      ClientName: 'Client2',
-    });
-    expect(stack).toHaveResourceLike('AWS::Cognito::UserPoolClient', {
-      ClientName: 'Client3',
-    });
-    expect(stack).toHaveResourceLike('AWS::Cognito::UserPoolClient', {
-      ClientName: 'Client4',
-    });
-  });
-
-  test('read/write attributes are set as expected', () => {
-    // GIVEN
-    const stack = new Stack();
-    const pool = new UserPool(stack, 'Pool');
-
-    // WHEN
-    pool.addClient('None', {
-      userPoolClientName: 'None',
-    });
-    pool.addClient('CustomOnly', {
-      userPoolClientName: 'CustomOnly',
-      readAttributes: {
-        custom: ['read1', 'custom:read2'],
-      },
-      writeAttributes: {
-        custom: ['write1'],
-      },
-    });
-    pool.addClient('StandardOnly', {
-      userPoolClientName: 'StandardOnly',
-      readAttributes: {
-        standard: [StandardAttribute.ADDRESS, StandardAttribute.EMAIL],
-      },
-      writeAttributes: {
-        standard: [StandardAttribute.EMAIL],
-      },
-    });
-    pool.addClient('AllAttributes', {
-      userPoolClientName: 'AllAttributes',
-      readAttributes: {
-        custom: ['read1'],
-        standard: [StandardAttribute.EMAIL],
-      },
-      writeAttributes: {
-        custom: ['write1', 'custom:write2'],
-        standard: [StandardAttribute.ADDRESS, StandardAttribute.EMAIL],
-      },
-    });
-
-    // THEN
-    expect(stack).toHaveResourceLike('AWS::Cognito::UserPoolClient', {
-      ClientName: 'None',
-    });
-    expect(stack).toHaveResourceLike('AWS::Cognito::UserPoolClient', {
-      ClientName: 'CustomOnly',
-      WriteAttributes: ['custom:write1'],
-      ReadAttributes: ['custom:read1', 'custom:read2'],
-    });
-    expect(stack).toHaveResourceLike('AWS::Cognito::UserPoolClient', {
-      ClientName: 'StandardOnly',
-      WriteAttributes: ['email'],
-      ReadAttributes: ['address', 'email'],
-    });
-    expect(stack).toHaveResourceLike('AWS::Cognito::UserPoolClient', {
-      ClientName: 'AllAttributes',
-      WriteAttributes: ['address', 'email', 'custom:write1', 'custom:write2'],
-      ReadAttributes: ['email', 'custom:read1'],
-    });
-  });
 });
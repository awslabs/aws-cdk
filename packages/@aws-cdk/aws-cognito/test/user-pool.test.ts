import '@aws-cdk/assert/jest';
import { ABSENT } from '@aws-cdk/assert/lib/assertions/have-resource';
import { Role, ServicePrincipal } from '@aws-cdk/aws-iam';
import * as lambda from '@aws-cdk/aws-lambda';
import { CfnParameter, Construct, Duration, Stack, Tag } from '@aws-cdk/core';
import { AccountRecovery, Mfa, NumberAttribute, StringAttribute, UserPool, UserPoolIdentityProvider, UserPoolOperation, VerificationEmailStyle } from '../lib';

describe('User Pool', () => {
  test('default setup', () => {
    // GIVEN
    const stack = new Stack();

    // WHEN
    new UserPool(stack, 'Pool');

    // THEN
    expect(stack).toHaveResource('AWS::Cognito::UserPool', {
      AdminCreateUserConfig: {
        AllowAdminCreateUserOnly: true,
        InviteMessageTemplate: ABSENT,
      },
      EmailVerificationMessage: 'The verification code to your new account is {####}',
      EmailVerificationSubject: 'Verify your new account',
      SmsVerificationMessage: 'The verification code to your new account is {####}',
      VerificationMessageTemplate: {
        DefaultEmailOption: 'CONFIRM_WITH_CODE',
        EmailMessage: 'The verification code to your new account is {####}',
        EmailSubject: 'Verify your new account',
        SmsMessage: 'The verification code to your new account is {####}',
      },
<<<<<<< HEAD
      SmsConfiguration: {
        SnsCallerArn: {
          'Fn::GetAtt': ['PoolsmsRoleC3352CE6', 'Arn'],
        },
        ExternalId: 'Pool',
      },
=======
      SmsConfiguration: ABSENT,
>>>>>>> a772fe84
      lambdaTriggers: ABSENT,
    });
  });

  test('self sign up option is correctly configured', () => {
    // GIVEN
    const stack = new Stack();

    // WHEN
    new UserPool(stack, 'Pool', {
      selfSignUpEnabled: true,
    });

    // THEN
    expect(stack).toHaveResource('AWS::Cognito::UserPool', {
      AdminCreateUserConfig: {
        AllowAdminCreateUserOnly: false,
      },
    });
  });

  test('email verification via link is configured correctly', () => {
    // GIVEN
    const stack = new Stack();

    // WHEN
    new UserPool(stack, 'Pool', {
      userVerification: {
        emailStyle: VerificationEmailStyle.LINK,
      },
    });

    // THEN
    expect(stack).toHaveResourceLike('AWS::Cognito::UserPool', {
      EmailVerificationMessage: ABSENT,
      EmailVerificationSubject: ABSENT,
      SmsVerificationMessage: 'The verification code to your new account is {####}',
      VerificationMessageTemplate: {
        DefaultEmailOption: 'CONFIRM_WITH_LINK',
        EmailMessageByLink: 'Verify your account by clicking on {##Verify Email##}',
        EmailSubjectByLink: 'Verify your new account',
        SmsMessage: 'The verification code to your new account is {####}',
      },
    });
  }),

  test('email and sms verification messages are validated', () => {
    const stack = new Stack();

    expect(() => new UserPool(stack, 'Pool1', {
      userVerification: {
        emailStyle: VerificationEmailStyle.CODE,
        emailBody: 'invalid email body',
      },
    })).toThrow(/Verification email body/);

    expect(() => new UserPool(stack, 'Pool2', {
      userVerification: {
        emailStyle: VerificationEmailStyle.CODE,
        emailBody: 'valid email body {####}',
      },
    })).not.toThrow();

    expect(() => new UserPool(stack, 'Pool3', {
      userVerification: {
        emailStyle: VerificationEmailStyle.CODE,
        smsMessage: 'invalid sms message',
      },
    })).toThrow(/SMS message/);

    expect(() => new UserPool(stack, 'Pool4', {
      userVerification: {
        emailStyle: VerificationEmailStyle.CODE,
        smsMessage: 'invalid sms message {####}',
      },
    })).not.toThrow();

    expect(() => new UserPool(stack, 'Pool5', {
      userVerification: {
        emailStyle: VerificationEmailStyle.LINK,
        emailBody: 'invalid email body {####}',
      },
    })).toThrow(/Verification email body/);

    expect(() => new UserPool(stack, 'Pool6', {
      userVerification: {
        emailStyle: VerificationEmailStyle.LINK,
        emailBody: 'invalid email body {##Verify Email##}',
      },
    })).not.toThrow();
  });

  test('validation is skipped for email and sms messages when tokens', () => {
    const stack = new Stack();
    const parameter = new CfnParameter(stack, 'Parameter');

    expect(() => new UserPool(stack, 'Pool1', {
      userVerification: {
        emailStyle: VerificationEmailStyle.CODE,
        emailBody: parameter.valueAsString,
      },
    })).not.toThrow();

    expect(() => new UserPool(stack, 'Pool2', {
      userVerification: {
        emailStyle: VerificationEmailStyle.CODE,
        smsMessage: parameter.valueAsString,
      },
    })).not.toThrow();
  });

  test('user invitation messages are configured correctly', () => {
    // GIVEN
    const stack = new Stack();

    // WHEN
    new UserPool(stack, 'Pool', {
      userInvitation: {
        emailBody: 'invitation email body',
        emailSubject: 'invitation email subject',
        smsMessage: 'invitation sms',
      },
    });

    // THEN
    expect(stack).toHaveResourceLike('AWS::Cognito::UserPool', {
      AdminCreateUserConfig: {
        InviteMessageTemplate: {
          EmailMessage: 'invitation email body',
          EmailSubject: 'invitation email subject',
          SMSMessage: 'invitation sms',
        },
      },
    });
  });

  test('smsRole property is recognized', () => {
    // GIVEN
    const stack = new Stack();
    const role = Role.fromRoleArn(stack, 'smsRole', 'arn:aws:iam::664773442901:role/sms-role');

    // WHEN
    new UserPool(stack, 'Pool', {
      smsRole: role,
      smsRoleExternalId: 'test-external-id',
    });

    // THEN
    expect(stack).toHaveResourceLike('AWS::Cognito::UserPool', {
      SmsConfiguration: {
        ExternalId: 'test-external-id',
        SnsCallerArn: role.roleArn,
      },
    });
  });

  test('import using id', () => {
    // GIVEN
    const stack = new Stack(undefined, undefined, {
      env: { region: 'some-region-1', account: '0123456789012' },
    });
    const userPoolId = 'test-user-pool';

    // WHEN
    const pool = UserPool.fromUserPoolId(stack, 'userpool', userPoolId);
    expect(pool.userPoolId).toEqual(userPoolId);
    expect(pool.userPoolArn).toMatch(/cognito-idp:some-region-1:0123456789012:userpool\/test-user-pool/);
  });

  test('import using arn', () => {
    // GIVEN
    const stack = new Stack();
    const userPoolArn = 'arn:aws:cognito-idp:us-east-1:0123456789012:userpool/test-user-pool';

    // WHEN
    const pool = UserPool.fromUserPoolArn(stack, 'userpool', userPoolArn);
    expect(pool.userPoolId).toEqual('test-user-pool');
    expect(stack.resolve(pool.userPoolArn)).toEqual({
      'Fn::Join': ['', [
        'arn:',
        { Ref: 'AWS::Partition' },
        ':cognito-idp:',
        { Ref: 'AWS::Region' },
        ':',
        { Ref: 'AWS::AccountId' },
        ':userpool/test-user-pool',
      ]],
    });
  });

  test('support tags', () => {
    // GIVEN
    const stack = new Stack();

    // WHEN
    const pool = new UserPool(stack, 'Pool', {
      userPoolName: 'myPool',
    });
    Tag.add(pool, 'PoolTag', 'PoolParty');

    // THEN
    expect(stack).toHaveResourceLike('AWS::Cognito::UserPool', {
      UserPoolName: 'myPool',
      UserPoolTags: {
        PoolTag: 'PoolParty',
      },
    });
  });

  test('lambda triggers via properties are correctly configured', () => {
    // GIVEN
    const stack = new Stack();
    const fn = fooFunction(stack, 'preSignUp');

    // WHEN
    new UserPool(stack, 'Pool', {
      lambdaTriggers: {
        preSignUp: fn,
      },
    });

    // THEN
    expect(stack).toHaveResourceLike('AWS::Cognito::UserPool', {
      LambdaConfig: {
        PreSignUp: stack.resolve(fn.functionArn),
      },
    });
    expect(stack).toHaveResourceLike('AWS::Lambda::Permission', {
      Action: 'lambda:InvokeFunction',
      FunctionName: stack.resolve(fn.functionArn),
      Principal: 'cognito-idp.amazonaws.com',
    });
  });

  test('add* API correctly appends triggers', () => {
    // GIVEN
    const stack = new Stack();

    const createAuthChallenge = fooFunction(stack, 'createAuthChallenge');
    const customMessage = fooFunction(stack, 'customMessage');
    const defineAuthChallenge = fooFunction(stack, 'defineAuthChallenge');
    const postAuthentication = fooFunction(stack, 'postAuthentication');
    const postConfirmation = fooFunction(stack, 'postConfirmation');
    const preAuthentication = fooFunction(stack, 'preAuthentication');
    const preSignUp = fooFunction(stack, 'preSignUp');
    const preTokenGeneration = fooFunction(stack, 'preTokenGeneration');
    const userMigration = fooFunction(stack, 'userMigration');
    const verifyAuthChallengeResponse = fooFunction(stack, 'verifyAuthChallengeResponse');

    // WHEN
    const pool = new UserPool(stack, 'Pool');
    pool.addTrigger(UserPoolOperation.CREATE_AUTH_CHALLENGE, createAuthChallenge);
    pool.addTrigger(UserPoolOperation.CUSTOM_MESSAGE, customMessage);
    pool.addTrigger(UserPoolOperation.DEFINE_AUTH_CHALLENGE, defineAuthChallenge);
    pool.addTrigger(UserPoolOperation.POST_AUTHENTICATION, postAuthentication);
    pool.addTrigger(UserPoolOperation.POST_CONFIRMATION, postConfirmation);
    pool.addTrigger(UserPoolOperation.PRE_AUTHENTICATION, preAuthentication);
    pool.addTrigger(UserPoolOperation.PRE_SIGN_UP, preSignUp);
    pool.addTrigger(UserPoolOperation.PRE_TOKEN_GENERATION, preTokenGeneration);
    pool.addTrigger(UserPoolOperation.USER_MIGRATION, userMigration);
    pool.addTrigger(UserPoolOperation.VERIFY_AUTH_CHALLENGE_RESPONSE, verifyAuthChallengeResponse);

    // THEN
    expect(stack).toHaveResourceLike('AWS::Cognito::UserPool', {
      LambdaConfig: {
        CreateAuthChallenge: stack.resolve(createAuthChallenge.functionArn),
        CustomMessage: stack.resolve(customMessage.functionArn),
        DefineAuthChallenge: stack.resolve(defineAuthChallenge.functionArn),
        PostAuthentication: stack.resolve(postAuthentication.functionArn),
        PostConfirmation: stack.resolve(postConfirmation.functionArn),
        PreAuthentication: stack.resolve(preAuthentication.functionArn),
        PreSignUp: stack.resolve(preSignUp.functionArn),
        PreTokenGeneration: stack.resolve(preTokenGeneration.functionArn),
        UserMigration: stack.resolve(userMigration.functionArn),
        VerifyAuthChallengeResponse: stack.resolve(verifyAuthChallengeResponse.functionArn),
      },
    });

    [createAuthChallenge, customMessage, defineAuthChallenge, postAuthentication,
      postConfirmation, preAuthentication, preSignUp, preTokenGeneration, userMigration,
      verifyAuthChallengeResponse].forEach((fn) => {
      expect(stack).toHaveResourceLike('AWS::Lambda::Permission', {
        Action: 'lambda:InvokeFunction',
        FunctionName: stack.resolve(fn.functionArn),
        Principal: 'cognito-idp.amazonaws.com',
      });
    });
  });

  test('fails when the same trigger is added twice', () => {
    // GIVEN
    const stack = new Stack();
    const userpool = new UserPool(stack, 'Pool');

    const fn1 = new lambda.Function(stack, 'fn1', {
      code: lambda.Code.fromInline('foo'),
      runtime: lambda.Runtime.NODEJS_12_X,
      handler: 'index.handler',
    });
    const fn2 = new lambda.Function(stack, 'fn2', {
      code: lambda.Code.fromInline('foo'),
      runtime: lambda.Runtime.NODEJS_12_X,
      handler: 'index.handler',
    });

    // WHEN
    userpool.addTrigger(UserPoolOperation.CREATE_AUTH_CHALLENGE, fn1);
    expect(() => userpool.addTrigger(UserPoolOperation.CREATE_AUTH_CHALLENGE, fn2)).toThrow(/already exists/);
  });

  test('no username aliases specified', () => {
    // GIVEN
    const stack = new Stack();

    // WHEN
    new UserPool(stack, 'Pool');

    // THEN
    expect(stack).toHaveResourceLike('AWS::Cognito::UserPool', {
      UsernameAttributes: ABSENT,
      AliasAttributes: ABSENT,
    });
  });

  test('fails when preferredUsername is used without username', () => {
    const stack = new Stack();
    expect(() => new UserPool(stack, 'Pool', {
      signInAliases: { preferredUsername: true },
    })).toThrow(/username/);
  });

  test('username and email are specified as the username aliases', () => {
    // GIVEN
    const stack = new Stack();

    // WHEN
    new UserPool(stack, 'Pool', {
      signInAliases: { username: true, email: true },
    });

    // THEN
    expect(stack).toHaveResourceLike('AWS::Cognito::UserPool', {
      UsernameAttributes: ABSENT,
      AliasAttributes: ['email'],
    });
  });

  test('email and phone number are specified as the username aliases', () => {
    // GIVEN
    const stack = new Stack();

    // WHEN
    new UserPool(stack, 'Pool', {
      signInAliases: { email: true, phone: true },
    });

    // THEN
    expect(stack).toHaveResourceLike('AWS::Cognito::UserPool', {
      UsernameAttributes: ['email', 'phone_number'],
      AliasAttributes: ABSENT,
    });
  });

  test('email and phone number are autoverified, by default, if they are specified as signIn', () => {
    // GIVEN
    const stack = new Stack();

    // WHEN
    new UserPool(stack, 'Pool1', {
      userPoolName: 'Pool1',
      signInAliases: { email: true },
    });
    new UserPool(stack, 'Pool2', {
      userPoolName: 'Pool2',
      signInAliases: { email: true, phone: true },
    });

    // THEN
    expect(stack).toHaveResourceLike('AWS::Cognito::UserPool', {
      UserPoolName: 'Pool1',
      AutoVerifiedAttributes: ['email'],
    });
    expect(stack).toHaveResourceLike('AWS::Cognito::UserPool', {
      UserPoolName: 'Pool2',
      AutoVerifiedAttributes: ['email', 'phone_number'],
    });
  });

  test('explicit autoverify are correctly picked up', () => {
    // GIVEN
    const stack = new Stack();

    // WHEN
    new UserPool(stack, 'Pool', {
      signInAliases: { username: true },
      autoVerify: { email: true, phone: true },
    });

    // THEN
    expect(stack).toHaveResourceLike('AWS::Cognito::UserPool', {
      AutoVerifiedAttributes: ['email', 'phone_number'],
    });
  });

  test('sign in case sensitive is correctly picked up', () => {
    // GIVEN
    const stack = new Stack();

    // WHEN
    new UserPool(stack, 'Pool', {
      signInCaseSensitive: false,
    });

    // THEN
    expect(stack).toHaveResourceLike('AWS::Cognito::UserPool', {
      UsernameConfiguration: {
        CaseSensitive: false,
      },
    });
  });

  test('sign in case sensitive is absent by default', () => {
    // GIVEN
    const stack = new Stack();

    // WHEN
    new UserPool(stack, 'Pool', {});

    // THEN
    expect(stack).toHaveResourceLike('AWS::Cognito::UserPool', {
      UsernameConfiguration: ABSENT,
    });
  });

  test('standard attributes default to mutable', () => {
    // GIVEN
    const stack = new Stack();

    // WHEN
    new UserPool(stack, 'Pool', {
      standardAttributes: {
        fullname: {
          required: true,
        },
        timezone: {
          required: true,
        },
      },
    });

    // THEN
    expect(stack).toHaveResourceLike('AWS::Cognito::UserPool', {
      Schema: [
        {
          Name: 'name',
          Required: true,
          Mutable: true,
        },
        {
          Name: 'zoneinfo',
          Required: true,
          Mutable: true,
        },
      ],
    });
  });

  test('mutable standard attributes', () => {
    // GIVEN
    const stack = new Stack();

    // WHEN
    new UserPool(stack, 'Pool', {
      userPoolName: 'Pool',
      standardAttributes: {
        fullname: {
          required: true,
          mutable: true,
        },
        timezone: {
          required: true,
          mutable: true,
        },
      },
    });

    new UserPool(stack, 'Pool1', {
      userPoolName: 'Pool1',
      standardAttributes: {
        fullname: {
          mutable: false,
        },
        timezone: {
          mutable: false,
        },
      },
    });

    // THEN
    expect(stack).toHaveResourceLike('AWS::Cognito::UserPool', {
      UserPoolName: 'Pool',
      Schema: [
        {
          Mutable: true,
          Name: 'name',
          Required: true,
        },
        {
          Mutable: true,
          Name: 'zoneinfo',
          Required: true,
        },
      ],
    });

    expect(stack).toHaveResourceLike('AWS::Cognito::UserPool', {
      UserPoolName: 'Pool1',
      Schema: [
        {
          Name: 'name',
          Required: false,
          Mutable: false,
        },
        {
          Name: 'zoneinfo',
          Required: false,
          Mutable: false,
        },
      ],
    });
  });

  test('schema is absent when attributes are not specified', () => {
    // GIVEN
    const stack = new Stack();

    // WHEN
    new UserPool(stack, 'Pool', { userPoolName: 'Pool' });

    // THEN
    expect(stack).toHaveResourceLike('AWS::Cognito::UserPool', {
      UserPoolName: 'Pool',
      Schema: ABSENT,
    });
  });

  test('optional mutable standardAttributes', () => {
    // GIVEN
    const stack = new Stack();

    // WHEN
    new UserPool(stack, 'Pool', {
      userPoolName: 'Pool',
      standardAttributes: {
        timezone: {
          mutable: true,
        },
      },
    });

    // THEN
    expect(stack).toHaveResourceLike('AWS::Cognito::UserPool', {
      UserPoolName: 'Pool',
      Schema: [
        {
          Mutable: true,
          Required: false,
          Name: 'zoneinfo',
        },
      ],
    });
  });

  test('custom attributes with default constraints', () => {
    // GIVEN
    const stack = new Stack();

    // WHEN
    new UserPool(stack, 'Pool', {
      customAttributes: {
        'custom-string-attr': new StringAttribute(),
        'custom-number-attr': new NumberAttribute(),
      },
    });

    // THEN
    expect(stack).toHaveResourceLike('AWS::Cognito::UserPool', {
      Schema: [
        {
          Name: 'custom-string-attr',
          AttributeDataType: 'String',
          StringAttributeConstraints: ABSENT,
          NumberAttributeConstraints: ABSENT,
        },
        {
          Name: 'custom-number-attr',
          AttributeDataType: 'Number',
          StringAttributeConstraints: ABSENT,
          NumberAttributeConstraints: ABSENT,
        },
      ],
    });
  });

  test('custom attributes with constraints', () => {
    // GIVEN
    const stack = new Stack();

    // WHEN
    new UserPool(stack, 'Pool', {
      customAttributes: {
        'custom-string-attr': new StringAttribute({ minLen: 5, maxLen: 50 }),
        'custom-number-attr': new NumberAttribute({ min: 500, max: 2000 }),
      },
    });

    // THEN
    expect(stack).toHaveResourceLike('AWS::Cognito::UserPool', {
      Schema: [
        {
          AttributeDataType: 'String',
          Name: 'custom-string-attr',
          StringAttributeConstraints: {
            MaxLength: '50',
            MinLength: '5',
          },
        },
        {
          AttributeDataType: 'Number',
          Name: 'custom-number-attr',
          NumberAttributeConstraints: {
            MaxValue: '2000',
            MinValue: '500',
          },
        },
      ],
    });
  });

  test('mfaTypes is ignored when mfaEnforcement is undefined or set to OFF', () => {
    // GIVEN
    const stack = new Stack();

    // WHEN
    new UserPool(stack, 'Pool1', {
      userPoolName: 'Pool1',
      mfaSecondFactor: {
        sms: true,
        otp: true,
      },
    });
    new UserPool(stack, 'Pool2', {
      userPoolName: 'Pool2',
      mfa: Mfa.OFF,
      mfaSecondFactor: {
        sms: true,
        otp: true,
      },
    });

    // THEN
    expect(stack).toHaveResourceLike('AWS::Cognito::UserPool', {
      UserPoolName: 'Pool1',
      MfaConfiguration: ABSENT,
      EnabledMfas: ABSENT,
    });
    expect(stack).toHaveResourceLike('AWS::Cognito::UserPool', {
      UserPoolName: 'Pool2',
      MfaConfiguration: 'OFF',
      EnabledMfas: ABSENT,
    });
  });

  test('sms mfa type is the default when mfaEnforcement is set to REQUIRED or OPTIONAL', () => {
    // GIVEN
    const stack = new Stack();

    // WHEN
    new UserPool(stack, 'Pool1', {
      userPoolName: 'Pool1',
      mfa: Mfa.OPTIONAL,
    });
    new UserPool(stack, 'Pool2', {
      userPoolName: 'Pool2',
      mfa: Mfa.REQUIRED,
    });

    // THEN
    expect(stack).toHaveResourceLike('AWS::Cognito::UserPool', {
      UserPoolName: 'Pool1',
      MfaConfiguration: 'OPTIONAL',
      EnabledMfas: ['SMS_MFA'],
    });
    expect(stack).toHaveResourceLike('AWS::Cognito::UserPool', {
      UserPoolName: 'Pool2',
      MfaConfiguration: 'ON',
      EnabledMfas: ['SMS_MFA'],
    });
  });

  test('mfa type is correctly picked up when specified', () => {
    // GIVEN
    const stack = new Stack();

    // WHEN
    new UserPool(stack, 'Pool', {
      mfa: Mfa.REQUIRED,
      mfaSecondFactor: {
        sms: true,
        otp: true,
      },
    });

    // THEN
    expect(stack).toHaveResourceLike('AWS::Cognito::UserPool', {
      EnabledMfas: ['SMS_MFA', 'SOFTWARE_TOKEN_MFA'],
    });
  });

  test('password policy is correctly set', () => {
    // GIVEN
    const stack = new Stack();

    // WHEN
    new UserPool(stack, 'Pool', {
      passwordPolicy: {
        tempPasswordValidity: Duration.days(2),
        minLength: 15,
        requireDigits: true,
        requireLowercase: true,
        requireUppercase: true,
        requireSymbols: true,
      },
    });

    // THEN
    expect(stack).toHaveResourceLike('AWS::Cognito::UserPool', {
      Policies: {
        PasswordPolicy: {
          TemporaryPasswordValidityDays: 2,
          MinimumLength: 15,
          RequireLowercase: true,
          RequireUppercase: true,
          RequireNumbers: true,
          RequireSymbols: true,
        },
      },
    });
  });

  test('password minimum length is set to the default when other parts of the policy is configured', () => {
    // GIVEN
    const stack = new Stack();

    // WHEN
    new UserPool(stack, 'Pool', {
      passwordPolicy: {
        tempPasswordValidity: Duration.days(2),
        requireDigits: true,
      },
    });

    expect(stack).toHaveResourceLike('AWS::Cognito::UserPool', {
      Policies: {
        PasswordPolicy: {
          MinimumLength: 8,
        },
      },
    });
  });

  test('throws when tempPassword validity is not in round days', () => {
    const stack = new Stack();

    expect(() => new UserPool(stack, 'Pool', {
      passwordPolicy: {
        tempPasswordValidity: Duration.hours(30),
      },
    })).toThrow();
  });

  test('temp password throws an error when above the max', () => {
    const stack = new Stack();

    expect(() => new UserPool(stack, 'Pool', {
      passwordPolicy: {
        tempPasswordValidity: Duration.days(400),
      },
    })).toThrow(/tempPasswordValidity cannot be greater than/);
  });

  test('throws when minLength is out of range', () => {
    const stack = new Stack();

    expect(() => new UserPool(stack, 'Pool1', {
      passwordPolicy: {
        minLength: 5,
      },
    })).toThrow(/minLength for password must be between/);

    expect(() => new UserPool(stack, 'Pool2', {
      passwordPolicy: {
        minLength: 100,
      },
    })).toThrow(/minLength for password must be between/);
  });

  test('email transmission settings are recognized correctly', () => {
    // GIVEN
    const stack = new Stack();

    // WHEN
    new UserPool(stack, 'Pool', {
      emailSettings: {
        from: 'from@myawesomeapp.com',
        replyTo: 'replyTo@myawesomeapp.com',
      },
    });

    // THEN
    expect(stack).toHaveResourceLike('AWS::Cognito::UserPool', {
      EmailConfiguration: {
        From: 'from@myawesomeapp.com',
        ReplyToEmailAddress: 'replyTo@myawesomeapp.com',
      },
    });
  });

  test('addClient', () => {
    // GIVEN
    const stack = new Stack();

    // WHEN
    const userpool = new UserPool(stack, 'Pool');
    userpool.addClient('UserPoolClient', {
      userPoolClientName: 'userpoolclient',
    });
    const imported = UserPool.fromUserPoolId(stack, 'imported', 'imported-userpool-id');
    imported.addClient('UserPoolImportedClient', {
      userPoolClientName: 'userpoolimportedclient',
    });

    // THEN
    expect(stack).toHaveResourceLike('AWS::Cognito::UserPoolClient', {
      ClientName: 'userpoolclient',
      UserPoolId: stack.resolve(userpool.userPoolId),
    });
    expect(stack).toHaveResourceLike('AWS::Cognito::UserPoolClient', {
      ClientName: 'userpoolimportedclient',
      UserPoolId: stack.resolve(imported.userPoolId),
    });
  });

  test('addDomain', () => {
    // GIVEN
    const stack = new Stack();

    // WHEN
    const userpool = new UserPool(stack, 'Pool');
    userpool.addDomain('UserPoolDomain', {
      cognitoDomain: {
        domainPrefix: 'userpooldomain',
      },
    });
    const imported = UserPool.fromUserPoolId(stack, 'imported', 'imported-userpool-id');
    imported.addDomain('UserPoolImportedDomain', {
      cognitoDomain: {
        domainPrefix: 'userpoolimporteddomain',
      },
    });

    // THEN
    expect(stack).toHaveResourceLike('AWS::Cognito::UserPoolDomain', {
      Domain: 'userpooldomain',
      UserPoolId: stack.resolve(userpool.userPoolId),
    });
    expect(stack).toHaveResourceLike('AWS::Cognito::UserPoolDomain', {
      Domain: 'userpoolimporteddomain',
      UserPoolId: stack.resolve(imported.userPoolId),
    });
  });

  test('registered identity providers', () => {
    // GIVEN
    const stack = new Stack();
    const userPool = new UserPool(stack, 'pool');
    const provider1 = UserPoolIdentityProvider.fromProviderName(stack, 'provider1', 'provider1');
    const provider2 = UserPoolIdentityProvider.fromProviderName(stack, 'provider2', 'provider2');

    // WHEN
    userPool.registerIdentityProvider(provider1);
    userPool.registerIdentityProvider(provider2);

    // THEN
    expect(userPool.identityProviders).toEqual([provider1, provider2]);
  });

  describe('AccountRecoverySetting should be configured correctly', () => {
    test('EMAIL_AND_PHONE_WITHOUT_MFA', () => {
      // GIVEN
      const stack = new Stack();

      // WHEN
      new UserPool(stack, 'pool', { accountRecovery: AccountRecovery.EMAIL_AND_PHONE_WITHOUT_MFA });

      // THEN
      expect(stack).toHaveResource('AWS::Cognito::UserPool', {
        AccountRecoverySetting: {
          RecoveryMechanisms: [
            { Name: 'verified_email', Priority: 1 },
            { Name: 'verified_phone_number', Priority: 2 },
          ],
        },
      });
    });

    test('PHONE_WITHOUT_MFA_AND_EMAIL', () => {
      // GIVEN
      const stack = new Stack();

      // WHEN
      new UserPool(stack, 'pool', { accountRecovery: AccountRecovery.PHONE_WITHOUT_MFA_AND_EMAIL });

      // THEN
      expect(stack).toHaveResource('AWS::Cognito::UserPool', {
        AccountRecoverySetting: {
          RecoveryMechanisms: [
            { Name: 'verified_phone_number', Priority: 1 },
            { Name: 'verified_email', Priority: 2 },
          ],
        },
      });
    });

    test('EMAIL_ONLY', () => {
      // GIVEN
      const stack = new Stack();

      // WHEN
      new UserPool(stack, 'pool', { accountRecovery: AccountRecovery.EMAIL_ONLY });

      // THEN
      expect(stack).toHaveResource('AWS::Cognito::UserPool', {
        AccountRecoverySetting: {
          RecoveryMechanisms: [
            { Name: 'verified_email', Priority: 1 },
          ],
        },
      });
    });

    test('PHONE_ONLY_WITHOUT_MFA', () => {
      // GIVEN
      const stack = new Stack();

      // WHEN
      new UserPool(stack, 'pool', { accountRecovery: AccountRecovery.PHONE_ONLY_WITHOUT_MFA });

      // THEN
      expect(stack).toHaveResource('AWS::Cognito::UserPool', {
        AccountRecoverySetting: {
          RecoveryMechanisms: [
            { Name: 'verified_phone_number', Priority: 1 },
          ],
        },
      });
    });

    test('NONE', () => {
      // GIVEN
      const stack = new Stack();

      // WHEN
      new UserPool(stack, 'pool', { accountRecovery: AccountRecovery.NONE });

      // THEN
      expect(stack).toHaveResource('AWS::Cognito::UserPool', {
        AccountRecoverySetting: {
          RecoveryMechanisms: [
            { Name: 'admin_only', Priority: 1 },
          ],
        },
      });
    });

    test('PHONE_AND_EMAIL', () => {
      // GIVEN
      const stack = new Stack();

      // WHEN
      new UserPool(stack, 'pool', { accountRecovery: AccountRecovery.PHONE_AND_EMAIL });

      // THEN
      expect(stack).toHaveResource('AWS::Cognito::UserPool', {
        AccountRecoverySetting: ABSENT,
      });
    });

    test('default', () => {
      // GIVEN
      const stack = new Stack();

      // WHEN
      new UserPool(stack, 'pool');

      // THEN
      expect(stack).toHaveResource('AWS::Cognito::UserPool', {
        AccountRecoverySetting: {
          RecoveryMechanisms: [
            { Name: 'verified_phone_number', Priority: 1 },
            { Name: 'verified_email', Priority: 2 },
          ],
        },
      });
    });
  });

  describe('sms roles', () => {
    test('default', () => {
      // GIVEN
      const stack = new Stack();

      // WHEN
      new UserPool(stack, 'pool');

      // THEN
      expect(stack).toHaveResource('AWS::Cognito::UserPool', {
        SmsConfiguration: ABSENT,
      });
    });

    test('smsRole and smsExternalId is set', () => {
      // GIVEN
      const stack = new Stack();
      const smsRole = new Role(stack, 'smsRole', {
        assumedBy: new ServicePrincipal('service.amazonaws.com'),
      });

      // WHEN
      new UserPool(stack, 'pool', {
        smsRole,
        smsRoleExternalId: 'role-external-id',
      });

      // THEN
      expect(stack).toHaveResource('AWS::Cognito::UserPool', {
        SmsConfiguration: {
          ExternalId: 'role-external-id',
          SnsCallerArn: { 'Fn::GetAtt': [ 'smsRoleA4587CE8', 'Arn' ] },
        },
      });
    });

    test('setting enableSmsRole creates an sms role', () => {
      // GIVEN
      const stack = new Stack();

      // WHEN
      new UserPool(stack, 'pool', {
        enableSmsRole: true,
      });

      // THEN
      expect(stack).toHaveResource('AWS::Cognito::UserPool', {
        SmsConfiguration: {
          ExternalId: 'pool',
          SnsCallerArn: { 'Fn::GetAtt': [ 'poolsmsRole04048F13', 'Arn' ] },
        },
      });
      expect(stack).toHaveResource('AWS::IAM::Role', {
        AssumeRolePolicyDocument: {
          Statement: [
            {
              Action: 'sts:AssumeRole',
              Condition: {
                StringEquals: {
                  'sts:ExternalId': 'pool',
                },
              },
              Effect: 'Allow',
              Principal: {
                Service: 'cognito-idp.amazonaws.com',
              },
            },
          ],
          Version: '2012-10-17',
        },
        Policies: [
          {
            PolicyDocument: {
              Statement: [
                {
                  Action: 'sns:Publish',
                  Effect: 'Allow',
                  Resource: '*',
                },
              ],
              Version: '2012-10-17',
            },
            PolicyName: 'sns-publish',
          },
        ],
      });
    });

    test('auto sms role is not created when MFA and phoneVerification is off', () => {
      // GIVEN
      const stack = new Stack();

      // WHEN
      new UserPool(stack, 'pool', {
        mfa: Mfa.OFF,
        signInAliases: {
          phone: false,
        },
      });

      // THEN
      expect(stack).toHaveResource('AWS::Cognito::UserPool', {
        SmsConfiguration: ABSENT,
      });
    });

    test('auto sms role is not created when OTP-based MFA is enabled and phoneVerification is off', () => {
      // GIVEN
      const stack = new Stack();

      // WHEN
      new UserPool(stack, 'pool', {
        mfa: Mfa.REQUIRED,
        mfaSecondFactor: {
          otp: true,
          sms: false,
        },
        signInAliases: {
          phone: false,
        },
      });

      // THEN
      expect(stack).toHaveResource('AWS::Cognito::UserPool', {
        SmsConfiguration: ABSENT,
      });
    });

    test('auto sms role is created when phone verification is turned on', () => {
      // GIVEN
      const stack = new Stack();

      // WHEN
      new UserPool(stack, 'pool', {
        mfa: Mfa.OFF,
        signInAliases: { phone: true },
      });

      // THEN
      expect(stack).toHaveResource('AWS::Cognito::UserPool', {
        SmsConfiguration: {
          ExternalId: 'pool',
          SnsCallerArn: { 'Fn::GetAtt': [ 'poolsmsRole04048F13', 'Arn' ] },
        },
      });
    });

    test('auto sms role is created when phone auto-verification is set', () => {
      // GIVEN
      const stack = new Stack();

      // WHEN
      new UserPool(stack, 'pool', {
        mfa: Mfa.OFF,
        signInAliases: { phone: false },
        autoVerify: { phone: true },
      });

      // THEN
      expect(stack).toHaveResource('AWS::Cognito::UserPool', {
        SmsConfiguration: {
          ExternalId: 'pool',
          SnsCallerArn: { 'Fn::GetAtt': [ 'poolsmsRole04048F13', 'Arn' ] },
        },
      });
    });

    test('auto sms role is created when MFA is turned on', () => {
      // GIVEN
      const stack = new Stack();

      // WHEN
      new UserPool(stack, 'pool', {
        mfa: Mfa.REQUIRED,
        mfaSecondFactor: {
          sms: true,
          otp: false,
        },
        signInAliases: {
          phone: false,
        },
      });

      // THEN
      expect(stack).toHaveResource('AWS::Cognito::UserPool', {
        SmsConfiguration: {
          ExternalId: 'pool',
          SnsCallerArn: { 'Fn::GetAtt': [ 'poolsmsRole04048F13', 'Arn' ] },
        },
      });
    });

    test('auto sms role is not created when enableSmsRole is unset, even when MFA is configured', () => {
      // GIVEN
      const stack = new Stack();

      // WHEN
      new UserPool(stack, 'pool', {
        mfa: Mfa.REQUIRED,
        mfaSecondFactor: {
          sms: true,
          otp: false,
        },
        enableSmsRole: false,
      });

      // THEN
      expect(stack).toHaveResource('AWS::Cognito::UserPool', {
        SmsConfiguration: ABSENT,
      });
    });

    test('throws an error when smsRole is specified but enableSmsRole is unset', () => {
      const stack = new Stack();
      const smsRole = new Role(stack, 'smsRole', {
        assumedBy: new ServicePrincipal('service.amazonaws.com'),
      });

      expect(() => new UserPool(stack, 'pool', {
        smsRole,
        enableSmsRole: false,
      })).toThrow(/enableSmsRole cannot be disabled/);
    });
  });
});


function fooFunction(scope: Construct, name: string): lambda.IFunction {
  return new lambda.Function(scope, name, {
    functionName: name,
    code: lambda.Code.inline('foo'),
    runtime: lambda.Runtime.NODEJS_12_X,
    handler: 'index.handler',
  });
}<|MERGE_RESOLUTION|>--- conflicted
+++ resolved
@@ -28,16 +28,7 @@
         EmailSubject: 'Verify your new account',
         SmsMessage: 'The verification code to your new account is {####}',
       },
-<<<<<<< HEAD
-      SmsConfiguration: {
-        SnsCallerArn: {
-          'Fn::GetAtt': ['PoolsmsRoleC3352CE6', 'Arn'],
-        },
-        ExternalId: 'Pool',
-      },
-=======
       SmsConfiguration: ABSENT,
->>>>>>> a772fe84
       lambdaTriggers: ABSENT,
     });
   });
@@ -216,7 +207,7 @@
     const pool = UserPool.fromUserPoolArn(stack, 'userpool', userPoolArn);
     expect(pool.userPoolId).toEqual('test-user-pool');
     expect(stack.resolve(pool.userPoolArn)).toEqual({
-      'Fn::Join': ['', [
+      'Fn::Join': [ '', [
         'arn:',
         { Ref: 'AWS::Partition' },
         ':cognito-idp:',
@@ -224,7 +215,7 @@
         ':',
         { Ref: 'AWS::AccountId' },
         ':userpool/test-user-pool',
-      ]],
+      ] ],
     });
   });
 
@@ -316,9 +307,9 @@
       },
     });
 
-    [createAuthChallenge, customMessage, defineAuthChallenge, postAuthentication,
+    [ createAuthChallenge, customMessage, defineAuthChallenge, postAuthentication,
       postConfirmation, preAuthentication, preSignUp, preTokenGeneration, userMigration,
-      verifyAuthChallengeResponse].forEach((fn) => {
+      verifyAuthChallengeResponse ].forEach((fn) => {
       expect(stack).toHaveResourceLike('AWS::Lambda::Permission', {
         Action: 'lambda:InvokeFunction',
         FunctionName: stack.resolve(fn.functionArn),
@@ -381,7 +372,7 @@
     // THEN
     expect(stack).toHaveResourceLike('AWS::Cognito::UserPool', {
       UsernameAttributes: ABSENT,
-      AliasAttributes: ['email'],
+      AliasAttributes: [ 'email' ],
     });
   });
 
@@ -396,7 +387,7 @@
 
     // THEN
     expect(stack).toHaveResourceLike('AWS::Cognito::UserPool', {
-      UsernameAttributes: ['email', 'phone_number'],
+      UsernameAttributes: [ 'email', 'phone_number' ],
       AliasAttributes: ABSENT,
     });
   });
@@ -418,11 +409,11 @@
     // THEN
     expect(stack).toHaveResourceLike('AWS::Cognito::UserPool', {
       UserPoolName: 'Pool1',
-      AutoVerifiedAttributes: ['email'],
+      AutoVerifiedAttributes: [ 'email' ],
     });
     expect(stack).toHaveResourceLike('AWS::Cognito::UserPool', {
       UserPoolName: 'Pool2',
-      AutoVerifiedAttributes: ['email', 'phone_number'],
+      AutoVerifiedAttributes: [ 'email', 'phone_number' ],
     });
   });
 
@@ -438,7 +429,7 @@
 
     // THEN
     expect(stack).toHaveResourceLike('AWS::Cognito::UserPool', {
-      AutoVerifiedAttributes: ['email', 'phone_number'],
+      AutoVerifiedAttributes: [ 'email', 'phone_number' ],
     });
   });
 
@@ -729,12 +720,12 @@
     expect(stack).toHaveResourceLike('AWS::Cognito::UserPool', {
       UserPoolName: 'Pool1',
       MfaConfiguration: 'OPTIONAL',
-      EnabledMfas: ['SMS_MFA'],
+      EnabledMfas: [ 'SMS_MFA' ],
     });
     expect(stack).toHaveResourceLike('AWS::Cognito::UserPool', {
       UserPoolName: 'Pool2',
       MfaConfiguration: 'ON',
-      EnabledMfas: ['SMS_MFA'],
+      EnabledMfas: [ 'SMS_MFA' ],
     });
   });
 
@@ -753,7 +744,7 @@
 
     // THEN
     expect(stack).toHaveResourceLike('AWS::Cognito::UserPool', {
-      EnabledMfas: ['SMS_MFA', 'SOFTWARE_TOKEN_MFA'],
+      EnabledMfas: [ 'SMS_MFA', 'SOFTWARE_TOKEN_MFA' ],
     });
   });
 

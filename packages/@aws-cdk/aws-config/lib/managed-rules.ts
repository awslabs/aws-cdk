import * as iam from '@aws-cdk/aws-iam';
import * as sns from '@aws-cdk/aws-sns';
import { Duration, Lazy, Stack } from '@aws-cdk/core';
import { Construct } from 'constructs';
<<<<<<< HEAD
import { ManagedRule, ManagedRuleIdentifier, RuleProps } from './rule';
=======
import { ManagedRule, ResourceType, RuleProps, Scope } from './rule';
>>>>>>> fe8d5e67

/**
 * Construction properties for a AccessKeysRotated
 */
export interface AccessKeysRotatedProps extends RuleProps {
  /**
   * The maximum number of days within which the access keys must be rotated.
   *
   * @default Duration.days(90)
   */
  readonly maxAge?: Duration;
}

/**
 * Checks whether the active access keys are rotated within the number of days
 * specified in `maxAge`.
 *
 * @see https://docs.aws.amazon.com/config/latest/developerguide/access-keys-rotated.html
 *
 * @resource AWS::Config::ConfigRule
 */
export class AccessKeysRotated extends ManagedRule {
  constructor(scope: Construct, id: string, props: AccessKeysRotatedProps = {}) {
    super(scope, id, {
      ...props,
      identifier: ManagedRuleIdentifier.ACCESS_KEYS_ROTATED,
      inputParameters: {
        ...props.maxAge
          ? {
            maxAccessKeyAge: props.maxAge.toDays(),
          }
          : {},
      },
    });
  }
}

/**
 * Construction properties for a CloudFormationStackDriftDetectionCheck
 */
export interface CloudFormationStackDriftDetectionCheckProps extends RuleProps {
  /**
   * Whether to check only the stack where this rule is deployed.
   *
   * @default false
   */
  readonly ownStackOnly?: boolean;

  /**
   * The IAM role to use for this rule. It must have permissions to detect drift
   * for AWS CloudFormation stacks. Ensure to attach `config.amazonaws.com` trusted
   * permissions and `ReadOnlyAccess` policy permissions. For specific policy permissions,
   * refer to https://docs.aws.amazon.com/AWSCloudFormation/latest/UserGuide/using-cfn-stack-drift.html.
   *
   * @default - A role will be created
   */
  readonly role?: iam.IRole;
}

/**
 * Checks whether your CloudFormation stacks' actual configuration differs, or
 * has drifted, from its expected configuration.
 *
 * @see https://docs.aws.amazon.com/config/latest/developerguide/cloudformation-stack-drift-detection-check.html
 *
 * @resource AWS::Config::ConfigRule
 */
export class CloudFormationStackDriftDetectionCheck extends ManagedRule {
  private readonly role: iam.IRole;

  constructor(scope: Construct, id: string, props: CloudFormationStackDriftDetectionCheckProps = {}) {
    super(scope, id, {
      ...props,
      identifier: ManagedRuleIdentifier.CLOUDFORMATION_STACK_DRIFT_DETECTION_CHECK,
      inputParameters: {
        cloudformationRoleArn: Lazy.stringValue({ produce: () => this.role.roleArn }),
      },
    });

    this.scope = Scope.fromResource( ResourceType.CLOUDFORMATION_STACK, props.ownStackOnly ? Stack.of(this).stackId : undefined );

    this.role = props.role || new iam.Role(this, 'Role', {
      assumedBy: new iam.ServicePrincipal('config.amazonaws.com'),
      managedPolicies: [
        iam.ManagedPolicy.fromAwsManagedPolicyName('ReadOnlyAccess'),
      ],
    });
  }
}

/**
 * Construction properties for a CloudFormationStackNotificationCheck.
 */
export interface CloudFormationStackNotificationCheckProps extends RuleProps {
  /**
   * A list of allowed topics. At most 5 topics.
   *
   * @default - No topics.
   */
  readonly topics?: sns.ITopic[];
}

/**
 * Checks whether your CloudFormation stacks are sending event notifications to
 * a SNS topic. Optionally checks whether specified SNS topics are used.
 *
 * @see https://docs.aws.amazon.com/config/latest/developerguide/cloudformation-stack-notification-check.html
 *
 * @resource AWS::Config::ConfigRule
 */
export class CloudFormationStackNotificationCheck extends ManagedRule {
  constructor(scope: Construct, id: string, props: CloudFormationStackNotificationCheckProps = {}) {
    if (props.topics && props.topics.length > 5) {
      throw new Error('At most 5 topics can be specified.');
    }

    super(scope, id, {
      ...props,
      identifier: ManagedRuleIdentifier.CLOUDFORMATION_STACK_NOTIFICATION_CHECK,
      inputParameters: props.topics && props.topics.reduce(
        (params, topic, idx) => ({ ...params, [`snsTopic${idx + 1}`]: topic.topicArn }),
        {},
      ),
      scope: Scope.fromResources([ResourceType.CLOUDFORMATION_STACK]),
    });
  }
}<|MERGE_RESOLUTION|>--- conflicted
+++ resolved
@@ -2,11 +2,7 @@
 import * as sns from '@aws-cdk/aws-sns';
 import { Duration, Lazy, Stack } from '@aws-cdk/core';
 import { Construct } from 'constructs';
-<<<<<<< HEAD
-import { ManagedRule, ManagedRuleIdentifier, RuleProps } from './rule';
-=======
-import { ManagedRule, ResourceType, RuleProps, Scope } from './rule';
->>>>>>> fe8d5e67
+import { ManagedRule, ManagedRuleIdentifier, ResourceType, RuleProps } from './rule';
 
 /**
  * Construction properties for a AccessKeysRotated

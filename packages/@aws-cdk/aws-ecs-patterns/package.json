--- conflicted
+++ resolved
@@ -87,12 +87,8 @@
     "@aws-cdk/aws-servicediscovery": "0.0.0",
     "@aws-cdk/aws-sqs": "0.0.0",
     "@aws-cdk/core": "0.0.0",
-<<<<<<< HEAD
     "@aws-cdk/cx-api": "0.0.0",
-    "constructs": "^3.2.0"
-=======
     "constructs": "10.0.0-pre.5"
->>>>>>> f53a06b4
   },
   "homepage": "https://github.com/aws/aws-cdk",
   "peerDependencies": {
@@ -109,12 +105,8 @@
     "@aws-cdk/aws-servicediscovery": "0.0.0",
     "@aws-cdk/aws-sqs": "0.0.0",
     "@aws-cdk/core": "0.0.0",
-<<<<<<< HEAD
     "@aws-cdk/cx-api": "0.0.0",
-    "constructs": "^3.2.0"
-=======
     "constructs": "10.0.0-pre.5"
->>>>>>> f53a06b4
   },
   "engines": {
     "node": ">= 10.13.0 <13 || >=13.7.0"

--- conflicted
+++ resolved
@@ -57,13 +57,8 @@
   "license": "Apache-2.0",
   "devDependencies": {
     "cdk-build-tools": "^0.33.0",
-<<<<<<< HEAD
-    "pkglint": "^0.33.0",
-    "cdk-integ-tools": "^0.33.0"
-=======
     "cdk-integ-tools": "^0.33.0",
     "pkglint": "^0.33.0"
->>>>>>> 0db32dee
   },
   "homepage": "https://github.com/awslabs/aws-cdk",
   "engines": {

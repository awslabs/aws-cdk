--- conflicted
+++ resolved
@@ -88,7 +88,6 @@
     "pkglint": "0.0.0"
   },
   "dependencies": {
-<<<<<<< HEAD
     "@aws-cdk/aws-dynamodb": "0.0.0",
     "@aws-cdk/aws-ec2": "0.0.0",
     "@aws-cdk/aws-efs": "0.0.0",
@@ -97,11 +96,8 @@
     "@aws-cdk/aws-kms": "0.0.0",
     "@aws-cdk/aws-rds": "0.0.0",
     "@aws-cdk/aws-sns": "0.0.0",
-    "@aws-cdk/core": "0.0.0"
-=======
     "@aws-cdk/core": "0.0.0",
     "constructs": "^3.0.0"
->>>>>>> 986e2814
   },
   "peerDependencies": {
     "@aws-cdk/aws-dynamodb": "0.0.0",

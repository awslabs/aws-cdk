--- conflicted
+++ resolved
@@ -1,8 +1,4 @@
-<<<<<<< HEAD
 import { Construct, Output, Token } from '@aws-cdk/cdk';
-=======
-import { Construct, Token } from '@aws-cdk/cdk';
->>>>>>> 04217a58
 import { EventPattern } from './event-pattern';
 import { CfnRule } from './events.generated';
 import { TargetInputTemplate } from './input-options';

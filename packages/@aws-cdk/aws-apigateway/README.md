<<<<<<< HEAD
## CDK Construct Library for Amazon API Gateway
<div class="stability_label"
     style="background-color: #EC5315; color: white !important; margin: 0 0 1rem 0; padding: 1rem; line-height: 1.5;">
  Stability: 1 - Experimental. This API is still under active development and subject to non-backward
  compatible changes or removal in any future version. Use of the API is not recommended in production
  environments. Experimental APIs are not subject to the Semantic Versioning model.
</div>

=======
## Amazon API Gateway Construct Library
>>>>>>> 0db32dee

Amazon API Gateway is a fully managed service that makes it easy for developers
to publish, maintain, monitor, and secure APIs at any scale. Create an API to
access data, business logic, or functionality from your back-end services, such
as applications running on Amazon Elastic Compute Cloud (Amazon EC2), code
running on AWS Lambda, or any web application.

### Defining APIs

APIs are defined as a hierarchy of resources and methods. `addResource` and
`addMethod` can be used to build this hierarchy. The root resource is
`api.root`.

For example, the following code defines an API that includes the following HTTP
endpoints: `ANY /, GET /books`, `POST /books`, `GET /books/{book_id}`, `DELETE /books/{book_id}`.

```ts
const api = new apigateway.RestApi(this, 'books-api');

api.root.addMethod('ANY');

const books = api.root.addResource('books');
books.addMethod('GET');
books.addMethod('POST');

const book = books.addResource('{book_id}');
book.addMethod('GET');
book.addMethod('DELETE');
```

### AWS Lambda-backed APIs

A very common practice is to use Amazon API Gateway with AWS Lambda as the
backend integration. The `LambdaRestApi` construct makes it easy:

The following code defines a REST API that routes all requests to the
specified AWS Lambda function:

```ts
const backend = new lambda.Function(...);
new apigateway.LambdaRestApi(this, 'myapi', {
  handler: backend,
});
```

You can also supply `proxy: false`, in which case you will have to explicitly
define the API model:

```ts
const backend = new lambda.Function(...);
const api = new apigateway.LambdaRestApi(this, 'myapi', {
  handler: backend,
  proxy: false
});

const items = api.root.addResource('items');
items.addMethod('GET');  // GET /items
items.addMethod('POST'); // POST /items

const item = items.addResource('{item}');
item.addMethod('GET');   // GET /items/{item}

// the default integration for methods is "handler", but one can
// customize this behavior per method or even a sub path.
item.addMethod('DELETE', new apigateway.HttpIntegration('http://amazon.com'));
```

### Integration Targets

Methods are associated with backend integrations, which are invoked when this
method is called. API Gateway supports the following integrations:

 * `MockIntegration` - can be used to test APIs. This is the default
   integration if one is not specified.
 * `LambdaIntegration` - can be used to invoke an AWS Lambda function.
 * `AwsIntegration` - can be used to invoke arbitrary AWS service APIs.
 * `HttpIntegration` - can be used to invoke HTTP endpoints.

The following example shows how to integrate the `GET /book/{book_id}` method to
an AWS Lambda function:

```ts
const getBookHandler = new lambda.Function(...);
const getBookIntegration = new apigateway.LambdaIntegration(getBookHandler);
book.addMethod('GET', getBookIntegration);
```

Integration options can be optionally be specified:

```ts
const getBookIntegration = new apigateway.LambdaIntegration(getBookHandler, {
  contentHandling: apigateway.ContentHandling.ConvertToText, // convert to base64
  credentialsPassthrough: true, // use caller identity to invoke the function
});
```

Method options can optionally be specified when adding methods:

```ts
book.addMethod('GET', getBookIntegration, {
  authorizationType: apigateway.AuthorizationType.IAM,
  apiKeyRequired: true
});
```

The following example shows how to use an API Key with a usage plan:

```ts
const hello = new lambda.Function(this, 'hello', {
  runtime: lambda.Runtime.NodeJS810,
  handler: 'hello.handler',
  code: lambda.Code.asset('lambda')
});

const api = new apigateway.RestApi(this, 'hello-api', { });
const integration = new apigateway.LambdaIntegration(hello);

const v1 = api.root.addResource('v1');
const echo = v1.addResource('echo');
const echoMethod = echo.addMethod('GET', integration, { apiKeyRequired: true });
const key = api.addApiKey('ApiKey');

const plan = api.addUsagePlan('UsagePlan', {
  name: 'Easy',
  apiKey: key
});

plan.addApiStage({
  stage: api.deploymentStage,
  throttle: [
    {
      method: echoMethod,
      throttle: {
        rateLimit: 10,
        burstLimit: 2
      }
    }
  ]
});
```

#### Default Integration and Method Options

The `defaultIntegration` and `defaultMethodOptions` properties can be used to
configure a default integration at any resource level. These options will be
used when defining method under this resource (recursively) with undefined
integration or options.

> If not defined, the default integration is `MockIntegration`. See reference
documentation for default method options.

The following example defines the `booksBackend` integration as a default
integration. This means that all API methods that do not explicitly define an
integration will be routed to this AWS Lambda function.

```ts
const booksBackend = new apigateway.LambdaIntegration(...);
const api = new apigateway.RestApi(this, 'books', {
  defaultIntegration: booksBackend
});

const books = new api.root.addResource('books');
books.addMethod('GET');  // integrated with `booksBackend`
books.addMethod('POST'); // integrated with `booksBackend`

const book = books.addResource('{book_id}');
book.addMethod('GET');   // integrated with `booksBackend`
```

### Proxy Routes

The `addProxy` method can be used to install a greedy `{proxy+}` resource
on a path. By default, this also installs an `"ANY"` method:

```ts
const proxy = resource.addProxy({
  defaultIntegration: new LambdaIntegration(handler),

  // "false" will require explicitly adding methods on the `proxy` resource
  anyMethod: true // "true" is the default
});
```

### Deployments

By default, the `RestApi` construct will automatically create an API Gateway
[Deployment] and a "prod" [Stage] which represent the API configuration you
defined in your CDK app. This means that when you deploy your app, your API will
be have open access from the internet via the stage URL.

The URL of your API can be obtained from the attribute `restApi.url`, and is
also exported as an `Output` from your stack, so it's printed when you `cdk
deploy` your app:

```
$ cdk deploy
...
books.booksapiEndpointE230E8D5 = https://6lyktd4lpk.execute-api.us-east-1.amazonaws.com/prod/
```

To disable this behavior, you can set `{ deploy: false }` when creating your
API. This means that the API will not be deployed and a stage will not be
created for it. You will need to manually define a `apigateway.Deployment` and
`apigateway.Stage` resources.

Use the `deployOptions` property to customize the deployment options of your
API.

The following example will configure API Gateway to emit logs and data traces to
AWS CloudWatch for all API calls:

> By default, an IAM role will be created and associated with API Gateway to
allow it to write logs and metrics to AWS CloudWatch unless `cloudWatchRole` is
set to `false`.

```ts
const api = new apigateway.RestApi(this, 'books', {
  deployOptions: {
    loggingLevel: apigateway.MethodLoggingLevel.Info,
    dataTraceEnabled: true
  }
})
```

#### Deeper dive: invalidation of deployments

API Gateway deployments are an immutable snapshot of the API. This means that we
want to automatically create a new deployment resource every time the API model
defined in our CDK app changes.

In order to achieve that, the AWS CloudFormation logical ID of the
`AWS::ApiGateway::Deployment` resource is dynamically calculated by hashing the
API configuration (resources, methods). This means that when the configuration
changes (i.e. a resource or method are added, configuration is changed), a new
logical ID will be assigned to the deployment resource. This will cause
CloudFormation to create a new deployment resource.

By default, old deployments are _deleted_. You can set `retainDeployments: true`
to allow users revert the stage to an old deployment manually.

[Deployment]: https://docs.aws.amazon.com/apigateway/api-reference/resource/deployment/
[Stage]: https://docs.aws.amazon.com/apigateway/api-reference/resource/stage/

### Missing Features

See [awslabs/aws-cdk#723](https://github.com/awslabs/aws-cdk/issues/723) for a
list of missing features.

### Roadmap

- [ ] Support defining REST API Models [#1695](https://github.com/awslabs/aws-cdk/issues/1695)

----

This module is part of the [AWS Cloud Development Kit](https://github.com/awslabs/aws-cdk) project.<|MERGE_RESOLUTION|>--- conflicted
+++ resolved
@@ -1,5 +1,4 @@
-<<<<<<< HEAD
-## CDK Construct Library for Amazon API Gateway
+## Amazon API Gateway Construct Library
 <div class="stability_label"
      style="background-color: #EC5315; color: white !important; margin: 0 0 1rem 0; padding: 1rem; line-height: 1.5;">
   Stability: 1 - Experimental. This API is still under active development and subject to non-backward
@@ -7,9 +6,6 @@
   environments. Experimental APIs are not subject to the Semantic Versioning model.
 </div>
 
-=======
-## Amazon API Gateway Construct Library
->>>>>>> 0db32dee
 
 Amazon API Gateway is a fully managed service that makes it easy for developers
 to publish, maintain, monitor, and secure APIs at any scale. Create an API to

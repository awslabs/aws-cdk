--- conflicted
+++ resolved
@@ -34,12 +34,8 @@
 - [Access Logging](#access-logging)
 - [Cross Origin Resource Sharing (CORS)](#cross-origin-resource-sharing-cors)
 - [Endpoint Configuration](#endpoint-configuration)
-<<<<<<< HEAD
-- [Using OpenAPI Definitions](#using-openapi-definitions)
+- [Gateway Response](#gateway-response)
 - [OpenAPI Definition](#openapi-definition)
-=======
-- [Gateway Response](#gateway-response)
->>>>>>> 87860cac
 - [APIGateway v2](#apigateway-v2)
 
 ## Defining APIs
@@ -875,32 +871,6 @@
 https://{rest-api-id}-{vpce-id}.execute-api.{region}.amazonaws.com/{stage}
 ```
 
-<<<<<<< HEAD
-## OpenAPI Definition
-
-CDK supports creating a REST API by importing an OpenAPI definition file. It currently supports OpenAPI v2.0 and OpenAPI
-v3.0 definition files. Read more about [Configuring a REST API using
-OpenAPI](https://docs.aws.amazon.com/apigateway/latest/developerguide/api-gateway-import-api.html).
-
-The following code creates a REST API using an external OpenAPI definition JSON file -
-
-```ts
-const api = new apigateway.SpecRestApi(this, 'books-api', {
-  apiDefinition: apigateway.APIDefinition.fromAsset('path-to-file.json')
-});
-```
-
-There are a number of limitations in using OpenAPI definitions in API Gateway. Read the [Amazon API Gateway important
-notes for REST APIs](https://docs.aws.amazon.com/apigateway/latest/developerguide/api-gateway-known-issues.html#api-gateway-known-issues-rest-apis)
-for more details.
-
-**Note:** When starting off with an OpenAPI definition, it is possible to add Resources and Methods via the CDK APIs, in
-addition to what has already been defined in the OpenAPI.
-However, it is important to note that it is not possible to override or modify Resources and Methods that are already
-defined in the OpenAPI definition. While these will be present in the final CloudFormation template, they will be
-ignored by API Gateway. The definition in the OpenAPI definition file always takes precedent.
-
-=======
 ## Gateway response
 
 If the Rest API fails to process an incoming request, it returns to the client an error response without forwarding the
@@ -927,7 +897,30 @@
 });
 ```
 
->>>>>>> 87860cac
+## OpenAPI Definition
+
+CDK supports creating a REST API by importing an OpenAPI definition file. It currently supports OpenAPI v2.0 and OpenAPI
+v3.0 definition files. Read more about [Configuring a REST API using
+OpenAPI](https://docs.aws.amazon.com/apigateway/latest/developerguide/api-gateway-import-api.html).
+
+The following code creates a REST API using an external OpenAPI definition JSON file -
+
+```ts
+const api = new apigateway.SpecRestApi(this, 'books-api', {
+  apiDefinition: apigateway.APIDefinition.fromAsset('path-to-file.json')
+});
+```
+
+There are a number of limitations in using OpenAPI definitions in API Gateway. Read the [Amazon API Gateway important
+notes for REST APIs](https://docs.aws.amazon.com/apigateway/latest/developerguide/api-gateway-known-issues.html#api-gateway-known-issues-rest-apis)
+for more details.
+
+**Note:** When starting off with an OpenAPI definition, it is possible to add Resources and Methods via the CDK APIs, in
+addition to what has already been defined in the OpenAPI.
+However, it is important to note that it is not possible to override or modify Resources and Methods that are already
+defined in the OpenAPI definition. While these will be present in the final CloudFormation template, they will be
+ignored by API Gateway. The definition in the OpenAPI definition file always takes precedent.
+
 ## APIGateway v2
 
 APIGateway v2 APIs are now moved to its own package named `aws-apigatewayv2`. For backwards compatibility, existing

--- conflicted
+++ resolved
@@ -62,12 +62,7 @@
   },
   "license": "Apache-2.0",
   "devDependencies": {
-<<<<<<< HEAD
-    "@aws-cdk/assert": "1.24.0",
-=======
     "@aws-cdk/assert": "1.25.0",
-    "@aws-cdk/aws-ec2": "1.25.0",
->>>>>>> 5ced526d
     "@types/nodeunit": "^0.0.30",
     "cdk-build-tools": "1.25.0",
     "cdk-integ-tools": "1.25.0",
@@ -76,24 +71,8 @@
     "pkglint": "1.25.0"
   },
   "dependencies": {
-<<<<<<< HEAD
-    "@aws-cdk/aws-certificatemanager": "1.24.0",
-    "@aws-cdk/aws-ec2": "1.24.0",
-    "@aws-cdk/aws-elasticloadbalancingv2": "1.24.0",
-    "@aws-cdk/aws-iam": "1.24.0",
-    "@aws-cdk/aws-lambda": "1.24.0",
-    "@aws-cdk/core": "1.24.0"
-  },
-  "homepage": "https://github.com/aws/aws-cdk",
-  "peerDependencies": {
-    "@aws-cdk/aws-certificatemanager": "1.24.0",
-    "@aws-cdk/aws-ec2": "1.24.0",
-    "@aws-cdk/aws-elasticloadbalancingv2": "1.24.0",
-    "@aws-cdk/aws-iam": "1.24.0",
-    "@aws-cdk/aws-lambda": "1.24.0",
-    "@aws-cdk/core": "1.24.0"
-=======
     "@aws-cdk/aws-certificatemanager": "1.25.0",
+    "@aws-cdk/aws-ec2": "1.25.0",
     "@aws-cdk/aws-elasticloadbalancingv2": "1.25.0",
     "@aws-cdk/aws-iam": "1.25.0",
     "@aws-cdk/aws-lambda": "1.25.0",
@@ -102,11 +81,11 @@
   "homepage": "https://github.com/aws/aws-cdk",
   "peerDependencies": {
     "@aws-cdk/aws-certificatemanager": "1.25.0",
+    "@aws-cdk/aws-ec2": "1.25.0",
     "@aws-cdk/aws-elasticloadbalancingv2": "1.25.0",
     "@aws-cdk/aws-iam": "1.25.0",
     "@aws-cdk/aws-lambda": "1.25.0",
     "@aws-cdk/core": "1.25.0"
->>>>>>> 5ced526d
   },
   "engines": {
     "node": ">= 10.3.0"

--- conflicted
+++ resolved
@@ -1,16 +1,9 @@
 import { expect, haveResource, haveResourceLike } from '@aws-cdk/assert';
-<<<<<<< HEAD
-import ec2 = require('@aws-cdk/aws-ec2');
-import elbv2 = require('@aws-cdk/aws-elasticloadbalancingv2');
-import iam = require('@aws-cdk/aws-iam');
-import lambda = require('@aws-cdk/aws-lambda');
-import cdk = require('@aws-cdk/core');
-=======
 import * as ec2 from '@aws-cdk/aws-ec2';
 import * as elbv2 from '@aws-cdk/aws-elasticloadbalancingv2';
 import * as iam from '@aws-cdk/aws-iam';
+import * as lambda from '@aws-cdk/aws-lambda';
 import * as cdk from '@aws-cdk/core';
->>>>>>> d5ed97a8
 import { Test } from 'nodeunit';
 import * as apigw from '../lib';
 
@@ -623,7 +616,7 @@
 
     const auth = new DummyAuthorizer(stack, 'myauthorizer');
 
-    const restApi = new apigateway.RestApi(stack, 'myrestapi');
+    const restApi = new apigw.RestApi(stack, 'myrestapi');
     restApi.root.addMethod('ANY', undefined, {
       authorizer: auth
     });
@@ -646,14 +639,14 @@
       runtime: lambda.Runtime.NODEJS_8_10,
     });
 
-    const auth = new apigateway.TokenAuthorizer(stack, 'myauthorizer1', {
+    const auth = new apigw.TokenAuthorizer(stack, 'myauthorizer1', {
       authorizerName: 'myauthorizer1',
       handler: func
     });
 
-    const restApi = new apigateway.RestApi(stack, 'myrestapi', {
+    const restApi = new apigw.RestApi(stack, 'myrestapi', {
       defaultMethodOptions: {
-        authorizationType: apigateway.AuthorizationType.CUSTOM,
+        authorizationType: apigw.AuthorizationType.CUSTOM,
         authorizer: auth
       }
     });
@@ -671,11 +664,11 @@
   'fails when authorization type does not match the authorizer'(test: Test) {
     const stack = new cdk.Stack();
 
-    const restApi = new apigateway.RestApi(stack, 'myrestapi');
+    const restApi = new apigw.RestApi(stack, 'myrestapi');
 
     test.throws(() => {
       restApi.root.addMethod('ANY', undefined, {
-        authorizationType: apigateway.AuthorizationType.IAM,
+        authorizationType: apigw.AuthorizationType.IAM,
         authorizer: new DummyAuthorizer(stack, 'dummyauthorizer'),
       });
     }, /Authorization type is set to AWS_IAM which is different from what is required by the authorizer/);
@@ -687,7 +680,7 @@
     const stack = new cdk.Stack();
     const authorizer = new DummyAuthorizer(stack, 'dummyauthorizer');
 
-    const restApi = new apigateway.RestApi(stack, 'myrestapi', {
+    const restApi = new apigw.RestApi(stack, 'myrestapi', {
       defaultMethodOptions: {
         authorizer
       }
@@ -695,7 +688,7 @@
 
     test.throws(() => {
       restApi.root.addMethod('ANY', undefined, {
-        authorizationType: apigateway.AuthorizationType.NONE,
+        authorizationType: apigw.AuthorizationType.NONE,
       });
     }, /Authorization type is set to NONE which is different from what is required by the authorizer/);
 
@@ -703,7 +696,7 @@
   }
 };
 
-class DummyAuthorizer extends apigateway.AuthorizerBase {
+class DummyAuthorizer extends apigw.AuthorizerBase {
   public readonly authorizerId: string;
 
   constructor(scope: cdk.Construct, id: string) {
@@ -715,10 +708,10 @@
     return this.restApiId;
   }
 
-  protected authorizerConfig(_: apigateway.Method): apigateway.AuthorizerConfig {
+  protected authorizerConfig(_: apigw.Method): apigw.AuthorizerConfig {
     return {
       authorizerId: this.authorizerId,
-      authorizationType: apigateway.AuthorizationType.CUSTOM
+      authorizationType: apigw.AuthorizationType.CUSTOM
     };
   }
 }
import { expect, haveResource, haveResourceLike, ResourcePart, SynthUtils } from '@aws-cdk/assert';
import { App, CfnElement, CfnResource, Stack } from '@aws-cdk/core';
import { Test } from 'nodeunit';
import * as apigw from '../lib';

// tslint:disable:max-line-length

export = {
  'minimal setup'(test: Test) {
    // GIVEN
    const stack = new Stack();

    // WHEN
    const api = new apigw.RestApi(stack, 'my-api');
    api.root.addMethod('GET'); // must have at least one method

    // THEN
    expect(stack).toMatch({
      Resources: {
        myapi4C7BF186: {
          Type: "AWS::ApiGateway::RestApi",
          Properties: {
            Name: "my-api"
          }
        },
        myapiGETF990CE3C: {
          Type: "AWS::ApiGateway::Method",
          Properties: {
            HttpMethod: "GET",
            ResourceId: { "Fn::GetAtt": [ "myapi4C7BF186", "RootResourceId" ] },
            RestApiId: { Ref: "myapi4C7BF186" },
            AuthorizationType: "NONE",
            Integration: {
              Type: "MOCK"
            }
          }
        },
        myapiDeployment92F2CB49916eaecf87f818f1e175215b8d086029: {
          Type: "AWS::ApiGateway::Deployment",
          Properties: {
            RestApiId: { Ref: "myapi4C7BF186" },
            Description: "Automatically created by the RestApi construct"
          },
          DependsOn: ["myapiGETF990CE3C"]
        },
        myapiDeploymentStageprod298F01AF: {
          Type: "AWS::ApiGateway::Stage",
          Properties: {
            RestApiId: { Ref: "myapi4C7BF186" },
            DeploymentId: { Ref: "myapiDeployment92F2CB49916eaecf87f818f1e175215b8d086029" },
            StageName: "prod"
          }
        },
        myapiCloudWatchRole095452E5: {
          Type: "AWS::IAM::Role",
          Properties: {
            AssumeRolePolicyDocument: {
              Statement: [
                {
                  Action: "sts:AssumeRole",
                  Effect: "Allow",
                  Principal: { Service: "apigateway.amazonaws.com" }
                }
              ],
              Version: "2012-10-17"
            },
            ManagedPolicyArns: [
              { "Fn::Join": [ "", [ "arn:", { Ref: "AWS::Partition" }, ":iam::aws:policy/service-role/AmazonAPIGatewayPushToCloudWatchLogs" ] ] }
            ]
          }
        },
        myapiAccountEC421A0A: {
          Type: "AWS::ApiGateway::Account",
          Properties: {
            CloudWatchRoleArn: { "Fn::GetAtt": [ "myapiCloudWatchRole095452E5", "Arn" ] }
          },
          DependsOn: [ "myapi4C7BF186" ]
        }
      },
      Outputs: {
        myapiEndpoint3628AFE3: {
          Value: {
            "Fn::Join": [ "", [
              "https://",
              { Ref: "myapi4C7BF186" },
              ".execute-api.",
              { Ref: "AWS::Region" },
              ".",
              { Ref: "AWS::URLSuffix" },
              "/",
              { Ref: "myapiDeploymentStageprod298F01AF" },
              "/"
            ]]
          }
        }
      }
    });

    test.done();
  },

  'defaultChild is set correctly'(test: Test) {
    const stack = new Stack();
    const api = new apigw.RestApi(stack, 'my-api');
    test.ok(api.node.defaultChild instanceof apigw.CfnRestApi);
    test.done();
  },

  '"name" is defaulted to resource physical name'(test: Test) {
    // GIVEN
    const stack = new Stack();

    // WHEN
    const api = new apigw.RestApi(stack, 'restapi', {
      deploy: false,
      cloudWatchRole: false,
    });

    api.root.addMethod('GET');

    // THEN
    expect(stack).to(haveResource('AWS::ApiGateway::RestApi', {
      Name: 'restapi'
    }));

    test.done();
  },

  'fails in synthesis if there are no methods'(test: Test) {
    // GIVEN
    const app = new App();
    const stack = new Stack(app, 'my-stack');
    const api = new apigw.RestApi(stack, 'API');

    // WHEN
    api.root.addResource('foo');
    api.root.addResource('bar').addResource('goo');

    // THEN
    test.throws(() => app.synth(), /The REST API doesn't contain any methods/);
    test.done();
  },

  '"addResource" can be used on "IRestApiResource" to form a tree'(test: Test) {
    // GIVEN
    const stack = new Stack();
    const api = new apigw.RestApi(stack, 'restapi', {
      deploy: false,
      cloudWatchRole: false,
      restApiName: 'my-rest-api',
    });

    api.root.addMethod('GET');

    // WHEN
    const foo = api.root.addResource('foo');
    api.root.addResource('bar');
    foo.addResource('{hello}');

    // THEN
    expect(stack).to(haveResource('AWS::ApiGateway::Resource', {
      PathPart: "foo",
      ParentId: { "Fn::GetAtt": [ "restapiC5611D27", "RootResourceId"] }
    }));

    expect(stack).to(haveResource('AWS::ApiGateway::Resource', {
      PathPart: "bar",
      ParentId: { "Fn::GetAtt": [ "restapiC5611D27", "RootResourceId"] }
    }));

    expect(stack).to(haveResource('AWS::ApiGateway::Resource', {
      PathPart: "{hello}",
      ParentId: { Ref: "restapifooF697E056" }
    }));

    test.done();
  },

  '"addResource" allows configuration of proxy paths'(test: Test) {
    // GIVEN
    const stack = new Stack();
    const api = new apigw.RestApi(stack, 'restapi', {
      deploy: false,
      cloudWatchRole: false,
      restApiName: 'my-rest-api',
    });

    // WHEN
    const proxy = api.root.addResource('{proxy+}');
    proxy.addMethod('ANY');

    // THEN
    expect(stack).to(haveResource('AWS::ApiGateway::Resource', {
      PathPart: "{proxy+}",
      ParentId: { "Fn::GetAtt": ["restapiC5611D27", "RootResourceId"] }
    }));
    test.done();
  },

  '"addMethod" can be used to add methods to resources'(test: Test) {
    // GIVEN
    const stack = new Stack();

    const api = new apigw.RestApi(stack, 'restapi', { deploy: false, cloudWatchRole: false });
    const r1 = api.root.addResource('r1');

    // WHEN
    api.root.addMethod('GET');
    r1.addMethod('POST');

    // THEN
    expect(stack).toMatch({
      Resources: {
      restapiC5611D27: {
        Type: "AWS::ApiGateway::RestApi",
        Properties: {
        Name: "restapi"
        }
      },
      restapir1CF2997EA: {
        Type: "AWS::ApiGateway::Resource",
        Properties: {
        ParentId: {
          "Fn::GetAtt": [
          "restapiC5611D27",
          "RootResourceId"
          ]
        },
        PathPart: "r1",
        RestApiId: {
          Ref: "restapiC5611D27"
        }
        }
      },
      restapir1POST766920C4: {
        Type: "AWS::ApiGateway::Method",
        Properties: {
        HttpMethod: "POST",
        ResourceId: {
          Ref: "restapir1CF2997EA"
        },
        RestApiId: {
          Ref: "restapiC5611D27"
        },
        AuthorizationType: "NONE",
        Integration: {
          Type: "MOCK"
        }
        }
      },
      restapiGET6FC1785A: {
        Type: "AWS::ApiGateway::Method",
        Properties: {
        HttpMethod: "GET",
        ResourceId: {
          "Fn::GetAtt": [
          "restapiC5611D27",
          "RootResourceId"
          ]
        },
        RestApiId: {
          Ref: "restapiC5611D27"
        },
        AuthorizationType: "NONE",
        Integration: {
          Type: "MOCK"
        }
        }
      }
      }
    });

    test.done();
  },

  'resourcePath returns the full path of the resource within the API'(test: Test) {
    // GIVEN
    const stack = new Stack();
    const api = new apigw.RestApi(stack, 'restapi');

    // WHEN
    const r1 = api.root.addResource('r1');
    const r11 = r1.addResource('r1_1');
    const r12 = r1.addResource('r1_2');
    const r121 = r12.addResource('r1_2_1');
    const r2 = api.root.addResource('r2');

    // THEN
    test.deepEqual(api.root.path, '/');
    test.deepEqual(r1.path, '/r1');
    test.deepEqual(r11.path, '/r1/r1_1');
    test.deepEqual(r12.path, '/r1/r1_2');
    test.deepEqual(r121.path, '/r1/r1_2/r1_2_1');
    test.deepEqual(r2.path, '/r2');
    test.done();
  },

  'resource path part validation'(test: Test) {
    // GIVEN
    const stack = new Stack();
    const api = new apigw.RestApi(stack, 'restapi');

    // THEN
    test.throws(() => api.root.addResource('foo/'));
    api.root.addResource('boom-bam');
    test.throws(() => api.root.addResource('illegal()'));
    api.root.addResource('{foo}');
    test.throws(() => api.root.addResource('foo{bar}'));
    test.done();
  },

  'fails if "deployOptions" is set with "deploy" disabled'(test: Test) {
    // GIVEN
    const stack = new Stack();

    // THEN
    test.throws(() => new apigw.RestApi(stack, 'myapi', {
      deploy: false,
      deployOptions: { cachingEnabled: true }
    }), /Cannot set 'deployOptions' if 'deploy' is disabled/);

    test.done();
  },

  'CloudWatch role is created for API Gateway'(test: Test) {
    // GIVEN
    const stack = new Stack();
    const api = new apigw.RestApi(stack, 'myapi');
    api.root.addMethod('GET');

    // THEN
    expect(stack).to(haveResource('AWS::IAM::Role'));
    expect(stack).to(haveResource('AWS::ApiGateway::Account'));
    test.done();
  },

  'fromRestApiId'(test: Test) {
    // GIVEN
    const stack = new Stack();

    // WHEN
    const imported = apigw.RestApi.fromRestApiId(stack, 'imported-api', 'api-rxt4498f');

    // THEN
    test.deepEqual(stack.resolve(imported.restApiId), 'api-rxt4498f');
    test.done();
  },

  '"url" and "urlForPath" return the URL endpoints of the deployed API'(test: Test) {
    // GIVEN
    const stack = new Stack();
    const api = new apigw.RestApi(stack, 'api');
    api.root.addMethod('GET');

    // THEN
    test.deepEqual(stack.resolve(api.url), { 'Fn::Join':
    [ '',
      [ 'https://',
      { Ref: 'apiC8550315' },
      '.execute-api.',
      { Ref: 'AWS::Region' },
      ".",
      { Ref: "AWS::URLSuffix" },
      "/",
      { Ref: 'apiDeploymentStageprod896C8101' },
      '/' ] ] });
    test.deepEqual(stack.resolve(api.urlForPath('/foo/bar')), { 'Fn::Join':
    [ '',
      [ 'https://',
      { Ref: 'apiC8550315' },
      '.execute-api.',
      { Ref: 'AWS::Region' },
      ".",
      { Ref: "AWS::URLSuffix" },
      "/",
      { Ref: 'apiDeploymentStageprod896C8101' },
      '/foo/bar' ] ] });
    test.done();
  },

  '"urlForPath" would not work if there is no deployment'(test: Test) {
    // GIVEN
    const stack = new Stack();
    const api = new apigw.RestApi(stack, 'api', { deploy: false });
    api.root.addMethod('GET');

    // THEN
    test.throws(() => api.url, /Cannot determine deployment stage for API from "deploymentStage". Use "deploy" or explicitly set "deploymentStage"/);
    test.throws(() => api.urlForPath('/foo'), /Cannot determine deployment stage for API from "deploymentStage". Use "deploy" or explicitly set "deploymentStage"/);
    test.done();
  },

  '"urlForPath" requires that path will begin with "/"'(test: Test) {
    // GIVEN
    const stack = new Stack();
    const api = new apigw.RestApi(stack, 'api');
    api.root.addMethod('GET');

    // THEN
    test.throws(() => api.urlForPath('foo'), /Path must begin with \"\/\": foo/);
    test.done();
  },

  '"executeApiArn" returns the execute-api ARN for a resource/method'(test: Test) {
    // GIVEN
    const stack = new Stack();
    const api = new apigw.RestApi(stack, 'api');
    api.root.addMethod('GET');

    // WHEN
    const arn = api.arnForExecuteApi('method', '/path', 'stage');

    // THEN
    test.deepEqual(stack.resolve(arn), { 'Fn::Join':
    [ '',
      [ 'arn:',
      { Ref: 'AWS::Partition' },
      ':execute-api:',
      { Ref: 'AWS::Region' },
      ':',
      { Ref: 'AWS::AccountId' },
      ':',
      { Ref: 'apiC8550315' },
      '/stage/method/path' ] ] });
    test.done();
  },

  '"executeApiArn" path must begin with "/"'(test: Test) {
    // GIVEN
    const stack = new Stack();
    const api = new apigw.RestApi(stack, 'api');
    api.root.addMethod('GET');

    // THEN
    test.throws(() => api.arnForExecuteApi('method', 'hey-path', 'stage'), /"path" must begin with a "\/": 'hey-path'/);
    test.done();
  },

  '"executeApiArn" will convert ANY to "*"'(test: Test) {
    // GIVEN
    const stack = new Stack();

    const api = new apigw.RestApi(stack, 'api');
    const method = api.root.addMethod('ANY');

    // THEN
    test.deepEqual(stack.resolve(method.methodArn), { 'Fn::Join':
    [ '',
      [ 'arn:',
      { Ref: 'AWS::Partition' },
      ':execute-api:',
      { Ref: 'AWS::Region' },
      ':',
      { Ref: 'AWS::AccountId' },
      ':',
      { Ref: 'apiC8550315' },
      '/',
      { Ref: 'apiDeploymentStageprod896C8101' },
      '/*/'] ] });
    test.done();
  },

  '"endpointTypes" can be used to specify endpoint configuration for the api'(test: Test) {
    // GIVEN
    const stack = new Stack();

    // WHEN
    const api = new apigw.RestApi(stack, 'api', {
      endpointTypes: [ apigw.EndpointType.EDGE, apigw.EndpointType.PRIVATE ]
    });

    api.root.addMethod('GET');

    // THEN
    expect(stack).to(haveResource('AWS::ApiGateway::RestApi', {
      EndpointConfiguration: {
      Types: [
        "EDGE",
        "PRIVATE"
      ]
      }
    }));
    test.done();
  },

  '"cloneFrom" can be used to clone an existing API'(test: Test) {
    // GIVEN
    const stack = new Stack();
    const cloneFrom = apigw.RestApi.fromRestApiId(stack, 'RestApi', 'foobar');

    // WHEN
    const api = new apigw.RestApi(stack, 'api', {
      cloneFrom
    });

    api.root.addMethod('GET');

    expect(stack).to(haveResource('AWS::ApiGateway::RestApi', {
      CloneFrom: "foobar",
      Name: "api"
    }));

    test.done();
  },

  'allow taking a dependency on the rest api (includes deployment and stage)'(test: Test) {
    // GIVEN
    const stack = new Stack();
    const api = new apigw.RestApi(stack, 'myapi');
    api.root.addMethod('GET');
    const resource = new CfnResource(stack, 'DependsOnRestApi', { type: 'My::Resource' });

    // WHEN
    resource.node.addDependency(api);

    // THEN
    expect(stack).to(haveResource('My::Resource', {
      DependsOn: [
        "myapiAccountC3A4750C",
        "myapiCloudWatchRoleEB425128",
        "myapiGET9B7CD29E",
        "myapiDeploymentB7EF8EB75c091a668064a3f3a1f6d68a3fb22cf9",
        "myapiDeploymentStageprod329F21FF",
        "myapi162F20B8"
      ]
    }, ResourcePart.CompleteDefinition));

    test.done();
  },

  'defaultIntegration and defaultMethodOptions can be used at any level'(test: Test) {
    // GIVEN
    const stack = new Stack();
    const rootInteg = new apigw.AwsIntegration({
      service: 's3',
      action: 'GetObject'
    });

    // WHEN
    const api = new apigw.RestApi(stack, 'myapi', {
      defaultIntegration: rootInteg,
      defaultMethodOptions: {
<<<<<<< HEAD
        authorizationType: apigateway.AuthorizationType.IAM,
=======
        authorizer: { authorizerId: 'AUTHID' },
        authorizationType: apigw.AuthorizationType.IAM,
>>>>>>> d5ed97a8
      }
    });

    // CASE #1: should inherit integration and options from root resource
    api.root.addMethod('GET');

    const child = api.root.addResource('child');

    // CASE #2: should inherit integration from root and method options, but
    // "authorizationType" will be overridden to "None" instead of "IAM"
    child.addMethod('POST', undefined, {
<<<<<<< HEAD
      authorizer: { authorizerId: 'AUTHID' },
      authorizationType: apigateway.AuthorizationType.CUSTOM
=======
      authorizationType: apigw.AuthorizationType.COGNITO
>>>>>>> d5ed97a8
    });

    const child2 = api.root.addResource('child2', {
      defaultIntegration: new apigw.MockIntegration(),
      defaultMethodOptions: {
        authorizer: { authorizerId: 'AUTHID2' },
        authorizationType: apigateway.AuthorizationType.CUSTOM
      }
    });

    // CASE #3: integartion and authorizer ID are inherited from child2
    child2.addMethod('DELETE');

    // CASE #4: same as case #3, but integration is customized
    child2.addMethod('PUT', new apigw.AwsIntegration({ action: 'foo', service: 'bar' }));

    // THEN

    // CASE #1
    expect(stack).to(haveResourceLike('AWS::ApiGateway::Method', {
      HttpMethod: 'GET',
      ResourceId: { "Fn::GetAtt": [ "myapi162F20B8", "RootResourceId" ] },
      Integration: { Type: 'AWS' },
      AuthorizationType: 'AWS_IAM',
    }));

    // CASE #2
    expect(stack).to(haveResourceLike('AWS::ApiGateway::Method', {
      HttpMethod: 'POST',
      ResourceId: { Ref: "myapichildA0A65412" },
      Integration: { Type: 'AWS' },
      AuthorizerId: 'AUTHID',
      AuthorizationType: 'CUSTOM',
    }));

    // CASE #3
    expect(stack).to(haveResourceLike('AWS::ApiGateway::Method', {
      HttpMethod: 'DELETE',
      Integration: { Type: 'MOCK' },
      AuthorizerId: 'AUTHID2',
      AuthorizationType: 'CUSTOM'
    }));

    // CASE #4
    expect(stack).to(haveResourceLike('AWS::ApiGateway::Method', {
      HttpMethod: 'PUT',
      Integration: { Type: 'AWS' },
      AuthorizerId: 'AUTHID2',
      AuthorizationType: 'CUSTOM'
    }));

    test.done();
  },

  'addModel is supported'(test: Test) {
    // GIVEN
    const stack = new Stack();
    const api = new apigw.RestApi(stack, 'myapi');
    api.root.addMethod('OPTIONS');

    // WHEN
    api.addModel('model', {
      schema: {
        schema: apigw.JsonSchemaVersion.DRAFT4,
        title: "test",
        type: apigw.JsonSchemaType.OBJECT,
        properties: { message: { type: apigw.JsonSchemaType.STRING } }
      }
    });

    // THEN
    expect(stack).to(haveResource('AWS::ApiGateway::Model', {
      RestApiId: { Ref: stack.getLogicalId(api.node.findChild('Resource') as CfnElement) },
      Schema: {
        $schema: "http://json-schema.org/draft-04/schema#",
        title: "test",
        type: "object",
        properties: { message: { type: "string" } }
      }
    }));

    test.done();
  },

  'addRequestValidator is supported'(test: Test) {
    // GIVEN
    const stack = new Stack();
    const api = new apigw.RestApi(stack, 'myapi');
    api.root.addMethod('OPTIONS');

    // WHEN
    api.addRequestValidator('params-validator', {
      requestValidatorName: 'Parameters',
      validateRequestBody: false,
      validateRequestParameters: true
    });
    api.addRequestValidator('body-validator', {
      requestValidatorName: "Body",
      validateRequestBody: true,
      validateRequestParameters: false
    });

    // THEN
    expect(stack).to(haveResource('AWS::ApiGateway::RequestValidator', {
      RestApiId: { Ref: stack.getLogicalId(api.node.findChild('Resource') as CfnElement) },
      Name: "Parameters",
      ValidateRequestBody: false,
      ValidateRequestParameters: true
    }));

    expect(stack).to(haveResource('AWS::ApiGateway::RequestValidator', {
      RestApiId: { Ref: stack.getLogicalId(api.node.findChild('Resource') as CfnElement) },
      Name: "Body",
      ValidateRequestBody: true,
      ValidateRequestParameters: false
    }));

    test.done();
  },
  'creates output with given "exportName"'(test: Test) {
    // GIVEN
    const stack = new Stack();

    // WHEN
    const api = new apigw.RestApi(stack, 'myapi', { endpointExportName: 'my-given-export-name' });
    api.root.addMethod('GET');

    // THEN
    test.deepEqual(SynthUtils.toCloudFormation(stack).Outputs, {
      myapiEndpoint8EB17201: {
        Value: {
          'Fn::Join': [
            '',
            [
              'https://',
              {Ref: 'myapi162F20B8'},
              '.execute-api.',
              {Ref: 'AWS::Region'},
              '.',
              {Ref: 'AWS::URLSuffix'},
              '/',
              {Ref: 'myapiDeploymentStageprod329F21FF'},
              '/'
            ]
          ]
        },
        Export: {Name: 'my-given-export-name'}
      }
    });

    test.done();
  },

  'creates output when "exportName" is not specified'(test: Test) {
    // GIVEN
    const stack = new Stack();

    // WHEN
    const api = new apigw.RestApi(stack, 'myapi');
    api.root.addMethod('GET');

    // THEN
    test.deepEqual(SynthUtils.toCloudFormation(stack).Outputs, {
      myapiEndpoint8EB17201: {
        Value: {
          'Fn::Join': [
            '',
            [
              'https://',
              {Ref: 'myapi162F20B8'},
              '.execute-api.',
              {Ref: 'AWS::Region'},
              '.',
              {Ref: 'AWS::URLSuffix'},
              '/',
              {Ref: 'myapiDeploymentStageprod329F21FF'},
              '/'
            ]
          ]
        }
      }
    });

    test.done();
  }
};<|MERGE_RESOLUTION|>--- conflicted
+++ resolved
@@ -540,12 +540,7 @@
     const api = new apigw.RestApi(stack, 'myapi', {
       defaultIntegration: rootInteg,
       defaultMethodOptions: {
-<<<<<<< HEAD
-        authorizationType: apigateway.AuthorizationType.IAM,
-=======
-        authorizer: { authorizerId: 'AUTHID' },
         authorizationType: apigw.AuthorizationType.IAM,
->>>>>>> d5ed97a8
       }
     });
 
@@ -557,19 +552,15 @@
     // CASE #2: should inherit integration from root and method options, but
     // "authorizationType" will be overridden to "None" instead of "IAM"
     child.addMethod('POST', undefined, {
-<<<<<<< HEAD
       authorizer: { authorizerId: 'AUTHID' },
-      authorizationType: apigateway.AuthorizationType.CUSTOM
-=======
-      authorizationType: apigw.AuthorizationType.COGNITO
->>>>>>> d5ed97a8
+      authorizationType: apigw.AuthorizationType.CUSTOM
     });
 
     const child2 = api.root.addResource('child2', {
       defaultIntegration: new apigw.MockIntegration(),
       defaultMethodOptions: {
         authorizer: { authorizerId: 'AUTHID2' },
-        authorizationType: apigateway.AuthorizationType.CUSTOM
+        authorizationType: apigw.AuthorizationType.CUSTOM
       }
     });
 

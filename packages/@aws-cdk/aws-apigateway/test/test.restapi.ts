--- conflicted
+++ resolved
@@ -810,7 +810,6 @@
 
     test.done();
   },
-<<<<<<< HEAD
 
   'gateway response resource is created'(test: Test) {
     // GIVEN
@@ -906,6 +905,4 @@
 
     test.done();
   }
-=======
->>>>>>> e5d4c31f
 };
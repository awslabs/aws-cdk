{
  "name": "@aws-cdk/aws-codepipeline-actions",
  "version": "1.10.0",
  "description": "Concrete Actions for AWS Code Pipeline",
  "main": "lib/index.js",
  "types": "lib/index.d.ts",
  "jsii": {
    "outdir": "dist",
    "targets": {
      "java": {
        "package": "software.amazon.awscdk.services.codepipeline.actions",
        "maven": {
          "groupId": "software.amazon.awscdk",
          "artifactId": "codepipeline-actions",
          "versionSuffix": ".DEVPREVIEW"
        }
      },
      "dotnet": {
        "namespace": "Amazon.CDK.AWS.CodePipeline.Actions",
        "packageId": "Amazon.CDK.AWS.CodePipeline.Actions",
        "signAssembly": true,
        "assemblyOriginatorKeyFile": "../../key.snk",
        "versionSuffix": "-devpreview",
        "iconUrl": "https://raw.githubusercontent.com/aws/aws-cdk/master/logo/default-256-dark.png"
      },
      "python": {
        "distName": "aws-cdk.aws-codepipeline-actions",
        "module": "aws_cdk.aws_codepipeline_actions"
      }
    }
  },
  "repository": {
    "type": "git",
    "url": "https://github.com/aws/aws-cdk.git",
    "directory": "packages/@aws-cdk/aws-codepipeline-actions"
  },
  "scripts": {
    "build": "cdk-build",
    "watch": "cdk-watch",
    "lint": "cdk-lint",
    "test": "cdk-test",
    "integ": "cdk-integ",
    "pkglint": "pkglint -f",
    "package": "cdk-package",
    "awslint": "cdk-awslint",
    "build+test+package": "npm run build+test && npm run package",
    "build+test": "npm run build && npm test"
  },
  "nyc": {
    "statements": 70
  },
  "keywords": [
    "aws",
    "aws-clib",
    "aws-cloudlib",
    "cdk",
    "cloudlib",
    "codepipeline",
    "pipeline"
  ],
  "author": {
    "name": "Amazon Web Services",
    "url": "https://aws.amazon.com",
    "organization": true
  },
  "license": "Apache-2.0",
  "devDependencies": {
<<<<<<< HEAD
    "@aws-cdk/assert": "^1.10.0",
    "@aws-cdk/aws-cloudtrail": "^1.10.0",
    "@types/lodash": "^4.14.140",
=======
    "@aws-cdk/assert": "^1.9.0",
    "@aws-cdk/aws-cloudtrail": "^1.9.0",
    "@types/lodash": "^4.14.141",
>>>>>>> d54eeed4
    "cdk-build-tools": "file:../../../tools/cdk-build-tools",
    "cdk-integ-tools": "file:../../../tools/cdk-integ-tools",
    "lodash": "^4.17.15",
    "pkglint": "file:../../../tools/pkglint"
  },
  "dependencies": {
    "@aws-cdk/aws-cloudformation": "^1.10.0",
    "@aws-cdk/aws-codebuild": "^1.10.0",
    "@aws-cdk/aws-codecommit": "^1.10.0",
    "@aws-cdk/aws-codedeploy": "^1.10.0",
    "@aws-cdk/aws-codepipeline": "^1.10.0",
    "@aws-cdk/aws-ec2": "^1.10.0",
    "@aws-cdk/aws-ecr": "^1.10.0",
    "@aws-cdk/aws-ecs": "^1.10.0",
    "@aws-cdk/aws-events": "^1.10.0",
    "@aws-cdk/aws-events-targets": "^1.10.0",
    "@aws-cdk/aws-iam": "^1.10.0",
    "@aws-cdk/aws-lambda": "^1.10.0",
    "@aws-cdk/aws-s3": "^1.10.0",
    "@aws-cdk/aws-sns": "^1.10.0",
    "@aws-cdk/aws-sns-subscriptions": "^1.10.0",
    "@aws-cdk/core": "^1.10.0"
  },
  "homepage": "https://github.com/aws/aws-cdk",
  "peerDependencies": {
    "@aws-cdk/aws-cloudformation": "^1.10.0",
    "@aws-cdk/aws-codebuild": "^1.10.0",
    "@aws-cdk/aws-codecommit": "^1.10.0",
    "@aws-cdk/aws-codedeploy": "^1.10.0",
    "@aws-cdk/aws-codepipeline": "^1.10.0",
    "@aws-cdk/aws-ec2": "^1.10.0",
    "@aws-cdk/aws-ecr": "^1.10.0",
    "@aws-cdk/aws-ecs": "^1.10.0",
    "@aws-cdk/aws-events": "^1.10.0",
    "@aws-cdk/aws-events-targets": "^1.10.0",
    "@aws-cdk/aws-iam": "^1.10.0",
    "@aws-cdk/aws-lambda": "^1.10.0",
    "@aws-cdk/aws-s3": "^1.10.0",
    "@aws-cdk/aws-sns": "^1.10.0",
    "@aws-cdk/aws-sns-subscriptions": "^1.10.0",
    "@aws-cdk/core": "^1.10.0"
  },
  "engines": {
    "node": ">= 10.3.0"
  },
  "stability": "stable"
}<|MERGE_RESOLUTION|>--- conflicted
+++ resolved
@@ -65,15 +65,9 @@
   },
   "license": "Apache-2.0",
   "devDependencies": {
-<<<<<<< HEAD
     "@aws-cdk/assert": "^1.10.0",
     "@aws-cdk/aws-cloudtrail": "^1.10.0",
-    "@types/lodash": "^4.14.140",
-=======
-    "@aws-cdk/assert": "^1.9.0",
-    "@aws-cdk/aws-cloudtrail": "^1.9.0",
     "@types/lodash": "^4.14.141",
->>>>>>> d54eeed4
     "cdk-build-tools": "file:../../../tools/cdk-build-tools",
     "cdk-integ-tools": "file:../../../tools/cdk-integ-tools",
     "lodash": "^4.17.15",

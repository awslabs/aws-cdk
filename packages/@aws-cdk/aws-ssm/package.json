{
  "name": "@aws-cdk/aws-ssm",
  "version": "0.23.0",
  "description": "The CDK Construct Library for AWS::SSM",
  "main": "lib/index.js",
  "types": "lib/index.d.ts",
  "jsii": {
    "outdir": "dist",
    "targets": {
      "java": {
        "package": "software.amazon.awscdk.services.ssm",
        "maven": {
          "groupId": "software.amazon.awscdk",
          "artifactId": "ssm"
        }
      },
      "dotnet": {
        "namespace": "Amazon.CDK.AWS.SSM",
        "packageId": "Amazon.CDK.AWS.SSM",
        "signAssembly": true,
        "assemblyOriginatorKeyFile": "../../key.snk"
      },
      "sphinx": {}
    }
  },
  "repository": {
    "type": "git",
    "url": "https://github.com/awslabs/aws-cdk.git"
  },
  "scripts": {
    "build": "cdk-build",
    "watch": "cdk-watch",
    "lint": "cdk-lint",
    "test": "cdk-test",
    "integ": "cdk-integ",
    "pkglint": "pkglint -f",
    "package": "cdk-package",
    "awslint": "cdk-awslint",
    "cfn2ts": "cfn2ts"
  },
  "cdk-build": {
    "cloudformation": "AWS::SSM"
  },
  "keywords": [
    "aws",
    "cdk",
    "constructs",
    "ssm"
  ],
  "author": {
    "name": "Amazon Web Services",
    "url": "https://aws.amazon.com",
    "organization": true
  },
  "license": "Apache-2.0",
  "devDependencies": {
<<<<<<< HEAD
    "@aws-cdk/aws-iam": "^0.23.0",
    "@aws-cdk/assert": "^0.23.0",
    "cdk-build-tools": "^0.23.0",
    "cdk-integ-tools": "^0.23.0",
=======
    "@aws-cdk/assert": "^0.23.0",
    "cdk-build-tools": "^0.23.0",
>>>>>>> 1d705e71
    "cfn2ts": "^0.23.0",
    "pkglint": "^0.23.0"
  },
  "dependencies": {
    "@aws-cdk/cdk": "^0.23.0"
  },
  "homepage": "https://github.com/awslabs/aws-cdk",
  "peerDependencies": {
<<<<<<< HEAD
    "@aws-cdk/aws-iam": "^0.23.0",
=======
>>>>>>> 1d705e71
    "@aws-cdk/cdk": "^0.23.0"
  },
  "engines": {
    "node": ">= 8.10.0"
  },
  "awslint": {
    "exclude": [
      "export:@aws-cdk/aws-ssm.IParameter",
      "import-props-interface:@aws-cdk/aws-ssm.ParameterImportProps",
      "resource-attribute:@aws-cdk/aws-ssm.IParameter.parameterValue",

      "*:@aws-cdk/aws-ssm.Association",
      "*:@aws-cdk/aws-ssm.Document",
      "*:@aws-cdk/aws-ssm.MaintenanceWindow",
      "*:@aws-cdk/aws-ssm.MaintenanceWindowTask",
      "*:@aws-cdk/aws-ssm.PatchBaseline",
      "*:@aws-cdk/aws-ssm.ResourceDataSync"
    ]
  }
}<|MERGE_RESOLUTION|>--- conflicted
+++ resolved
@@ -54,15 +54,10 @@
   },
   "license": "Apache-2.0",
   "devDependencies": {
-<<<<<<< HEAD
     "@aws-cdk/aws-iam": "^0.23.0",
     "@aws-cdk/assert": "^0.23.0",
     "cdk-build-tools": "^0.23.0",
     "cdk-integ-tools": "^0.23.0",
-=======
-    "@aws-cdk/assert": "^0.23.0",
-    "cdk-build-tools": "^0.23.0",
->>>>>>> 1d705e71
     "cfn2ts": "^0.23.0",
     "pkglint": "^0.23.0"
   },
@@ -71,10 +66,7 @@
   },
   "homepage": "https://github.com/awslabs/aws-cdk",
   "peerDependencies": {
-<<<<<<< HEAD
     "@aws-cdk/aws-iam": "^0.23.0",
-=======
->>>>>>> 1d705e71
     "@aws-cdk/cdk": "^0.23.0"
   },
   "engines": {

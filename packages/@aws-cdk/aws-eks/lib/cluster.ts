--- conflicted
+++ resolved
@@ -868,13 +868,36 @@
       }
     }
 
-    this.kubectlSecurityGroup = new ec2.SecurityGroup(this, 'KubectlProviderSecurityGroup', {
-      vpc: this.vpc,
-      description: 'Comminication between KubectlProvider and EKS Control Plane',
-    });
-
-    // grant the kubectl provider access to the cluster control plane.
-    this.connections.allowFrom(this.kubectlSecurityGroup, this.connections.defaultPort!);
+    const privateSubents = this.selectPrivateSubnets().slice(0, 16);
+    const publicAccessDisabled = !this.endpointAccess._config.publicAccess;
+    const publicAccessRestricted = !publicAccessDisabled
+        && this.endpointAccess._config.publicCidrs
+        && this.endpointAccess._config.publicCidrs.length !== 0;
+
+    if (privateSubents.length === 0 && publicAccessDisabled) {
+      // no private subnets and no public access at all, no good.
+      throw new Error('Vpc must contain private subnets when public endpoint access is disabled');
+    }
+
+    if (privateSubents.length === 0 && publicAccessRestricted) {
+      // no private subents and public access is restricted, no good.
+      throw new Error('Vpc must contain private subnets when public endpoint access is restricted');
+    }
+
+    if (this.endpointAccess._config.privateAccess && privateSubents.length !== 0) {
+
+      // when private access is enabled and the vpc has private subnets, lets connect
+      // the provider to the vpc so that it will work even when restricting public access.
+      this.kubectlPrivateSubnets = privateSubents;
+      this.kubectlSecurityGroup = new ec2.SecurityGroup(this, 'KubectlProviderSecurityGroup', {
+        vpc: this.vpc,
+        description: 'Comminication between KubectlProvider and EKS Control Plane',
+      });
+
+      // grant the kubectl provider access to the cluster control plane.
+      this.connections.allowFrom(this.kubectlSecurityGroup, this.connections.defaultPort!);
+
+    }
 
     const resource = this._clusterResource = new ClusterResource(this, 'Resource', {
       name: this.physicalName,
@@ -1262,56 +1285,9 @@
    * @internal
    */
   public _attachKubectlResourceScope(resourceScope: Construct): KubectlProvider {
-<<<<<<< HEAD
-    const uid = '@aws-cdk/aws-eks.KubectlProvider';
-
-    // singleton
-    let provider = this.stack.node.tryFindChild(uid) as KubectlProvider;
-    if (!provider) {
-      // create the provider.
-
-      let providerProps: KubectlProviderProps = {
-        env: this.kubectlProviderEnv,
-      };
-
-      const privateSubents = this.selectPrivateSubnets().slice(0, 16);
-      const publicAccessDisabled = !this.endpointAccess._config.publicAccess;
-      const publicAccessRestricted = !publicAccessDisabled
-          && this.endpointAccess._config.publicCidrs
-          && this.endpointAccess._config.publicCidrs.length !== 0;
-
-      if (privateSubents.length === 0 && publicAccessDisabled) {
-        // no private subnets and no public access at all, no good.
-        throw new Error('Vpc must contain private subnets when public endpoint access is disabled');
-      }
-
-      if (privateSubents.length === 0 && publicAccessRestricted) {
-        // no private subents and public access is restricted, no good.
-        throw new Error('Vpc must contain private subnets when public endpoint access is restricted');
-      }
-
-      if (this.endpointAccess._config.privateAccess && privateSubents.length !== 0) {
-
-        // when private access is enabled and the vpc has private subnets, lets connect
-        // the provider to the vpc so that it will work even when restricting public access.
-
-        providerProps = {
-          ...providerProps,
-          vpc: this.vpc,
-          // lambda can only be accociated with max 16 subnets and they all need to be private.
-          vpcSubnets: { subnets: privateSubents },
-          securityGroups: [this.kubctlProviderSecurityGroup],
-        };
-
-      }
-
-      provider = new KubectlProvider(this.stack, uid, providerProps);
-    }
-=======
     resourceScope.node.addDependency(this._kubectlReadyBarrier);
     return this._kubectlResourceProvider;
   }
->>>>>>> b757d885
 
   private defineKubectlProvider() {
     const uid = '@aws-cdk/aws-eks.KubectlProvider';

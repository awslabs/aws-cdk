--- conflicted
+++ resolved
@@ -449,7 +449,10 @@
     throw new Error('legacy cluster does not support adding helm charts');
   }
 
-<<<<<<< HEAD
+  public addCdk8sChart(_id: string, _chart: cdk8s.Chart): KubernetesManifest {
+    throw new Error('legacy cluster does not support adding cdk8s charts');
+  }
+
   public addServiceAccount(_id: string, _options?: ServiceAccountOptions): ServiceAccount {
     throw new Error('legacy cluster does not support adding service accounts');
   }
@@ -460,10 +463,6 @@
 
   public get openIdConnectProvider(): iam.IOpenIdConnectProvider {
     throw new Error('legacy cluster does not support open id connect providers');
-=======
-  public addCdk8sChart(_id: string, _chart: cdk8s.Chart): KubernetesManifest {
-    throw new Error('legacy cluster does not support adding cdk8s charts');
->>>>>>> 8bee193f
   }
 
   public get vpc() {

--- conflicted
+++ resolved
@@ -1,8 +1,5 @@
 import * as path from 'path';
-<<<<<<< HEAD
-=======
 import { IVpc, ISecurityGroup, SubnetSelection } from '@aws-cdk/aws-ec2';
->>>>>>> 9ff55aee
 import * as iam from '@aws-cdk/aws-iam';
 import * as lambda from '@aws-cdk/aws-lambda';
 import { Construct, Duration, NestedStack } from '@aws-cdk/core';

--- conflicted
+++ resolved
@@ -52,19 +52,6 @@
   },
   "license": "Apache-2.0",
   "devDependencies": {
-<<<<<<< HEAD
-    "@aws-cdk/assert": "^0.13.0",
-    "cdk-build-tools": "^0.13.0",
-    "cdk-integ-tools": "^0.13.0",
-    "cfn2ts": "^0.13.0",
-    "pkglint": "^0.13.0"
-  },
-  "dependencies": {
-    "@aws-cdk/cdk": "^0.13.0",
-    "@aws-cdk/aws-ec2": "^0.13.0",
-    "@aws-cdk/aws-iam": "^0.13.0",
-    "@aws-cdk/aws-autoscaling": "^0.13.0"
-=======
     "@aws-cdk/assert": "^0.14.0",
     "cdk-build-tools": "^0.14.0",
     "cfn2ts": "^0.14.0",
@@ -72,7 +59,6 @@
   },
   "dependencies": {
     "@aws-cdk/cdk": "^0.14.0"
->>>>>>> e283711c
   },
   "homepage": "https://github.com/awslabs/aws-cdk"
 }
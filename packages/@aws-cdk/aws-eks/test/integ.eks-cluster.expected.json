--- conflicted
+++ resolved
@@ -3039,11 +3039,7 @@
               },
               "/",
               {
-<<<<<<< HEAD
-                "Ref": "AssetParameterse2ff0abbb9bc206716cc917879e308999a7a55eec28ba63868960ca5e4a70adbS3Bucket2433627B"
-=======
                 "Ref": "AssetParameters2944b93098bcfadbe7d696c05bc208c5956fbd7bf8bd0bc43a58410cdcee569aS3BucketFEA73057"
->>>>>>> b757d885
               },
               "/",
               {
@@ -3053,11 +3049,7 @@
                     "Fn::Split": [
                       "||",
                       {
-<<<<<<< HEAD
-                        "Ref": "AssetParameterse2ff0abbb9bc206716cc917879e308999a7a55eec28ba63868960ca5e4a70adbS3VersionKey9378C510"
-=======
                         "Ref": "AssetParameters2944b93098bcfadbe7d696c05bc208c5956fbd7bf8bd0bc43a58410cdcee569aS3VersionKey00C85273"
->>>>>>> b757d885
                       }
                     ]
                   }
@@ -3070,11 +3062,7 @@
                     "Fn::Split": [
                       "||",
                       {
-<<<<<<< HEAD
-                        "Ref": "AssetParameterse2ff0abbb9bc206716cc917879e308999a7a55eec28ba63868960ca5e4a70adbS3VersionKey9378C510"
-=======
                         "Ref": "AssetParameters2944b93098bcfadbe7d696c05bc208c5956fbd7bf8bd0bc43a58410cdcee569aS3VersionKey00C85273"
->>>>>>> b757d885
                       }
                     ]
                   }
@@ -3101,21 +3089,6 @@
           },
           "referencetoawscdkeksclustertestAssetParametersb7d8a9750f8bfded8ac76be100e3bee1c3d4824df006766110d023f42952f5c2S3VersionKey901D947ARef": {
             "Ref": "AssetParametersb7d8a9750f8bfded8ac76be100e3bee1c3d4824df006766110d023f42952f5c2S3VersionKey40FF2C4A"
-          },
-          "referencetoawscdkeksclustertestVpcPrivateSubnet1Subnet32A4EC2ARef": {
-            "Ref": "VpcPrivateSubnet1Subnet536B997A"
-          },
-          "referencetoawscdkeksclustertestVpcPrivateSubnet2Subnet5CC53627Ref": {
-            "Ref": "VpcPrivateSubnet2Subnet3788AAA1"
-          },
-          "referencetoawscdkeksclustertestVpcPrivateSubnet3Subnet7F5D6918Ref": {
-            "Ref": "VpcPrivateSubnet3SubnetF258B56E"
-          },
-          "referencetoawscdkeksclustertestClusterKubectlProviderSecurityGroupD167EE6BGroupId": {
-            "Fn::GetAtt": [
-              "ClusterKubectlProviderSecurityGroup2D90691C",
-              "GroupId"
-            ]
           },
           "referencetoawscdkeksclustertestAssetParameters34131c2e554ab57ad3a47fc0a13173a5c2a4b65a7582fe9622277b3d04c8e1e1S3Bucket85526CA7Ref": {
             "Ref": "AssetParameters34131c2e554ab57ad3a47fc0a13173a5c2a4b65a7582fe9622277b3d04c8e1e1S3BucketD25BCC90"
@@ -3792,19 +3765,6 @@
       "Type": "String",
       "Description": "Artifact hash for asset \"04fa2d485a51abd8261468eb6fa053d3a72242fc068fa75683232a52960b30cf\""
     },
-<<<<<<< HEAD
-    "AssetParameterse2ff0abbb9bc206716cc917879e308999a7a55eec28ba63868960ca5e4a70adbS3Bucket2433627B": {
-      "Type": "String",
-      "Description": "S3 bucket for asset \"e2ff0abbb9bc206716cc917879e308999a7a55eec28ba63868960ca5e4a70adb\""
-    },
-    "AssetParameterse2ff0abbb9bc206716cc917879e308999a7a55eec28ba63868960ca5e4a70adbS3VersionKey9378C510": {
-      "Type": "String",
-      "Description": "S3 key for asset version \"e2ff0abbb9bc206716cc917879e308999a7a55eec28ba63868960ca5e4a70adb\""
-    },
-    "AssetParameterse2ff0abbb9bc206716cc917879e308999a7a55eec28ba63868960ca5e4a70adbArtifactHashD4E076C3": {
-      "Type": "String",
-      "Description": "Artifact hash for asset \"e2ff0abbb9bc206716cc917879e308999a7a55eec28ba63868960ca5e4a70adb\""
-=======
     "AssetParameters2944b93098bcfadbe7d696c05bc208c5956fbd7bf8bd0bc43a58410cdcee569aS3BucketFEA73057": {
       "Type": "String",
       "Description": "S3 bucket for asset \"2944b93098bcfadbe7d696c05bc208c5956fbd7bf8bd0bc43a58410cdcee569a\""
@@ -3816,7 +3776,6 @@
     "AssetParameters2944b93098bcfadbe7d696c05bc208c5956fbd7bf8bd0bc43a58410cdcee569aArtifactHashF20FF2C0": {
       "Type": "String",
       "Description": "Artifact hash for asset \"2944b93098bcfadbe7d696c05bc208c5956fbd7bf8bd0bc43a58410cdcee569a\""
->>>>>>> b757d885
     },
     "SsmParameterValueawsserviceeksoptimizedami116amazonlinux2recommendedimageidC96584B6F00A464EAD1953AFF4B05118Parameter": {
       "Type": "AWS::SSM::Parameter::Value<String>",

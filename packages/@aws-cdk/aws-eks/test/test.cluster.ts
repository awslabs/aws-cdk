--- conflicted
+++ resolved
@@ -399,13 +399,8 @@
 
     // WHEN
     const vpc = new ec2.Vpc(stack, 'VPC');
-<<<<<<< HEAD
     new eks.Cluster(stack, 'Cluster', { vpc, defaultCapacity: 0, version: CLUSTER_VERSION, prune: false });
-    getOrCreateKubectlLayer(stack);
-=======
-    new eks.Cluster(stack, 'Cluster', { vpc, defaultCapacity: 0, version: CLUSTER_VERSION });
     kubectl.getOrCreateKubectlLayer(stack);
->>>>>>> 8069a7e8
 
     // THEN
     expect(stack).to(haveResource('Custom::AWSCDK-EKS-Cluster'));
@@ -424,13 +419,8 @@
 
     // WHEN
     const vpc = new ec2.Vpc(stack, 'VPC');
-<<<<<<< HEAD
     new eks.Cluster(stack, 'Cluster', { vpc, defaultCapacity: 0, version: CLUSTER_VERSION, prune: false });
-    getOrCreateKubectlLayer(stack);
-=======
-    new eks.Cluster(stack, 'Cluster', { vpc, defaultCapacity: 0, version: CLUSTER_VERSION });
     kubectl.getOrCreateKubectlLayer(stack);
->>>>>>> 8069a7e8
 
     // THEN
     expect(stack).to(haveResource('Custom::AWSCDK-EKS-Cluster'));

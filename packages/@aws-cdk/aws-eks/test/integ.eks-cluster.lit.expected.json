--- conflicted
+++ resolved
@@ -1206,11 +1206,7 @@
               },
               "/",
               {
-<<<<<<< HEAD
-                "Ref": "AssetParameters27610e6ff88eb14b8182c2ee9fcb6dfc615335a65017f22d51303b2625cd572eS3BucketA674871F"
-=======
-                "Ref": "AssetParametersb483e1e768ed915eb02d24455aea05cae31b474d26fc707a3cb05be4b54d495dS3Bucket8E8134CC"
->>>>>>> a7f189e9
+                "Ref": "AssetParameters222ddbd498bc28e7893645a6547a955f8b8394eb076031230137227da5821205S3BucketEDE9F136"
               },
               "/",
               {
@@ -1220,11 +1216,7 @@
                     "Fn::Split": [
                       "||",
                       {
-<<<<<<< HEAD
-                        "Ref": "AssetParameters27610e6ff88eb14b8182c2ee9fcb6dfc615335a65017f22d51303b2625cd572eS3VersionKey12D155BA"
-=======
-                        "Ref": "AssetParametersb483e1e768ed915eb02d24455aea05cae31b474d26fc707a3cb05be4b54d495dS3VersionKeyB36AAC77"
->>>>>>> a7f189e9
+                        "Ref": "AssetParameters222ddbd498bc28e7893645a6547a955f8b8394eb076031230137227da5821205S3VersionKey2989FC1A"
                       }
                     ]
                   }
@@ -1237,11 +1229,7 @@
                     "Fn::Split": [
                       "||",
                       {
-<<<<<<< HEAD
-                        "Ref": "AssetParameters27610e6ff88eb14b8182c2ee9fcb6dfc615335a65017f22d51303b2625cd572eS3VersionKey12D155BA"
-=======
-                        "Ref": "AssetParametersb483e1e768ed915eb02d24455aea05cae31b474d26fc707a3cb05be4b54d495dS3VersionKeyB36AAC77"
->>>>>>> a7f189e9
+                        "Ref": "AssetParameters222ddbd498bc28e7893645a6547a955f8b8394eb076031230137227da5821205S3VersionKey2989FC1A"
                       }
                     ]
                   }
@@ -1334,31 +1322,17 @@
       "Type": "String",
       "Description": "Artifact hash for asset \"0004c128dffc6609d53bf9ca8d7d6a83efe9b2ed05ca4e9ed5642fa034057774\""
     },
-<<<<<<< HEAD
-    "AssetParameters27610e6ff88eb14b8182c2ee9fcb6dfc615335a65017f22d51303b2625cd572eS3BucketA674871F": {
-      "Type": "String",
-      "Description": "S3 bucket for asset \"27610e6ff88eb14b8182c2ee9fcb6dfc615335a65017f22d51303b2625cd572e\""
-    },
-    "AssetParameters27610e6ff88eb14b8182c2ee9fcb6dfc615335a65017f22d51303b2625cd572eS3VersionKey12D155BA": {
-      "Type": "String",
-      "Description": "S3 key for asset version \"27610e6ff88eb14b8182c2ee9fcb6dfc615335a65017f22d51303b2625cd572e\""
-    },
-    "AssetParameters27610e6ff88eb14b8182c2ee9fcb6dfc615335a65017f22d51303b2625cd572eArtifactHash5C721F6B": {
-      "Type": "String",
-      "Description": "Artifact hash for asset \"27610e6ff88eb14b8182c2ee9fcb6dfc615335a65017f22d51303b2625cd572e\""
-=======
-    "AssetParametersb483e1e768ed915eb02d24455aea05cae31b474d26fc707a3cb05be4b54d495dS3Bucket8E8134CC": {
-      "Type": "String",
-      "Description": "S3 bucket for asset \"b483e1e768ed915eb02d24455aea05cae31b474d26fc707a3cb05be4b54d495d\""
-    },
-    "AssetParametersb483e1e768ed915eb02d24455aea05cae31b474d26fc707a3cb05be4b54d495dS3VersionKeyB36AAC77": {
-      "Type": "String",
-      "Description": "S3 key for asset version \"b483e1e768ed915eb02d24455aea05cae31b474d26fc707a3cb05be4b54d495d\""
-    },
-    "AssetParametersb483e1e768ed915eb02d24455aea05cae31b474d26fc707a3cb05be4b54d495dArtifactHashDC0E4A7A": {
-      "Type": "String",
-      "Description": "Artifact hash for asset \"b483e1e768ed915eb02d24455aea05cae31b474d26fc707a3cb05be4b54d495d\""
->>>>>>> a7f189e9
+    "AssetParameters222ddbd498bc28e7893645a6547a955f8b8394eb076031230137227da5821205S3BucketEDE9F136": {
+      "Type": "String",
+      "Description": "S3 bucket for asset \"222ddbd498bc28e7893645a6547a955f8b8394eb076031230137227da5821205\""
+    },
+    "AssetParameters222ddbd498bc28e7893645a6547a955f8b8394eb076031230137227da5821205S3VersionKey2989FC1A": {
+      "Type": "String",
+      "Description": "S3 key for asset version \"222ddbd498bc28e7893645a6547a955f8b8394eb076031230137227da5821205\""
+    },
+    "AssetParameters222ddbd498bc28e7893645a6547a955f8b8394eb076031230137227da5821205ArtifactHash40F6CAF8": {
+      "Type": "String",
+      "Description": "Artifact hash for asset \"222ddbd498bc28e7893645a6547a955f8b8394eb076031230137227da5821205\""
     },
     "AssetParameters73683e026bcc514fe052df34c32e3ae6911609da3a148b9117aa1441bd8e80f6S3Bucket919C07AE": {
       "Type": "String",

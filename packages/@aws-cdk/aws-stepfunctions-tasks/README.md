--- conflicted
+++ resolved
@@ -258,25 +258,13 @@
 The [PutItem](https://docs.aws.amazon.com/amazondynamodb/latest/APIReference/API_PutItem.html) operation creates a new item, or replaces an old item with a new item.
 
 ```ts
-<<<<<<< HEAD
-new sfn.Task(this, 'PutItem', {
-  task: tasks.CallDynamoDB.putItem({
-    item: {
-      MessageId: new tasks.DynamoAttributeValue().withS('message-007'),
-      Text: new tasks.DynamoAttributeValue().withS(sfn.JsonPath.stringAt('$.bar')),
-      TotalCount: new tasks.DynamoAttributeValue().withN('10'),
-    },
-    tableName: 'my-table',
-  }),
-=======
 new tasks.DynamoPutItem(this, 'PutItem', {
   item: {
     MessageId: tasks.DynamoAttributeValue.fromString('message-007'),
-    Text: tasks.DynamoAttributeValue.fromString(sfn.Data.stringAt('$.bar')),
+    Text: tasks.DynamoAttributeValue.fromString(sfn.JsonPath.stringAt('$.bar')),
     TotalCount: tasks.DynamoAttributeValue.fromNumber(10),
   },
   table,
->>>>>>> e512a405
 });
 ```
 
@@ -285,25 +273,13 @@
 The [DeleteItem](https://docs.aws.amazon.com/amazondynamodb/latest/APIReference/API_DeleteItem.html) operation deletes a single item in a table by primary key.
 
 ```ts
-<<<<<<< HEAD
 import * as sfn from '@aws-cdk/aws-stepfunctions';
 import * as tasks from '@aws-cdk/aws-stepfunctions-tasks';
 
-new sfn.Task(this, 'DeleteItem', {
-  task: tasks.CallDynamoDB.deleteItem({
-    partitionKey: {
-      name: 'MessageId',
-      value: new tasks.DynamoAttributeValue().withS('message-007'),
-    },
-    tableName: 'my-table',
-  }),
-  resultPath: sfn.JsonPath.DISCARD,
-=======
 new tasks.DynamoDeleteItem(this, 'DeleteItem', {
   key: { MessageId: tasks.DynamoAttributeValue.fromString('message-007') },
   table,
-  resultPath: 'DISCARD',
->>>>>>> e512a405
+  resultPath: sfn.JsonPath.DISCARD,
 });
 ```
 
@@ -313,30 +289,14 @@
 to the table if it does not already exist.
 
 ```ts
-<<<<<<< HEAD
-const updateItemTask = new sfn.Task(this, 'UpdateItem', {
-  task: tasks.CallDynamoDB.updateItem({
-    partitionKey: {
-      name: 'MessageId',
-      value: new tasks.DynamoAttributeValue().withS('message-007'),
-    },
-    tableName: 'my-table',
-    expressionAttributeValues: {
-      ':val': new tasks.DynamoAttributeValue().withN(sfn.JsonPath.stringAt('$.Item.TotalCount.N')),
-      ':rand': new tasks.DynamoAttributeValue().withN('20'),
-    },
-    updateExpression: 'SET TotalCount = :val + :rand',
-  }),
-=======
 new tasks.DynamoUpdateItem(this, 'UpdateItem', {
   key: { MessageId: tasks.DynamoAttributeValue.fromString('message-007') },
   table,
   expressionAttributeValues: {
-    ':val': tasks.DynamoAttributeValue.numberFromString(sfn.Data.stringAt('$.Item.TotalCount.N')),
+    ':val': tasks.DynamoAttributeValue.numberFromString(sfn.JsonPath.stringAt('$.Item.TotalCount.N')),
     ':rand': tasks.DynamoAttributeValue.fromNumber(20),
   },
   updateExpression: 'SET TotalCount = :val + :rand',
->>>>>>> e512a405
 });
 ```
 

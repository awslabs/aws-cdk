import { Code, Function, Runtime } from '@aws-cdk/aws-lambda';
import * as sfn from '@aws-cdk/aws-stepfunctions';
import * as cdk from '@aws-cdk/core';
import * as path from 'path';
import * as tasks from '../../lib';

const app = new cdk.App();
const stack = new cdk.Stack(app, 'aws-stepfunctions-integ');

const handler = new Function(stack, 'Handler', {
  code: Code.fromAsset(path.join(__dirname, 'my-lambda-handler')),
  handler: 'index.main',
  runtime: Runtime.PYTHON_3_6,
});

const submitJob = new sfn.Task(stack, 'Invoke Handler', {
  task: new tasks.InvokeFunction(handler),
});

const callbackHandler = new Function(stack, 'CallbackHandler', {
  code: Code.fromAsset(path.join(__dirname, 'my-lambda-handler')),
  handler: 'index.main',
  runtime: Runtime.PYTHON_3_6,
});

const taskTokenHandler = new sfn.Task(stack, 'Invoke Handler with task token', {
  task: new tasks.RunLambdaTask(callbackHandler, {
    integrationPattern: sfn.ServiceIntegrationPattern.WAIT_FOR_TASK_TOKEN,
<<<<<<< HEAD
    payload: sfn.TaskInput.fromObject({
      token: sfn.Context.taskToken
    })
=======
    payload: {
      token: sfn.Context.taskToken,
    },
>>>>>>> b7bb325d
  }),
  inputPath: '$.guid',
  resultPath: '$.status',
});

const isComplete = new sfn.Choice(stack, 'Job Complete?');
const jobFailed = new sfn.Fail(stack, 'Job Failed', {
  cause: 'AWS Batch Job Failed',
  error: 'DescribeJob returned FAILED',
});
const finalStatus = new sfn.Pass(stack, 'Final step');

const chain = sfn.Chain
  .start(submitJob)
  .next(taskTokenHandler)
  .next(isComplete
    .when(sfn.Condition.stringEquals('$.status', 'FAILED'), jobFailed)
    .when(sfn.Condition.stringEquals('$.status', 'SUCCEEDED'), finalStatus),
  );

new sfn.StateMachine(stack, 'StateMachine', {
  definition: chain,
  timeout: cdk.Duration.seconds(30),
});

app.synth();<|MERGE_RESOLUTION|>--- conflicted
+++ resolved
@@ -26,15 +26,9 @@
 const taskTokenHandler = new sfn.Task(stack, 'Invoke Handler with task token', {
   task: new tasks.RunLambdaTask(callbackHandler, {
     integrationPattern: sfn.ServiceIntegrationPattern.WAIT_FOR_TASK_TOKEN,
-<<<<<<< HEAD
     payload: sfn.TaskInput.fromObject({
       token: sfn.Context.taskToken
-    })
-=======
-    payload: {
-      token: sfn.Context.taskToken,
-    },
->>>>>>> b7bb325d
+    }),
   }),
   inputPath: '$.guid',
   resultPath: '$.status',

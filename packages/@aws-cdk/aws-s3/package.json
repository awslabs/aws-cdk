--- conflicted
+++ resolved
@@ -76,14 +76,9 @@
     "cdk-build-tools": "0.0.0",
     "cdk-integ-tools": "0.0.0",
     "cfn2ts": "0.0.0",
-<<<<<<< HEAD
-    "nodeunit": "^0.11.3",
     "pkglint": "0.0.0",
-    "sinon": "9.2.0"
-=======
-    "pkglint": "0.0.0",
-    "nodeunit-shim": "0.0.0"
->>>>>>> 54c276d2
+    "nodeunit-shim": "0.0.0",
+    "sinon": "^9.2.1"
   },
   "dependencies": {
     "@aws-cdk/aws-events": "0.0.0",

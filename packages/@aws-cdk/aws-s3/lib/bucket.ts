import events = require('@aws-cdk/aws-events');
import iam = require('@aws-cdk/aws-iam');
import kms = require('@aws-cdk/aws-kms');
<<<<<<< HEAD
import { CfnResource, Construct, IResource, Lazy, PhysicalName,
=======
import { Construct, IResource, Lazy, PhysicalName,
>>>>>>> b3b3ba93
  RemovalPolicy, Resource, ResourceIdentifiers, Stack, Token } from '@aws-cdk/cdk';
import { EOL } from 'os';
import { BucketPolicy } from './bucket-policy';
import { IBucketNotificationDestination } from './destination';
import { BucketNotifications } from './notifications-resource';
import perms = require('./perms');
import { LifecycleRule } from './rule';
import { CfnBucket } from './s3.generated';
import { parseBucketArn, parseBucketName } from './util';

export interface IBucket extends IResource {
  /**
   * The ARN of the bucket.
   * @attribute
   */
  readonly bucketArn: string;

  /**
   * The name of the bucket.
   * @attribute
   */
  readonly bucketName: string;

  /**
   * The URL of the static website.
   * @attribute
   */
  readonly bucketWebsiteUrl: string;

  /**
   * The IPv4 DNS name of the specified bucket.
   * @attribute
   */
  readonly bucketDomainName: string;

  /**
   * The IPv6 DNS name of the specified bucket.
   * @attribute
   */
  readonly bucketDualStackDomainName: string;

  /**
   * The regional domain name of the specified bucket.
   * @attribute
   */
  readonly bucketRegionalDomainName: string;

  /**
   * Optional KMS encryption key associated with this bucket.
   */
  readonly encryptionKey?: kms.IKey;

  /**
   * The resource policy assoicated with this bucket.
   *
   * If `autoCreatePolicy` is true, a `BucketPolicy` will be created upon the
   * first call to addToResourcePolicy(s).
   */
  policy?: BucketPolicy;

  /**
   * Adds a statement to the resource policy for a principal (i.e.
   * account/role/service) to perform actions on this bucket and/or it's
   * contents. Use `bucketArn` and `arnForObjects(keys)` to obtain ARNs for
   * this bucket or objects.
   */
  addToResourcePolicy(permission: iam.PolicyStatement): void;

  /**
   * The https URL of an S3 object. For example:
   * @example https://s3.us-west-1.amazonaws.com/onlybucket
   * @example https://s3.us-west-1.amazonaws.com/bucket/key
   * @example https://s3.cn-north-1.amazonaws.com.cn/china-bucket/mykey
   * @param key The S3 key of the object. If not specified, the URL of the
   *      bucket is returned.
   * @returns an ObjectS3Url token
   */
  urlForObject(key?: string): string;

  /**
   * Returns an ARN that represents all objects within the bucket that match
   * the key pattern specified. To represent all keys, specify ``"*"``.
   */
  arnForObjects(keyPattern: string): string;

  /**
   * Grant read permissions for this bucket and it's contents to an IAM
   * principal (Role/Group/User).
   *
   * If encryption is used, permission to use the key to decrypt the contents
   * of the bucket will also be granted to the same principal.
   *
   * @param identity The principal
   * @param objectsKeyPattern Restrict the permission to a certain key pattern (default '*')
   */
  grantRead(identity: iam.IGrantable, objectsKeyPattern?: any): iam.Grant;

  /**
   * Grant write permissions to this bucket to an IAM principal.
   *
   * If encryption is used, permission to use the key to encrypt the contents
   * of written files will also be granted to the same principal.
   *
   * @param identity The principal
   * @param objectsKeyPattern Restrict the permission to a certain key pattern (default '*')
   */
  grantWrite(identity: iam.IGrantable, objectsKeyPattern?: any): iam.Grant;

  /**
   * Grants s3:PutObject* and s3:Abort* permissions for this bucket to an IAM principal.
   *
   * If encryption is used, permission to use the key to encrypt the contents
   * of written files will also be granted to the same principal.
   * @param identity The principal
   * @param objectsKeyPattern Restrict the permission to a certain key pattern (default '*')
   */
  grantPut(identity: iam.IGrantable, objectsKeyPattern?: any): iam.Grant;

  /**
   * Grants s3:DeleteObject* permission to an IAM pricipal for objects
   * in this bucket.
   *
   * @param identity The principal
   * @param objectsKeyPattern Restrict the permission to a certain key pattern (default '*')
   */
  grantDelete(identity: iam.IGrantable, objectsKeyPattern?: any): iam.Grant;

  /**
   * Grants read/write permissions for this bucket and it's contents to an IAM
   * principal (Role/Group/User).
   *
   * If an encryption key is used, permission to use the key for
   * encrypt/decrypt will also be granted.
   *
   * @param identity The principal
   * @param objectsKeyPattern Restrict the permission to a certain key pattern (default '*')
   */
  grantReadWrite(identity: iam.IGrantable, objectsKeyPattern?: any): iam.Grant;

  /**
   * Allows unrestricted access to objects from this bucket.
   *
   * IMPORTANT: This permission allows anyone to perform actions on S3 objects
   * in this bucket, which is useful for when you configure your bucket as a
   * website and want everyone to be able to read objects in the bucket without
   * needing to authenticate.
   *
   * Without arguments, this method will grant read ("s3:GetObject") access to
   * all objects ("*") in the bucket.
   *
   * The method returns the `iam.Grant` object, which can then be modified
   * as needed. For example, you can add a condition that will restrict access only
   * to an IPv4 range like this:
   *
   *     const grant = bucket.grantPublicAccess();
   *     grant.resourceStatement!.addCondition(‘IpAddress’, { “aws:SourceIp”: “54.240.143.0/24” });
   *
   *
   * @param keyPrefix the prefix of S3 object keys (e.g. `home/*`). Default is "*".
   * @param allowedActions the set of S3 actions to allow. Default is "s3:GetObject".
   * @returns The `iam.PolicyStatement` object, which can be used to apply e.g. conditions.
   */
  grantPublicAccess(keyPrefix?: string, ...allowedActions: string[]): iam.Grant;

  /**
   * Define a CloudWatch event that triggers when something happens to this repository
   *
   * Requires that there exists at least one CloudTrail Trail in your account
   * that captures the event. This method will not create the Trail.
   *
   * @param id The id of the rule
   * @param options Options for adding the rule
   */
  onCloudTrailEvent(id: string, options: OnCloudTrailBucketEventOptions): events.Rule;

  /**
   * Defines an AWS CloudWatch event rule that can trigger a target when an image is pushed to this
   * repository.
   *
   * Requires that there exists at least one CloudTrail Trail in your account
   * that captures the event. This method will not create the Trail.
   *
   * @param id The id of the rule
   * @param options Options for adding the rule
   */
  onCloudTrailPutObject(id: string, options: OnCloudTrailBucketEventOptions): events.Rule;
}

/**
 * A reference to a bucket. The easiest way to instantiate is to call
 * `bucket.export()`. Then, the consumer can use `Bucket.import(this, ref)` and
 * get a `Bucket`.
 */
export interface BucketAttributes {
  /**
   * The ARN of the bucket. At least one of bucketArn or bucketName must be
   * defined in order to initialize a bucket ref.
   */
  readonly bucketArn?: string;

  /**
   * The name of the bucket. If the underlying value of ARN is a string, the
   * name will be parsed from the ARN. Otherwise, the name is optional, but
   * some features that require the bucket name such as auto-creating a bucket
   * policy, won't work.
   */
  readonly bucketName?: string;

  /**
   * The domain name of the bucket.
   *
   * @default Inferred from bucket name
   */
  readonly bucketDomainName?: string;

  /**
   * The website URL of the bucket (if static web hosting is enabled).
   *
   * @default Inferred from bucket name
   */
  readonly bucketWebsiteUrl?: string;

  /**
   * The regional domain name of the specified bucket.
   */
  readonly bucketRegionalDomainName?: string;

  /**
   * The IPv6 DNS name of the specified bucket.
   */
  readonly bucketDualStackDomainName?: string;

  /**
   * The format of the website URL of the bucket. This should be true for
   * regions launched since 2014.
   *
   * @default false
   */
  readonly bucketWebsiteNewUrlFormat?: boolean;
}

/**
 * Represents an S3 Bucket.
 *
 * Buckets can be either defined within this stack:
 *
 *   new Bucket(this, 'MyBucket', { props });
 *
 * Or imported from an existing bucket:
 *
 *   Bucket.import(this, 'MyImportedBucket', { bucketArn: ... });
 *
 * You can also export a bucket and import it into another stack:
 *
 *   const ref = myBucket.export();
 *   Bucket.import(this, 'MyImportedBucket', ref);
 *
 */
abstract class BucketBase extends Resource implements IBucket {
  public abstract readonly bucketArn: string;
  public abstract readonly bucketName: string;
  public abstract readonly bucketDomainName: string;
  public abstract readonly bucketWebsiteUrl: string;
  public abstract readonly bucketRegionalDomainName: string;
  public abstract readonly bucketDualStackDomainName: string;

  /**
   * Optional KMS encryption key associated with this bucket.
   */
  public abstract readonly encryptionKey?: kms.IKey;

  /**
   * The resource policy assoicated with this bucket.
   *
   * If `autoCreatePolicy` is true, a `BucketPolicy` will be created upon the
   * first call to addToResourcePolicy(s).
   */
  public abstract policy?: BucketPolicy;

  /**
   * Indicates if a bucket resource policy should automatically created upon
   * the first call to `addToResourcePolicy`.
   */
  protected abstract autoCreatePolicy = false;

  /**
   * Whether to disallow public access
   */
  protected abstract disallowPublicAccess?: boolean;

  /**
   * Define a CloudWatch event that triggers when something happens to this repository
   *
   * Requires that there exists at least one CloudTrail Trail in your account
   * that captures the event. This method will not create the Trail.
   *
   * @param id The id of the rule
   * @param options Options for adding the rule
   */
  public onCloudTrailEvent(id: string, options: OnCloudTrailBucketEventOptions): events.Rule {
    const rule = new events.Rule(this, id, options);
    rule.addTarget(options.target);
    rule.addEventPattern({
      source: ['aws.s3'],
      detailType: ['AWS API Call via CloudTrail'],
      detail: {
        resources: {
          ARN: options.paths ? options.paths.map(p => this.arnForObjects(p)) : [this.bucketArn],
        },
      }
    });
    return rule;
  }

  /**
   * Defines an AWS CloudWatch event rule that can trigger a target when an image is pushed to this
   * repository.
   *
   * Requires that there exists at least one CloudTrail Trail in your account
   * that captures the event. This method will not create the Trail.
   *
   * @param id The id of the rule
   * @param options Options for adding the rule
   */
  public onCloudTrailPutObject(id: string, options: OnCloudTrailBucketEventOptions): events.Rule {
    const rule = this.onCloudTrailEvent(id, options);
    rule.addEventPattern({
      detail: {
        eventName: ['PutObject'],
      },
    });
    return rule;
  }

  /**
   * Adds a statement to the resource policy for a principal (i.e.
   * account/role/service) to perform actions on this bucket and/or it's
   * contents. Use `bucketArn` and `arnForObjects(keys)` to obtain ARNs for
   * this bucket or objects.
   */
  public addToResourcePolicy(permission: iam.PolicyStatement) {
    if (!this.policy && this.autoCreatePolicy) {
      this.policy = new BucketPolicy(this, 'Policy', { bucket: this });
    }

    if (this.policy) {
      this.policy.document.addStatements(permission);
    }
  }

  /**
   * The https URL of an S3 object. For example:
   * @example https://s3.us-west-1.amazonaws.com/onlybucket
   * @example https://s3.us-west-1.amazonaws.com/bucket/key
   * @example https://s3.cn-north-1.amazonaws.com.cn/china-bucket/mykey
   * @param key The S3 key of the object. If not specified, the URL of the
   *      bucket is returned.
   * @returns an ObjectS3Url token
   */
  public urlForObject(key?: string): string {
    const stack = Stack.of(this);
    const components = [ `https://s3.${stack.region}.${stack.urlSuffix}/${this.bucketName}` ];
    if (key) {
      // trim prepending '/'
      if (typeof key === 'string' && key.startsWith('/')) {
        key = key.substr(1);
      }
      components.push('/');
      components.push(key);
    }

    return components.join('');
  }

  /**
   * Returns an ARN that represents all objects within the bucket that match
   * the key pattern specified. To represent all keys, specify ``"*"``.
   *
   * If you specify multiple components for keyPattern, they will be concatenated::
   *
   *   arnForObjects('home/', team, '/', user, '/*')
   *
   */
  public arnForObjects(keyPattern: string): string {
    return `${this.bucketArn}/${keyPattern}`;
  }

  /**
   * Grant read permissions for this bucket and it's contents to an IAM
   * principal (Role/Group/User).
   *
   * If encryption is used, permission to use the key to decrypt the contents
   * of the bucket will also be granted to the same principal.
   *
   * @param identity The principal
   * @param objectsKeyPattern Restrict the permission to a certain key pattern (default '*')
   */
  public grantRead(identity: iam.IGrantable, objectsKeyPattern: any = '*') {
    return this.grant(identity, perms.BUCKET_READ_ACTIONS, perms.KEY_READ_ACTIONS,
      this.bucketArn,
      this.arnForObjects(objectsKeyPattern));
  }

  /**
   * Grant write permissions to this bucket to an IAM principal.
   *
   * If encryption is used, permission to use the key to encrypt the contents
   * of written files will also be granted to the same principal.
   *
   * @param identity The principal
   * @param objectsKeyPattern Restrict the permission to a certain key pattern (default '*')
   */
  public grantWrite(identity: iam.IGrantable, objectsKeyPattern: any = '*') {
    return this.grant(identity, perms.BUCKET_WRITE_ACTIONS, perms.KEY_WRITE_ACTIONS,
      this.bucketArn,
      this.arnForObjects(objectsKeyPattern));
  }

  /**
   * Grants s3:PutObject* and s3:Abort* permissions for this bucket to an IAM principal.
   *
   * If encryption is used, permission to use the key to encrypt the contents
   * of written files will also be granted to the same principal.
   * @param identity The principal
   * @param objectsKeyPattern Restrict the permission to a certain key pattern (default '*')
   */
  public grantPut(identity: iam.IGrantable, objectsKeyPattern: any = '*') {
    return this.grant(identity, perms.BUCKET_PUT_ACTIONS, perms.KEY_WRITE_ACTIONS,
      this.arnForObjects(objectsKeyPattern));
  }

  /**
   * Grants s3:DeleteObject* permission to an IAM pricipal for objects
   * in this bucket.
   *
   * @param identity The principal
   * @param objectsKeyPattern Restrict the permission to a certain key pattern (default '*')
   */
  public grantDelete(identity: iam.IGrantable, objectsKeyPattern: any = '*') {
    return this.grant(identity, perms.BUCKET_DELETE_ACTIONS, [],
      this.arnForObjects(objectsKeyPattern));
  }

  /**
   * Grants read/write permissions for this bucket and it's contents to an IAM
   * principal (Role/Group/User).
   *
   * If an encryption key is used, permission to use the key for
   * encrypt/decrypt will also be granted.
   *
   * @param identity The principal
   * @param objectsKeyPattern Restrict the permission to a certain key pattern (default '*')
   */
  public grantReadWrite(identity: iam.IGrantable, objectsKeyPattern: any = '*') {
    const bucketActions = perms.BUCKET_READ_ACTIONS.concat(perms.BUCKET_WRITE_ACTIONS);
    const keyActions = perms.KEY_READ_ACTIONS.concat(perms.KEY_WRITE_ACTIONS);

    return this.grant(identity,
      bucketActions,
      keyActions,
      this.bucketArn,
      this.arnForObjects(objectsKeyPattern));
  }

  /**
   * Allows unrestricted access to objects from this bucket.
   *
   * IMPORTANT: This permission allows anyone to perform actions on S3 objects
   * in this bucket, which is useful for when you configure your bucket as a
   * website and want everyone to be able to read objects in the bucket without
   * needing to authenticate.
   *
   * Without arguments, this method will grant read ("s3:GetObject") access to
   * all objects ("*") in the bucket.
   *
   * The method returns the `iam.Grant` object, which can then be modified
   * as needed. For example, you can add a condition that will restrict access only
   * to an IPv4 range like this:
   *
   *     const grant = bucket.grantPublicAccess();
   *     grant.resourceStatement!.addCondition(‘IpAddress’, { “aws:SourceIp”: “54.240.143.0/24” });
   *
   *
   * @param keyPrefix the prefix of S3 object keys (e.g. `home/*`). Default is "*".
   * @param allowedActions the set of S3 actions to allow. Default is "s3:GetObject".
   */
  public grantPublicAccess(keyPrefix = '*', ...allowedActions: string[]) {
    if (this.disallowPublicAccess) {
      throw new Error("Cannot grant public access when 'blockPublicPolicy' is enabled");
    }

    allowedActions = allowedActions.length > 0 ? allowedActions : [ 's3:GetObject' ];

    return iam.Grant.addToPrincipalOrResource({
      actions: allowedActions,
      resourceArns: [this.arnForObjects(keyPrefix)],
      grantee: new iam.Anyone(),
      resource: this,
    });
  }

  private grant(grantee: iam.IGrantable,
                bucketActions: string[],
                keyActions: string[],
                resourceArn: string, ...otherResourceArns: string[]) {
    const resources = [ resourceArn, ...otherResourceArns ];

    const crossAccountAccess = this.isGranteeFromAnotherAccount(grantee);
    let ret: iam.Grant;
    if (crossAccountAccess) {
      // if the access is cross-account, we need to trust the accessing principal in the bucket's policy
      ret = iam.Grant.addToPrincipalAndResource({
        grantee,
        actions: bucketActions,
        resourceArns: resources,
        resource: this,
      });
    } else {
      // if not, we don't need to modify the resource policy if the grantee is an identity principal
      ret = iam.Grant.addToPrincipalOrResource({
        grantee,
        actions: bucketActions,
        resourceArns: resources,
        resource: this,
      });
    }

    if (this.encryptionKey) {
      if (crossAccountAccess) {
        // we can't access the Key ARN (they don't have physical names),
        // so fall back on using '*'. ToDo we need to make this better... somehow
        iam.Grant.addToPrincipalAndResource({
          actions: keyActions,
          grantee,
          resourceArns: ['*'],
          resource: this.encryptionKey,
        });
      } else {
        this.encryptionKey.grant(grantee, ...keyActions);
      }
    }

    return ret;
  }

  private isGranteeFromAnotherAccount(grantee: iam.IGrantable): boolean {
    if (!(Construct.isConstruct(grantee))) {
      return false;
    }
    const bucketStack = Stack.of(this);
    const identityStack = Stack.of(grantee);
    return bucketStack.account !== identityStack.account;
  }
}

export interface BlockPublicAccessOptions {
  /**
   * Whether to block public ACLs
   *
   * @see https://docs.aws.amazon.com/AmazonS3/latest/dev/access-control-block-public-access.html#access-control-block-public-access-options
   */
  readonly blockPublicAcls?: boolean;

  /**
   * Whether to block public policy
   *
   * @see https://docs.aws.amazon.com/AmazonS3/latest/dev/access-control-block-public-access.html#access-control-block-public-access-options
   */
  readonly blockPublicPolicy?: boolean;

  /**
   * Whether to ignore public ACLs
   *
   * @see https://docs.aws.amazon.com/AmazonS3/latest/dev/access-control-block-public-access.html#access-control-block-public-access-options
   */
  readonly ignorePublicAcls?: boolean;

  /**
   * Whether to restrict public access
   *
   * @see https://docs.aws.amazon.com/AmazonS3/latest/dev/access-control-block-public-access.html#access-control-block-public-access-options
   */
  readonly restrictPublicBuckets?: boolean;
}

export class BlockPublicAccess {
  public static readonly BlockAll = new BlockPublicAccess({
    blockPublicAcls: true,
    blockPublicPolicy: true,
    ignorePublicAcls: true,
    restrictPublicBuckets: true
  });

  public static readonly BlockAcls = new BlockPublicAccess({
    blockPublicAcls: true,
    ignorePublicAcls: true
  });

  public blockPublicAcls: boolean | undefined;
  public blockPublicPolicy: boolean | undefined;
  public ignorePublicAcls: boolean | undefined;
  public restrictPublicBuckets: boolean | undefined;

  constructor(options: BlockPublicAccessOptions) {
    this.blockPublicAcls = options.blockPublicAcls;
    this.blockPublicPolicy = options.blockPublicPolicy;
    this.ignorePublicAcls = options.ignorePublicAcls;
    this.restrictPublicBuckets = options.restrictPublicBuckets;
  }
}

/**
 * Specifies a metrics configuration for the CloudWatch request metrics from an Amazon S3 bucket.
 */
export interface BucketMetrics {
  /**
   * The ID used to identify the metrics configuration.
   */
  readonly id: string;
  /**
   * The prefix that an object must have to be included in the metrics results.
   */
  readonly prefix?: string;
  /**
   * Specifies a list of tag filters to use as a metrics configuration filter.
   * The metrics configuration includes only objects that meet the filter's criteria.
   */
  readonly tagFilters?: {[tag: string]: any};
}

/**
 * All http request methods
 */
export enum HttpMethods {
  /**
   * The GET method requests a representation of the specified resource.
   */
  GET = "GET",
  /**
   * The PUT method replaces all current representations of the target resource with the request payload.
   */
  PUT = "PUT",
  /**
   * The HEAD method asks for a response identical to that of a GET request, but without the response body.
   */
  HEAD = "HEAD",
  /**
   * The POST method is used to submit an entity to the specified resource, often causing a change in state or side effects on the server.
   */
  POST = "POST",
  /**
   * The DELETE method deletes the specified resource.
   */
  DELETE = "DELETE",
}

/**
 * Specifies a cross-origin access rule for an Amazon S3 bucket.
 */
export interface CorsRule {
  /**
   * A unique identifier for this rule.
   *
   * @default - No id specified.
   */
  readonly id?: string;
  /**
   * The time in seconds that your browser is to cache the preflight response for the specified resource.
   *
   * @default - No caching.
   */
  readonly maxAge?: number;
  /**
   * Headers that are specified in the Access-Control-Request-Headers header.
   *
   * @default - No headers allowed.
   */
  readonly allowedHeaders?: string[];
  /**
   * An HTTP method that you allow the origin to execute.
   */
  readonly allowedMethods: HttpMethods[];
  /**
   * One or more origins you want customers to be able to access the bucket from.
   */
  readonly allowedOrigins: string[];
  /**
   * One or more headers in the response that you want customers to be able to access from their applications.
   *
   * @default - No headers exposed.
   */
  readonly exposedHeaders?: string[];
}

export interface BucketProps {
  /**
   * The kind of server-side encryption to apply to this bucket.
   *
   * If you choose KMS, you can specify a KMS key via `encryptionKey`. If
   * encryption key is not specified, a key will automatically be created.
   *
   * @default - `Kms` if `encryptionKey` is specified, or `Unencrypted` otherwise.
   */
  readonly encryption?: BucketEncryption;

  /**
   * External KMS key to use for bucket encryption.
   *
   * The 'encryption' property must be either not specified or set to "Kms".
   * An error will be emitted if encryption is set to "Unencrypted" or
   * "Managed".
   *
   * @default - If encryption is set to "Kms" and this property is undefined,
   * a new KMS key will be created and associated with this bucket.
   */
  readonly encryptionKey?: kms.IKey;

  /**
   * Physical name of this bucket.
   *
   * @default - Assigned by CloudFormation (recommended).
   */
  readonly bucketName?: PhysicalName;

  /**
   * Policy to apply when the bucket is removed from this stack.
   *
   * @default - The bucket will be orphaned.
   */
  readonly removalPolicy?: RemovalPolicy;

  /**
   * Whether this bucket should have versioning turned on or not.
   *
   * @default false
   */
  readonly versioned?: boolean;

  /**
   * Rules that define how Amazon S3 manages objects during their lifetime.
   *
   * @default - No lifecycle rules.
   */
  readonly lifecycleRules?: LifecycleRule[];

  /**
   * The name of the index document (e.g. "index.html") for the website. Enables static website
   * hosting for this bucket.
   *
   * @default - No index document.
   */
  readonly websiteIndexDocument?: string;

  /**
   * The name of the error document (e.g. "404.html") for the website.
   * `websiteIndexDocument` must also be set if this is set.
   *
   * @default - No error document.
   */
  readonly websiteErrorDocument?: string;

  /**
   * Grants public read access to all objects in the bucket.
   * Similar to calling `bucket.grantPublicAccess()`
   *
   * @default false
   */
  readonly publicReadAccess?: boolean;

  /**
   * The block public access configuration of this bucket.
   *
   * @see https://docs.aws.amazon.com/AmazonS3/latest/dev/access-control-block-public-access.html
   *
   * @default false New buckets and objects don't allow public access, but users can modify bucket
   * policies or object permissions to allow public access.
   */
  readonly blockPublicAccess?: BlockPublicAccess;

  /**
   * The metrics configuration of this bucket.
   *
   * @see https://docs.aws.amazon.com/AWSCloudFormation/latest/UserGuide/aws-properties-s3-bucket-metricsconfiguration.html
   *
   * @default - No metrics configuration.
   */
  readonly metrics?: BucketMetrics[];

  /**
   * The CORS configuration of this bucket.
   *
   * @see https://docs.aws.amazon.com/AWSCloudFormation/latest/UserGuide/aws-properties-s3-bucket-cors.html
   *
   * @default - No CORS configuration.
   */
  readonly cors?: CorsRule[];
}

/**
 * An S3 bucket with associated policy objects
 *
 * This bucket does not yet have all features that exposed by the underlying
 * BucketResource.
 */
export class Bucket extends BucketBase {

  public static fromBucketArn(scope: Construct, id: string, bucketArn: string): IBucket {
    return Bucket.fromBucketAttributes(scope, id, { bucketArn });
  }

  public static fromBucketName(scope: Construct, id: string, bucketName: string): IBucket {
    return Bucket.fromBucketAttributes(scope, id, { bucketName });
  }

  /**
   * Creates a Bucket construct that represents an external bucket.
   *
   * @param scope The parent creating construct (usually `this`).
   * @param id The construct's name.
   * @param attrs A `BucketAttributes` object. Can be obtained from a call to
   * `bucket.export()` or manually created.
   */
  public static fromBucketAttributes(scope: Construct, id: string, attrs: BucketAttributes): IBucket {
    const stack = Stack.of(scope);
    const region = stack.region;
    const urlSuffix = stack.urlSuffix;

    const bucketName = parseBucketName(scope, attrs);
    if (!bucketName) {
      throw new Error('Bucket name is required');
    }

    const newUrlFormat = attrs.bucketWebsiteNewUrlFormat === undefined
      ? false
      : attrs.bucketWebsiteNewUrlFormat;

    const websiteUrl = newUrlFormat
      ? `${bucketName}.s3-website.${region}.${urlSuffix}`
      : `${bucketName}.s3-website-${region}.${urlSuffix}`;

    class Import extends BucketBase {
      public readonly bucketName = bucketName!;
      public readonly bucketArn = parseBucketArn(scope, attrs);
      public readonly bucketDomainName = attrs.bucketDomainName || `${bucketName}.s3.${urlSuffix}`;
      public readonly bucketWebsiteUrl = attrs.bucketWebsiteUrl || websiteUrl;
      public readonly bucketRegionalDomainName = attrs.bucketRegionalDomainName || `${bucketName}.s3.${region}.${urlSuffix}`;
      public readonly bucketDualStackDomainName = attrs.bucketDualStackDomainName || `${bucketName}.s3.dualstack.${region}.${urlSuffix}`;
      public readonly bucketWebsiteNewUrlFormat = newUrlFormat;
      public readonly encryptionKey?: kms.IKey;
      public policy?: BucketPolicy = undefined;
      protected autoCreatePolicy = false;
      protected disallowPublicAccess = false;

      /**
       * Exports this bucket from the stack.
       */
      public export() {
        return attrs;
      }
    }

    return new Import(scope, id);
  }

  public readonly bucketArn: string;
  public readonly bucketName: string;
  public readonly bucketDomainName: string;
  public readonly bucketWebsiteUrl: string;
  public readonly bucketDualStackDomainName: string;
  public readonly bucketRegionalDomainName: string;

  public readonly encryptionKey?: kms.IKey;
  public policy?: BucketPolicy;
  protected autoCreatePolicy = true;
  protected disallowPublicAccess?: boolean;
  private readonly lifecycleRules: LifecycleRule[] = [];
  private readonly versioned?: boolean;
  private readonly notifications: BucketNotifications;
  private readonly metrics: BucketMetrics[] = [];
  private readonly cors: CorsRule[] = [];

  constructor(scope: Construct, id: string, props: BucketProps = {}) {
    super(scope, id, {
      physicalName: props.bucketName,
    });

    const { bucketEncryption, encryptionKey } = this.parseEncryption(props);
    if (props.bucketName && !Token.isUnresolved(props.bucketName)) {
      this.validateBucketName(props.bucketName);
    }

    const resource = new CfnBucket(this, 'Resource', {
      bucketName: this.physicalName.value,
      bucketEncryption,
      versioningConfiguration: props.versioned ? { status: 'Enabled' } : undefined,
      lifecycleConfiguration: Lazy.anyValue({ produce: () => this.parseLifecycleConfiguration() }),
      websiteConfiguration: this.renderWebsiteConfiguration(props),
      publicAccessBlockConfiguration: props.blockPublicAccess,
      metricsConfigurations: Lazy.anyValue({ produce: () => this.parseMetricConfiguration() }),
      corsConfiguration: Lazy.anyValue({ produce: () => this.parseCorsConfiguration() })
    });

<<<<<<< HEAD
    CfnResource.applyRemovalPolicy(resource, props.removalPolicy !== undefined ? props.removalPolicy : RemovalPolicy.Orphan);
=======
    resource.applyRemovalPolicy(props.removalPolicy);
>>>>>>> b3b3ba93

    this.versioned = props.versioned;
    this.encryptionKey = encryptionKey;

    const resourceIdentifiers = new ResourceIdentifiers(this, {
      arn: resource.attrArn,
      name: resource.refAsString,
      arnComponents: {
        region: '',
        account: '',
        service: 's3',
        resource: this.physicalName.value || '',
      },
    });
    this.bucketArn = resourceIdentifiers.arn;
    this.bucketName = resourceIdentifiers.name;
    this.bucketDomainName = resource.attrDomainName;
    this.bucketWebsiteUrl = resource.attrWebsiteUrl;
    this.bucketDualStackDomainName = resource.attrDualStackDomainName;
    this.bucketRegionalDomainName = resource.attrRegionalDomainName;

    this.disallowPublicAccess = props.blockPublicAccess && props.blockPublicAccess.blockPublicPolicy;

    // Add all bucket metric configurations rules
    (props.metrics || []).forEach(this.addMetric.bind(this));
    // Add all cors configuration rules
    (props.cors || []).forEach(this.addCorsRule.bind(this));

    // Add all lifecycle rules
    (props.lifecycleRules || []).forEach(this.addLifecycleRule.bind(this));

    // defines a BucketNotifications construct. Notice that an actual resource will only
    // be added if there are notifications added, so we don't need to condition this.
    this.notifications = new BucketNotifications(this, 'Notifications', { bucket: this });

    if (props.publicReadAccess) {
      this.grantPublicAccess();
    }
  }

  /**
   * Add a lifecycle rule to the bucket
   *
   * @param rule The rule to add
   */
  public addLifecycleRule(rule: LifecycleRule) {
    if ((rule.noncurrentVersionExpirationInDays !== undefined
      || (rule.noncurrentVersionTransitions && rule.noncurrentVersionTransitions.length > 0))
      && !this.versioned) {
      throw new Error("Cannot use 'noncurrent' rules on a nonversioned bucket");
    }

    this.lifecycleRules.push(rule);
  }

  /**
   * Adds a metrics configuration for the CloudWatch request metrics from the bucket.
   *
   * @param metric The metric configuration to add
   */
  public addMetric(metric: BucketMetrics) {
    this.metrics.push(metric);
  }

  /**
   * Adds a cross-origin access configuration for objects in an Amazon S3 bucket
   *
   * @param rule The CORS configuration rule to add
   */
  public addCorsRule(rule: CorsRule) {
    this.cors.push(rule);
  }

  /**
   * Adds a bucket notification event destination.
   * @param event The event to trigger the notification
   * @param dest The notification destination (Lambda, SNS Topic or SQS Queue)
   *
   * @param filters S3 object key filter rules to determine which objects
   * trigger this event. Each filter must include a `prefix` and/or `suffix`
   * that will be matched against the s3 object key. Refer to the S3 Developer Guide
   * for details about allowed filter rules.
   *
   * @see https://docs.aws.amazon.com/AmazonS3/latest/dev/NotificationHowTo.html#notification-how-to-filtering
   *
   * @example
   *
   *    bucket.addEventNotification(EventType.OnObjectCreated, myLambda, 'home/myusername/*')
   *
   * @see
   * https://docs.aws.amazon.com/AmazonS3/latest/dev/NotificationHowTo.html
   */
  public addEventNotification(event: EventType, dest: IBucketNotificationDestination, ...filters: NotificationKeyFilter[]) {
    this.notifications.addNotification(event, dest, ...filters);
  }

  /**
   * Subscribes a destination to receive notificatins when an object is
   * created in the bucket. This is identical to calling
   * `onEvent(EventType.ObjectCreated)`.
   *
   * @param dest The notification destination (see onEvent)
   * @param filters Filters (see onEvent)
   */
  public addObjectCreatedNotification(dest: IBucketNotificationDestination, ...filters: NotificationKeyFilter[]) {
    return this.addEventNotification(EventType.ObjectCreated, dest, ...filters);
  }

  /**
   * Subscribes a destination to receive notificatins when an object is
   * removed from the bucket. This is identical to calling
   * `onEvent(EventType.ObjectRemoved)`.
   *
   * @param dest The notification destination (see onEvent)
   * @param filters Filters (see onEvent)
   */
  public addObjectRemovedNotification(dest: IBucketNotificationDestination, ...filters: NotificationKeyFilter[]) {
    return this.addEventNotification(EventType.ObjectRemoved, dest, ...filters);
  }

  private validateBucketName(physicalName: PhysicalName): void {
    const bucketName = physicalName.value;
    if (!bucketName || Token.isUnresolved(bucketName)) {
      // the name is a late-bound value, not a defined string,
      // so skip validation
      return;
    }

    const errors: string[] = [];

    // Rules codified from https://docs.aws.amazon.com/AmazonS3/latest/dev/BucketRestrictions.html
    if (bucketName.length < 3 || bucketName.length > 63) {
      errors.push('Bucket name must be at least 3 and no more than 63 characters');
    }
    const charsetMatch = bucketName.match(/[^a-z0-9.-]/);
    if (charsetMatch) {
      errors.push('Bucket name must only contain lowercase characters and the symbols, period (.) and dash (-) '
        + `(offset: ${charsetMatch.index})`);
    }
    if (!/[a-z0-9]/.test(bucketName.charAt(0))) {
      errors.push('Bucket name must start and end with a lowercase character or number '
        + '(offset: 0)');
    }
    if (!/[a-z0-9]/.test(bucketName.charAt(bucketName.length - 1))) {
      errors.push('Bucket name must start and end with a lowercase character or number '
        + `(offset: ${bucketName.length - 1})`);
    }
    const consecSymbolMatch = bucketName.match(/\.-|-\.|\.\./);
    if (consecSymbolMatch) {
      errors.push('Bucket name must not have dash next to period, or period next to dash, or consecutive periods '
        + `(offset: ${consecSymbolMatch.index})`);
    }
    if (/^\d{1,3}\.\d{1,3}\.\d{1,3}\.\d{1,3}$/.test(bucketName)) {
      errors.push('Bucket name must not resemble an IP address');
    }

    if (errors.length > 0) {
      throw new Error(`Invalid S3 bucket name (value: ${bucketName})${EOL}${errors.join(EOL)}`);
    }
  }

  /**
   * Set up key properties and return the Bucket encryption property from the
   * user's configuration.
   */
  private parseEncryption(props: BucketProps): {
    bucketEncryption?: CfnBucket.BucketEncryptionProperty,
    encryptionKey?: kms.IKey
  } {

    // default based on whether encryptionKey is specified
    let encryptionType = props.encryption;
    if (encryptionType === undefined) {
      encryptionType = props.encryptionKey ? BucketEncryption.Kms : BucketEncryption.Unencrypted;
    }

    // if encryption key is set, encryption must be set to KMS.
    if (encryptionType !== BucketEncryption.Kms && props.encryptionKey) {
      throw new Error(`encryptionKey is specified, so 'encryption' must be set to KMS (value: ${encryptionType})`);
    }

    if (encryptionType === BucketEncryption.Unencrypted) {
      return { bucketEncryption: undefined, encryptionKey: undefined };
    }

    if (encryptionType === BucketEncryption.Kms) {
      const encryptionKey = props.encryptionKey || new kms.Key(this, 'Key', {
        description: `Created by ${this.node.path}`
      });

      const bucketEncryption = {
        serverSideEncryptionConfiguration: [
          {
            serverSideEncryptionByDefault: {
              sseAlgorithm: 'aws:kms',
              kmsMasterKeyId: encryptionKey.keyArn
            }
          }
        ]
      };
      return { encryptionKey, bucketEncryption };
    }

    if (encryptionType === BucketEncryption.S3Managed) {
      const bucketEncryption = {
        serverSideEncryptionConfiguration: [
          { serverSideEncryptionByDefault: { sseAlgorithm: 'AES256' } }
        ]
      };

      return { bucketEncryption };
    }

    if (encryptionType === BucketEncryption.KmsManaged) {
      const bucketEncryption = {
        serverSideEncryptionConfiguration: [
          { serverSideEncryptionByDefault: { sseAlgorithm: 'aws:kms' } }
        ]
      };
      return { bucketEncryption };
    }

    throw new Error(`Unexpected 'encryptionType': ${encryptionType}`);
  }

  /**
   * Parse the lifecycle configuration out of the uucket props
   * @param props Par
   */
  private parseLifecycleConfiguration(): CfnBucket.LifecycleConfigurationProperty | undefined {
    if (!this.lifecycleRules || this.lifecycleRules.length === 0) {
      return undefined;
    }

    const self = this;

    return { rules: this.lifecycleRules.map(parseLifecycleRule) };

    function parseLifecycleRule(rule: LifecycleRule): CfnBucket.RuleProperty {
      const enabled = rule.enabled !== undefined ? rule.enabled : true;

      const x: CfnBucket.RuleProperty = {
        // tslint:disable-next-line:max-line-length
        abortIncompleteMultipartUpload: rule.abortIncompleteMultipartUploadAfterDays !== undefined ? { daysAfterInitiation: rule.abortIncompleteMultipartUploadAfterDays } : undefined,
        expirationDate: rule.expirationDate,
        expirationInDays: rule.expirationInDays,
        id: rule.id,
        noncurrentVersionExpirationInDays: rule.noncurrentVersionExpirationInDays,
        noncurrentVersionTransitions: mapOrUndefined(rule.noncurrentVersionTransitions, t => ({
          storageClass: t.storageClass.value,
          transitionInDays: t.transitionInDays
        })),
        prefix: rule.prefix,
        status: enabled ? 'Enabled' : 'Disabled',
        transitions: mapOrUndefined(rule.transitions, t => ({
          storageClass: t.storageClass.value,
          transitionDate: t.transitionDate,
          transitionInDays: t.transitionInDays
        })),
        tagFilters: self.parseTagFilters(rule.tagFilters)
      };

      return x;
    }
  }

  private parseMetricConfiguration(): CfnBucket.MetricsConfigurationProperty[] | undefined {
    if (!this.metrics || this.metrics.length === 0) {
      return undefined;
    }

    const self = this;

    return this.metrics.map(parseMetric);

    function parseMetric(metric: BucketMetrics): CfnBucket.MetricsConfigurationProperty {
      return {
        id: metric.id,
        prefix: metric.prefix,
        tagFilters: self.parseTagFilters(metric.tagFilters)
      };
    }
  }

  private parseCorsConfiguration(): CfnBucket.CorsConfigurationProperty | undefined {
    if (!this.cors || this.cors.length === 0) {
      return undefined;
    }

    return { corsRules: this.cors.map(parseCors) };

    function parseCors(rule: CorsRule): CfnBucket.CorsRuleProperty {
      return {
        id: rule.id,
        maxAge: rule.maxAge,
        allowedHeaders: rule.allowedHeaders,
        allowedMethods: rule.allowedMethods,
        allowedOrigins: rule.allowedOrigins,
        exposedHeaders: rule.exposedHeaders
      };
    }
  }

  private parseTagFilters(tagFilters?: {[tag: string]: any}) {
    if (!tagFilters || tagFilters.length === 0) {
      return undefined;
    }

    return Object.keys(tagFilters).map(tag => ({
      key: tag,
      value: tagFilters[tag]
    }));
  }

  private renderWebsiteConfiguration(props: BucketProps): CfnBucket.WebsiteConfigurationProperty | undefined {
    if (!props.websiteErrorDocument && !props.websiteIndexDocument) {
      return undefined;
    }

    if (props.websiteErrorDocument && !props.websiteIndexDocument) {
      throw new Error(`"websiteIndexDocument" is required if "websiteErrorDocument" is set`);
    }

    return {
      indexDocument: props.websiteIndexDocument,
      errorDocument: props.websiteErrorDocument
    };
  }
}

/**
 * What kind of server-side encryption to apply to this bucket
 */
export enum BucketEncryption {
  /**
   * Objects in the bucket are not encrypted.
   */
  Unencrypted = 'NONE',

  /**
   * Server-side KMS encryption with a master key managed by KMS.
   */
  KmsManaged = 'MANAGED',

  /**
   * Server-side encryption with a master key managed by S3.
   */
  S3Managed = 'S3MANAGED',

  /**
   * Server-side encryption with a KMS key managed by the user.
   * If `encryptionKey` is specified, this key will be used, otherwise, one will be defined.
   */
  Kms = 'KMS',
}

/**
 * Notification event types.
 */
export enum EventType {
  /**
   * Amazon S3 APIs such as PUT, POST, and COPY can create an object. Using
   * these event types, you can enable notification when an object is created
   * using a specific API, or you can use the s3:ObjectCreated:* event type to
   * request notification regardless of the API that was used to create an
   * object.
   */
  ObjectCreated = 's3:ObjectCreated:*',

  /**
   * Amazon S3 APIs such as PUT, POST, and COPY can create an object. Using
   * these event types, you can enable notification when an object is created
   * using a specific API, or you can use the s3:ObjectCreated:* event type to
   * request notification regardless of the API that was used to create an
   * object.
   */
  ObjectCreatedPut = 's3:ObjectCreated:Put',

  /**
   * Amazon S3 APIs such as PUT, POST, and COPY can create an object. Using
   * these event types, you can enable notification when an object is created
   * using a specific API, or you can use the s3:ObjectCreated:* event type to
   * request notification regardless of the API that was used to create an
   * object.
   */
  ObjectCreatedPost = 's3:ObjectCreated:Post',

  /**
   * Amazon S3 APIs such as PUT, POST, and COPY can create an object. Using
   * these event types, you can enable notification when an object is created
   * using a specific API, or you can use the s3:ObjectCreated:* event type to
   * request notification regardless of the API that was used to create an
   * object.
   */
  ObjectCreatedCopy = 's3:ObjectCreated:Copy',

  /**
   * Amazon S3 APIs such as PUT, POST, and COPY can create an object. Using
   * these event types, you can enable notification when an object is created
   * using a specific API, or you can use the s3:ObjectCreated:* event type to
   * request notification regardless of the API that was used to create an
   * object.
   */
  ObjectCreatedCompleteMultipartUpload = 's3:ObjectCreated:CompleteMultipartUpload',

  /**
   * By using the ObjectRemoved event types, you can enable notification when
   * an object or a batch of objects is removed from a bucket.
   *
   * You can request notification when an object is deleted or a versioned
   * object is permanently deleted by using the s3:ObjectRemoved:Delete event
   * type. Or you can request notification when a delete marker is created for
   * a versioned object by using s3:ObjectRemoved:DeleteMarkerCreated. For
   * information about deleting versioned objects, see Deleting Object
   * Versions. You can also use a wildcard s3:ObjectRemoved:* to request
   * notification anytime an object is deleted.
   *
   * You will not receive event notifications from automatic deletes from
   * lifecycle policies or from failed operations.
   */
  ObjectRemoved = 's3:ObjectRemoved:*',

  /**
   * By using the ObjectRemoved event types, you can enable notification when
   * an object or a batch of objects is removed from a bucket.
   *
   * You can request notification when an object is deleted or a versioned
   * object is permanently deleted by using the s3:ObjectRemoved:Delete event
   * type. Or you can request notification when a delete marker is created for
   * a versioned object by using s3:ObjectRemoved:DeleteMarkerCreated. For
   * information about deleting versioned objects, see Deleting Object
   * Versions. You can also use a wildcard s3:ObjectRemoved:* to request
   * notification anytime an object is deleted.
   *
   * You will not receive event notifications from automatic deletes from
   * lifecycle policies or from failed operations.
   */
  ObjectRemovedDelete = 's3:ObjectRemoved:Delete',

  /**
   * By using the ObjectRemoved event types, you can enable notification when
   * an object or a batch of objects is removed from a bucket.
   *
   * You can request notification when an object is deleted or a versioned
   * object is permanently deleted by using the s3:ObjectRemoved:Delete event
   * type. Or you can request notification when a delete marker is created for
   * a versioned object by using s3:ObjectRemoved:DeleteMarkerCreated. For
   * information about deleting versioned objects, see Deleting Object
   * Versions. You can also use a wildcard s3:ObjectRemoved:* to request
   * notification anytime an object is deleted.
   *
   * You will not receive event notifications from automatic deletes from
   * lifecycle policies or from failed operations.
   */
  ObjectRemovedDeleteMarkerCreated = 's3:ObjectRemoved:DeleteMarkerCreated',

  /**
   * You can use this event type to request Amazon S3 to send a notification
   * message when Amazon S3 detects that an object of the RRS storage class is
   * lost.
   */
  ReducedRedundancyLostObject = 's3:ReducedRedundancyLostObject',
}

export interface NotificationKeyFilter {
  /**
   * S3 keys must have the specified prefix.
   */
  readonly prefix?: string;

  /**
   * S3 keys must have the specified suffix.
   */
  readonly suffix?: string;
}

/**
 * Options for the onCloudTrailPutObject method
 */
export interface OnCloudTrailBucketEventOptions extends events.OnEventOptions {
  /**
   * Only watch changes to these object paths
   *
   * @default - Watch changes to all objects
   */
  readonly paths?: string[];
}

function mapOrUndefined<T, U>(list: T[] | undefined, callback: (element: T) => U): U[] | undefined {
  if (!list || list.length === 0) {
    return undefined;
  }

  return list.map(callback);
}<|MERGE_RESOLUTION|>--- conflicted
+++ resolved
@@ -1,11 +1,7 @@
 import events = require('@aws-cdk/aws-events');
 import iam = require('@aws-cdk/aws-iam');
 import kms = require('@aws-cdk/aws-kms');
-<<<<<<< HEAD
-import { CfnResource, Construct, IResource, Lazy, PhysicalName,
-=======
 import { Construct, IResource, Lazy, PhysicalName,
->>>>>>> b3b3ba93
   RemovalPolicy, Resource, ResourceIdentifiers, Stack, Token } from '@aws-cdk/cdk';
 import { EOL } from 'os';
 import { BucketPolicy } from './bucket-policy';
@@ -908,11 +904,7 @@
       corsConfiguration: Lazy.anyValue({ produce: () => this.parseCorsConfiguration() })
     });
 
-<<<<<<< HEAD
-    CfnResource.applyRemovalPolicy(resource, props.removalPolicy !== undefined ? props.removalPolicy : RemovalPolicy.Orphan);
-=======
     resource.applyRemovalPolicy(props.removalPolicy);
->>>>>>> b3b3ba93
 
     this.versioned = props.versioned;
     this.encryptionKey = encryptionKey;

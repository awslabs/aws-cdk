import actions = require('@aws-cdk/aws-codepipeline-api');
import events = require('@aws-cdk/aws-events');
import cdk = require('@aws-cdk/cdk');
import { CfnRepository } from './codecommit.generated';
import { CommonPipelineSourceActionProps, PipelineSourceAction } from './pipeline-action';

export interface IRepository {
  /** The ARN of this Repository. */
  readonly repositoryArn: string;

  /** The human-visible name of this Repository. */
  readonly repositoryName: string;

  /** The HTTP clone URL */
  readonly repositoryCloneUrlHttp: string;

  /** The SSH clone URL */
  readonly repositoryCloneUrlSsh: string;

  /**
   * Convenience method for creating a new {@link PipelineSourceAction},
   * and adding it to the given Stage.
   *
   * @param stage the Pipeline Stage to add the new Action to
   * @param name the name of the newly created Action
   * @param props the properties of the new Action
   * @returns the newly created {@link PipelineSourceAction}
   */
  addToPipeline(stage: actions.IStage, name: string, props?: CommonPipelineSourceActionProps): PipelineSourceAction;

  /**
   * Defines a CloudWatch event rule which triggers for repository events. Use
   * `rule.addEventPattern(pattern)` to specify a filter.
   */
  onEvent(name: string, target?: events.IEventRuleTarget, options?: events.EventRuleProps): events.EventRule;

  /**
   * Defines a CloudWatch event rule which triggers when a "CodeCommit
   * Repository State Change" event occurs.
   */
  onStateChange(name: string, target?: events.IEventRuleTarget, options?: events.EventRuleProps): events.EventRule;

  /**
   * Defines a CloudWatch event rule which triggers when a reference is
   * created (i.e. a new branch/tag is created) to the repository.
   */
  onReferenceCreated(name: string, target?: events.IEventRuleTarget, options?: events.EventRuleProps): events.EventRule;

  /**
   * Defines a CloudWatch event rule which triggers when a reference is
   * updated (i.e. a commit is pushed to an existing or new branch) from the repository.
   */
  onReferenceUpdated(name: string, target?: events.IEventRuleTarget, options?: events.EventRuleProps): events.EventRule;

  /**
   * Defines a CloudWatch event rule which triggers when a reference is
   * delete (i.e. a branch/tag is deleted) from the repository.
   */
  onReferenceDeleted(name: string, target?: events.IEventRuleTarget, options?: events.EventRuleProps): events.EventRule;

  /**
   * Defines a CloudWatch event rule which triggers when a pull request state is changed.
   */
  onPullRequestStateChange(name: string, target?: events.IEventRuleTarget, options?: events.EventRuleProps): events.EventRule;

  /**
   * Defines a CloudWatch event rule which triggers when a comment is made on a pull request.
   */
  onCommentOnPullRequest(name: string, target?: events.IEventRuleTarget, options?: events.EventRuleProps): events.EventRule;

  /**
   * Defines a CloudWatch event rule which triggers when a comment is made on a commit.
   */
  onCommentOnCommit(name: string, target?: events.IEventRuleTarget, options?: events.EventRuleProps): events.EventRule;

  /**
   * Defines a CloudWatch event rule which triggers when a commit is pushed to a branch.
   * @param target The target of the event
   * @param branch The branch to monitor. Defaults to all branches.
   */
  onCommit(name: string, target?: events.IEventRuleTarget, branch?: string): events.EventRule;

  /**
   * Exports this Repository. Allows the same Repository to be used in 2 different Stacks.
   *
   * @see import
   */
  export(): RepositoryImportProps;
}

/**
 * Properties for the {@link Repository.import} method.
 */
export interface RepositoryImportProps {
  /**
   * The name of an existing CodeCommit Repository that we are referencing.
   * Must be in the same account and region as the root Stack.
   */
  repositoryName: string;
}

/**
 * Represents a reference to a CodeCommit Repository.
 *
 * If you want to create a new Repository managed alongside your CDK code,
 * use the {@link Repository} class.
 *
 * If you want to reference an already existing Repository,
 * use the {@link Repository.import} method.
 */
export abstract class RepositoryBase extends cdk.Construct implements IRepository {
  /** The ARN of this Repository. */
  public abstract readonly repositoryArn: string;

  /** The human-visible name of this Repository. */
  public abstract readonly repositoryName: string;

  /** The HTTP clone URL */
  public abstract readonly repositoryCloneUrlHttp: string;

  /** The SSH clone URL */
  public abstract readonly repositoryCloneUrlSsh: string;

  public abstract export(): RepositoryImportProps;

  /**
   * Convenience method for creating a new {@link PipelineSourceAction},
   * and adding it to the given Stage.
   *
   * @param stage the Pipeline Stage to add the new Action to
   * @param name the name of the newly created Action
   * @param props the properties of the new Action
   * @returns the newly created {@link PipelineSourceAction}
   */
  public addToPipeline(stage: actions.IStage, name: string, props: CommonPipelineSourceActionProps = {}): PipelineSourceAction {
    return new PipelineSourceAction(this, name, {
      stage,
      repository: this,
      ...props,
    });
  }

  /**
   * Defines a CloudWatch event rule which triggers for repository events. Use
   * `rule.addEventPattern(pattern)` to specify a filter.
   */
  public onEvent(name: string, target?: events.IEventRuleTarget, options?: events.EventRuleProps) {
    const rule = new events.EventRule(this, name, options);
    rule.addEventPattern({
      source: [ 'aws.codecommit' ],
      resources: [ this.repositoryArn ]
    });
    rule.addTarget(target);
    return rule;
  }

  /**
   * Defines a CloudWatch event rule which triggers when a "CodeCommit
   * Repository State Change" event occurs.
   */
  public onStateChange(name: string, target?: events.IEventRuleTarget, options?: events.EventRuleProps) {
    const rule = this.onEvent(name, target, options);
    rule.addEventPattern({
      detailType: [ 'CodeCommit Repository State Change' ],
    });
    return rule;
  }

  /**
   * Defines a CloudWatch event rule which triggers when a reference is
   * created (i.e. a new branch/tag is created) to the repository.
   */
  public onReferenceCreated(name: string, target?: events.IEventRuleTarget, options?: events.EventRuleProps) {
    const rule = this.onStateChange(name, target, options);
    rule.addEventPattern({ detail: { event: [ 'referenceCreated' ] } });
    return rule;
  }

  /**
   * Defines a CloudWatch event rule which triggers when a reference is
   * updated (i.e. a commit is pushed to an existing or new branch) from the repository.
   */
  public onReferenceUpdated(name: string, target?: events.IEventRuleTarget, options?: events.EventRuleProps) {
    const rule = this.onStateChange(name, target, options);
    rule.addEventPattern({ detail: { event: [ 'referenceCreated', 'referenceUpdated' ] } });
    return rule;
  }

  /**
   * Defines a CloudWatch event rule which triggers when a reference is
   * delete (i.e. a branch/tag is deleted) from the repository.
   */
  public onReferenceDeleted(name: string, target?: events.IEventRuleTarget, options?: events.EventRuleProps) {
    const rule = this.onStateChange(name, target, options);
    rule.addEventPattern({ detail: { event: [ 'referenceDeleted' ] } });
    return rule;
  }

  /**
   * Defines a CloudWatch event rule which triggers when a pull request state is changed.
   */
  public onPullRequestStateChange(name: string, target?: events.IEventRuleTarget, options?: events.EventRuleProps) {
    const rule = this.onEvent(name, target, options);
    rule.addEventPattern({ detailType: [ 'CodeCommit Pull Request State Change' ] });
    return rule;
  }

  /**
   * Defines a CloudWatch event rule which triggers when a comment is made on a pull request.
   */
  public onCommentOnPullRequest(name: string, target?: events.IEventRuleTarget, options?: events.EventRuleProps) {
    const rule = this.onEvent(name, target, options);
    rule.addEventPattern({ detailType: [ 'CodeCommit Comment on Pull Request' ] });
    return rule;
  }

  /**
   * Defines a CloudWatch event rule which triggers when a comment is made on a commit.
   */
  public onCommentOnCommit(name: string, target?: events.IEventRuleTarget, options?: events.EventRuleProps) {
    const rule = this.onEvent(name, target, options);
    rule.addEventPattern({ detailType: [ 'CodeCommit Comment on Commit' ] });
    return rule;
  }

  /**
   * Defines a CloudWatch event rule which triggers when a commit is pushed to a branch.
   * @param target The target of the event
   * @param branch The branch to monitor. Defaults to all branches.
   */
  public onCommit(name: string, target?: events.IEventRuleTarget, branch?: string) {
    const rule = this.onReferenceUpdated(name, target);
    if (branch) {
      rule.addEventPattern({ detail: { referenceName: [ branch ] }});
    }
    return rule;
  }
}

class ImportedRepository extends RepositoryBase {
  public readonly repositoryArn: string;
  public readonly repositoryName: string;

<<<<<<< HEAD
  constructor(scope: cdk.Construct, scid: string, props: RepositoryRefProps) {
    super(scope, scid);
=======
  constructor(parent: cdk.Construct, name: string, private readonly props: RepositoryImportProps) {
    super(parent, name);
>>>>>>> 9c91b20f

    this.repositoryArn = cdk.ArnUtils.fromComponents({
      service: 'codecommit',
      resource: props.repositoryName,
    });
    this.repositoryName = props.repositoryName;
  }

  public export() {
    return this.props;
  }

  public get repositoryCloneUrlHttp() {
    return this.repositoryCloneUrl('https');
  }

  public get repositoryCloneUrlSsh() {
    return this.repositoryCloneUrl('ssh');
  }

  private repositoryCloneUrl(protocol: 'https' | 'ssh'): string {
    return `${protocol}://git-codecommit.${new cdk.AwsRegion()}.${new cdk.AwsURLSuffix()}/v1/repos/${this.repositoryName}`;
  }
}

export interface RepositoryProps {
  /**
   * Name of the repository. This property is required for all repositories.
   */
  repositoryName: string;

  /**
   * A description of the repository. Use the description to identify the
   * purpose of the repository.
   */
  description?: string;
}

/**
 * Provides a CodeCommit Repository
 */
export class Repository extends RepositoryBase {
  /**
   * Import a Repository defined either outside the CDK, or in a different Stack
   * (exported with the {@link export} method).
   *
   * @param parent the parent Construct for the Repository
   * @param name the name of the Repository Construct
   * @param props the properties used to identify the existing Repository
   * @returns a reference to the existing Repository
   */
  public static import(parent: cdk.Construct, name: string, props: RepositoryImportProps): IRepository {
    return new ImportedRepository(parent, name, props);
  }

  private readonly repository: CfnRepository;
  private readonly triggers = new Array<CfnRepository.RepositoryTriggerProperty>();

  constructor(scope: cdk.Construct, scid: string, props: RepositoryProps) {
    super(scope, scid);

    this.repository = new CfnRepository(this, 'Resource', {
      repositoryName: props.repositoryName,
      repositoryDescription: props.description,
      triggers: this.triggers
    });
  }

  public get repositoryArn() {
    return this.repository.repositoryArn;
  }

  public get repositoryCloneUrlHttp() {
    return this.repository.repositoryCloneUrlHttp;
  }

  public get repositoryCloneUrlSsh() {
    return this.repository.repositoryCloneUrlSsh;
  }

  public get repositoryName() {
    return this.repository.repositoryName;
  }

  /**
   * Exports this Repository. Allows the same Repository to be used in 2 different Stacks.
   *
   * @see import
   */
  public export(): RepositoryImportProps {
    return {
      repositoryName: new cdk.Output(this, 'RepositoryName', { value: this.repositoryName }).makeImportValue().toString()
    };
  }

  /**
   * Create a trigger to notify another service to run actions on repository events.
   * @param arn   Arn of the resource that repository events will notify
   * @param options Trigger options to run actions
   */
  public notify(arn: string, options?: RepositoryTriggerOptions): Repository {

    let evt = options && options.events;
    if (evt && evt.length > 1 && evt.indexOf(RepositoryEventTrigger.All) > -1) {
      evt = [RepositoryEventTrigger.All];
    }

    const customData = options && options.customData;
    const branches = options && options.branches;

    let name = options && options.name;
    if (!name) {
      name = this.node.path + '/' + arn;
    }

    if (this.triggers.find(prop => prop.name === name)) {
      throw new Error(`Unable to set repository trigger named ${name} because trigger names must be unique`);
    }

    this.triggers.push({
      destinationArn: arn,
      name,
      customData,
      branches,
      events: evt || [RepositoryEventTrigger.All],
    });
    return this;
  }
}

/**
 * Creates for a repository trigger to an SNS topic or Lambda function.
 */
export interface RepositoryTriggerOptions {
   /**
    * A name for the trigger.Triggers on a repository must have unique names
    */
  name?: string;

  /**
   * The repository events for which AWS CodeCommit sends information to the
   * target, which you specified in the DestinationArn property.If you don't
   * specify events, the trigger runs for all repository events.
   */
  events?: RepositoryEventTrigger[];

  /**
   * The names of the branches in the AWS CodeCommit repository that contain
   * events that you want to include in the trigger. If you don't specify at
   * least one branch, the trigger applies to all branches.
   */
  branches?: string[];

  /**
   * When an event is triggered, additional information that AWS CodeCommit
   * includes when it sends information to the target.
   */
  customData?: string;
}

/**
 * Repository events that will cause the trigger to run actions in another service.
 */
export enum RepositoryEventTrigger {
  All = 'all',
  UpdateRef = 'updateReference',
  CreateRef = 'createReference',
  DeleteRef = 'deleteReference'
}<|MERGE_RESOLUTION|>--- conflicted
+++ resolved
@@ -241,13 +241,8 @@
   public readonly repositoryArn: string;
   public readonly repositoryName: string;
 
-<<<<<<< HEAD
-  constructor(scope: cdk.Construct, scid: string, props: RepositoryRefProps) {
+  constructor(scope: cdk.Construct, scid: string, private readonly props: RepositoryImportProps) {
     super(scope, scid);
-=======
-  constructor(parent: cdk.Construct, name: string, private readonly props: RepositoryImportProps) {
-    super(parent, name);
->>>>>>> 9c91b20f
 
     this.repositoryArn = cdk.ArnUtils.fromComponents({
       service: 'codecommit',

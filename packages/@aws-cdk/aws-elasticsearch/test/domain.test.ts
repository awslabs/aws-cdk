--- conflicted
+++ resolved
@@ -152,20 +152,6 @@
     });
   });
 
-<<<<<<< HEAD
-  test('appLogEnabled should create a uniquely named log group policy', () => {
-    new Domain(stack, 'Domain', {
-      version: ElasticsearchVersion.V7_4,
-      logging: {
-        appLogEnabled: true,
-      },
-    });
-
-    expect(stack).toHaveResourceLike('Custom::CloudwatchLogResourcePolicy', {
-      Create: {
-        parameters: {
-          policyName: 'ESLogPolicyc8d1b675eb302568ed639d317898554769727a62ea',
-=======
   test('two domains with logging enabled can be created in same stack', () => {
     new Domain(stack, 'Domain1', {
       version: ElasticsearchVersion.V7_7,
@@ -242,7 +228,23 @@
             ],
           },
           Enabled: true,
->>>>>>> ec3ce19b
+        },
+      },
+    });
+  });
+
+  test('appLogEnabled should create a uniquely named log group policy', () => {
+    new Domain(stack, 'Domain', {
+      version: ElasticsearchVersion.V7_4,
+      logging: {
+        appLogEnabled: true,
+      },
+    });
+
+    expect(stack).toHaveResourceLike('Custom::CloudwatchLogResourcePolicy', {
+      Create: {
+        parameters: {
+          policyName: 'ESLogPolicyc8d1b675eb302568ed639d317898554769727a62ea',
         },
       },
     });

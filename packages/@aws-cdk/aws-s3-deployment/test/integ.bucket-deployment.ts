--- conflicted
+++ resolved
@@ -1,15 +1,8 @@
-<<<<<<< HEAD
-import s3 = require('@aws-cdk/aws-s3');
-import cdk = require('@aws-cdk/core');
-import path = require('path');
-import s3deploy = require('../lib');
-import { CacheControl } from '../lib';
-=======
 import * as s3 from '@aws-cdk/aws-s3';
 import * as cdk from '@aws-cdk/core';
 import * as path from 'path';
 import * as s3deploy from '../lib';
->>>>>>> a6206eb0
+import { CacheControl } from '../lib';
 
 class TestBucketDeployment extends cdk.Stack {
   constructor(scope: cdk.App, id: string) {

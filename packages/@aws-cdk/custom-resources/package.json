--- conflicted
+++ resolved
@@ -79,13 +79,8 @@
     "cdk-integ-tools": "999.0.0",
     "cfn2ts": "999.0.0",
     "fs-extra": "^8.1.0",
-<<<<<<< HEAD
-    "nock": "^12.0.0",
+    "nock": "^12.0.1",
     "pkglint": "999.0.0",
-=======
-    "nock": "^12.0.1",
-    "pkglint": "1.25.0",
->>>>>>> e5493bd2
     "sinon": "^9.0.0"
   },
   "dependencies": {

--- conflicted
+++ resolved
@@ -1,12 +1,6 @@
 import * as cxschema from '@aws-cdk/cloud-assembly-schema';
 import { CloudAssembly } from './cloud-assembly';
-<<<<<<< HEAD
 import { MetadataEntryResult, SynthesisMessage, SynthesisMessageLevel } from './metadata';
-=======
-import {
-  MetadataEntryResult,
-  SynthesisMessage,
-  SynthesisMessageLevel } from './metadata';
 
 /**
  * Artifact properties for CloudFormation stacks.
@@ -35,7 +29,6 @@
    */
   readonly terminationProtection?: boolean;
 }
->>>>>>> 38de8ec9
 
 /**
  * Represents an artifact within a cloud assembly.

--- conflicted
+++ resolved
@@ -105,7 +105,21 @@
 export const ECS_REMOVE_DEFAULT_DESIRED_COUNT = '@aws-cdk/aws-ecs-patterns:removeDefaultDesiredCount';
 
 /**
-<<<<<<< HEAD
+ * ServerlessCluster.clusterIdentifier currently can has uppercase letters,
+ * and ServerlessCluster pass it through to CfnDBCluster.dbClusterIdentifier.
+ * The identifier is saved as lowercase string in AWS and is resolved as original string in CloudFormation.
+ *
+ * If this flag is not set, original value that one set to ServerlessCluster.clusterIdentifier
+ * is passed to CfnDBCluster.dbClusterIdentifier.
+ * If this flag is true, ServerlessCluster.clusterIdentifier is converted into a string containing
+ * only lowercase characters by the `toLowerCase` function and passed to CfnDBCluster.dbClusterIdentifier.
+ *
+ * This feature flag make correct the ServerlessCluster.clusterArn when
+ * clusterIdentifier contains a Upper case letters.
+ */
+export const RDS_LOWERCASE_DB_IDENTIFIER = '@aws-cdk/aws-rds:lowercaseDbIdentifier';
+
+/**
  * The UsagePlanKey resource connects an ApiKey with a UsagePlan. API Gateway does not allow more than one UsagePlanKey
  * for any given UsagePlan and ApiKey combination. For this reason, CloudFormation cannot replace this resource without
  * either the UsagePlan or ApiKey changing.
@@ -120,21 +134,6 @@
  * This flag changes the logical id layout of UsagePlanKey to not be sensitive to order.
  */
 export const APIGATEWAY_USAGEPLANKEY_ORDERINSENSITIVE_ID = '@aws-cdk/aws-apigateway:usagePlanKeyOrderInsensitiveId';
-=======
- * ServerlessCluster.clusterIdentifier currently can has uppercase letters,
- * and ServerlessCluster pass it through to CfnDBCluster.dbClusterIdentifier.
- * The identifier is saved as lowercase string in AWS and is resolved as original string in CloudFormation.
- *
- * If this flag is not set, original value that one set to ServerlessCluster.clusterIdentifier
- * is passed to CfnDBCluster.dbClusterIdentifier.
- * If this flag is true, ServerlessCluster.clusterIdentifier is converted into a string containing
- * only lowercase characters by the `toLowerCase` function and passed to CfnDBCluster.dbClusterIdentifier.
- *
- * This feature flag make correct the ServerlessCluster.clusterArn when
- * clusterIdentifier contains a Upper case letters.
- */
-export const RDS_LOWERCASE_DB_IDENTIFIER = '@aws-cdk/aws-rds:lowercaseDbIdentifier';
->>>>>>> 4a342c81
 
 /**
  * This map includes context keys and values for feature flags that enable

{
  "name": "@aws-cdk/core",
  "version": "0.0.0",
  "description": "AWS Cloud Development Kit Core Library",
  "main": "lib/index.js",
  "types": "lib/index.d.ts",
  "jsii": {
    "outdir": "dist",
    "targets": {
      "java": {
        "package": "software.amazon.awscdk.core",
        "maven": {
          "groupId": "software.amazon.awscdk",
          "artifactId": "core"
        }
      },
      "dotnet": {
        "namespace": "Amazon.CDK",
        "packageId": "Amazon.CDK",
        "signAssembly": true,
        "assemblyOriginatorKeyFile": "../../key.snk",
        "iconUrl": "https://raw.githubusercontent.com/aws/aws-cdk/master/logo/default-256-dark.png"
      },
      "python": {
        "distName": "aws-cdk.core",
        "module": "aws_cdk.core",
        "classifiers": [
          "Framework :: AWS CDK",
          "Framework :: AWS CDK :: 1"
        ]
      }
    },
    "projectReferences": true
  },
  "repository": {
    "type": "git",
    "url": "https://github.com/aws/aws-cdk.git",
    "directory": "packages/@aws-cdk/core"
  },
  "awslint": {
    "exclude": [
      "props-physical-name:@aws-cdk/aws-cloudformation.CustomResourceProps",
      "construct-ctor:@aws-cdk/core.App.<initializer>",
      "construct-ctor:@aws-cdk/core.Construct.<initializer>.params[0]",
      "props-no-cfn-types:@aws-cdk/core.CfnOutputProps.condition",
      "duration-prop-type:@aws-cdk/core.ResourceSignal.timeout",
      "props-no-any:@aws-cdk/core.CfnParameterProps.default",
      "props-no-cfn-types:@aws-cdk/core.CfnRuleProps.assertions",
      "props-no-cfn-types:@aws-cdk/core.CfnCodeDeployBlueGreenHookProps.applications",
      "props-no-cfn-types:@aws-cdk/core.CfnCodeDeployBlueGreenHookProps.additionalOptions",
      "props-no-cfn-types:@aws-cdk/core.CfnCodeDeployBlueGreenHookProps.lifecycleEventHooks",
      "props-no-cfn-types:@aws-cdk/core.CfnCodeDeployBlueGreenHookProps.trafficRoutingConfig",
      "construct-ctor:@aws-cdk/core.Stack.<initializer>.params[1]",
      "docs-public-apis:@aws-cdk/core.ScopedAws.urlSuffix",
      "docs-public-apis:@aws-cdk/core.TagType.NOT_TAGGABLE",
      "docs-public-apis:@aws-cdk/core.TagType.KEY_VALUE",
      "docs-public-apis:@aws-cdk/core.TagType.MAP",
      "docs-public-apis:@aws-cdk/core.TagType.AUTOSCALING_GROUP",
      "docs-public-apis:@aws-cdk/core.Arn",
      "docs-public-apis:@aws-cdk/core.Aws.ACCOUNT_ID",
      "docs-public-apis:@aws-cdk/core.Aws.NO_VALUE",
      "docs-public-apis:@aws-cdk/core.Aws.NOTIFICATION_ARNS",
      "docs-public-apis:@aws-cdk/core.Aws.PARTITION",
      "docs-public-apis:@aws-cdk/core.Aws.REGION",
      "docs-public-apis:@aws-cdk/core.Aws.STACK_ID",
      "docs-public-apis:@aws-cdk/core.Aws.STACK_NAME",
      "docs-public-apis:@aws-cdk/core.Aws.URL_SUFFIX",
      "docs-public-apis:@aws-cdk/core.ConstructNode.root",
      "docs-public-apis:@aws-cdk/core.ContextProvider.getKey",
      "docs-public-apis:@aws-cdk/core.ContextProvider.getValue",
      "docs-public-apis:@aws-cdk/core.Lazy.anyValue",
      "docs-public-apis:@aws-cdk/core.Lazy.listValue",
      "docs-public-apis:@aws-cdk/core.Lazy.numberValue",
      "docs-public-apis:@aws-cdk/core.Lazy.stringValue",
      "docs-public-apis:@aws-cdk/core.Reference.displayName",
      "docs-public-apis:@aws-cdk/core.Reference.target",
      "docs-public-apis:@aws-cdk/core.ScopedAws.accountId",
      "docs-public-apis:@aws-cdk/core.ScopedAws.notificationArns",
      "docs-public-apis:@aws-cdk/core.ScopedAws.partition",
      "docs-public-apis:@aws-cdk/core.ScopedAws.region",
      "docs-public-apis:@aws-cdk/core.ScopedAws.stackId",
      "docs-public-apis:@aws-cdk/core.ScopedAws.stackName",
      "docs-public-apis:@aws-cdk/core.TagType.STANDARD",
      "docs-public-apis:@aws-cdk/core.Stack.addDockerImageAsset",
      "docs-public-apis:@aws-cdk/core.Stack.addFileAsset",
      "docs-public-apis:@aws-cdk/core.TagManager.applyTagAspectHere",
      "docs-public-apis:@aws-cdk/core.TokenizedStringFragments.firstValue",
      "docs-public-apis:@aws-cdk/core.TokenizedStringFragments.length",
      "docs-public-apis:@aws-cdk/core.TokenizedStringFragments.firstToken",
      "docs-public-apis:@aws-cdk/core.TokenizedStringFragments.addIntrinsic",
      "docs-public-apis:@aws-cdk/core.TokenizedStringFragments.addLiteral",
      "docs-public-apis:@aws-cdk/core.TokenizedStringFragments.addToken",
      "docs-public-apis:@aws-cdk/core.ValidationResult.errorMessage",
      "docs-public-apis:@aws-cdk/core.ValidationResult.isSuccess",
      "docs-public-apis:@aws-cdk/core.ValidationResult.results",
      "docs-public-apis:@aws-cdk/core.ValidationResults.isSuccess",
      "docs-public-apis:@aws-cdk/core.ValidationResults.results",
      "docs-public-apis:@aws-cdk/core.ValidationResults.collect",
      "docs-public-apis:@aws-cdk/core.ValidationResults.errorTreeList",
      "docs-public-apis:@aws-cdk/core.ArnComponents",
      "props-default-doc:@aws-cdk/core.ArnComponents.resourceName",
      "docs-public-apis:@aws-cdk/core.DockerImageAssetSource",
      "props-default-doc:@aws-cdk/core.EncodingOptions.displayHint",
      "docs-public-apis:@aws-cdk/core.GetContextKeyOptions",
      "props-default-doc:@aws-cdk/core.GetContextKeyOptions.props",
      "docs-public-apis:@aws-cdk/core.GetContextKeyResult",
      "docs-public-apis:@aws-cdk/core.GetContextKeyResult.key",
      "docs-public-apis:@aws-cdk/core.GetContextKeyResult.props",
      "docs-public-apis:@aws-cdk/core.GetContextValueOptions",
      "docs-public-apis:@aws-cdk/core.GetContextValueResult",
      "docs-public-apis:@aws-cdk/core.GetContextValueResult.value",
      "props-default-doc:@aws-cdk/core.GetContextValueResult.value",
      "docs-public-apis:@aws-cdk/core.ICfnResourceOptions",
      "docs-public-apis:@aws-cdk/core.RemovalPolicyOptions",
      "docs-public-apis:@aws-cdk/core.StackProps",
      "docs-public-apis:@aws-cdk/core.RemovalPolicy",
      "docs-public-apis:@aws-cdk/core.TagType",
      "module-name:@aws-cdk/core",
      "construct-ctor:@aws-cdk/core.CustomResourceProvider",
      "construct-interface-extends-iconstruct:@aws-cdk/core.ICustomResourceProvider",
      "props-physical-name:@aws-cdk/core.CustomResourceProps",
      "integ-return-type:@aws-cdk/core.IStackSynthesizer.bind",
      "props-no-any:@aws-cdk/core.CfnJsonProps.value"
    ]
  },
  "scripts": {
    "build": "cdk-build",
    "watch": "cdk-watch",
    "lint": "cdk-lint",
    "test": "cdk-test",
    "pkglint": "pkglint -f",
    "cfn2ts": "cfn2ts",
    "package": "cdk-package",
    "awslint": "cdk-awslint",
    "build+test+package": "npm run build+test && npm run package",
    "build+test": "npm run build && npm test",
    "compat": "cdk-compat"
  },
  "cdk-build": {
    "cloudformation": "AWS::CloudFormation",
    "cfn2ts-core-import": ".",
    "pre": [
      "rm -rf test/fs/fixtures && cd test/fs && tar -xzf fixtures.tar.gz"
    ]
  },
  "nyc": {
    "statements": 55,
    "lines": 55,
    "branches": 35
  },
  "keywords": [
    "aws",
    "cdk",
    "jsii",
    "cdk-core"
  ],
  "author": {
    "name": "Amazon Web Services",
    "url": "https://aws.amazon.com",
    "organization": true
  },
  "license": "Apache-2.0",
  "devDependencies": {
    "@types/lodash": "^4.14.161",
    "@types/minimatch": "^3.0.3",
<<<<<<< HEAD
    "@types/sinon": "^9.0.5",
    "@types/fs-extra": "^8.1.0",
    "@types/aws-lambda": "^8.10.39",
    "@types/node": "^10.17.28",
=======
    "@types/node": "^10.17.35",
>>>>>>> c0a3cb4e
    "@types/nodeunit": "^0.0.31",
    "cdk-build-tools": "0.0.0",
    "cfn2ts": "0.0.0",
    "fast-check": "^2.3.0",
    "lodash": "^4.17.20",
    "nodeunit": "^0.11.3",
    "pkglint": "0.0.0",
    "sinon": "^9.0.3",
    "ts-mock-imports": "^1.3.0"
  },
  "dependencies": {
    "@aws-cdk/cloud-assembly-schema": "0.0.0",
    "@aws-cdk/cx-api": "0.0.0",
    "@aws-cdk/region-info": "0.0.0",
    "constructs": "^3.0.4",
    "fs-extra": "^9.0.1",
    "minimatch": "^3.0.4"
  },
  "bundledDependencies": [
    "fs-extra",
    "minimatch"
  ],
  "homepage": "https://github.com/aws/aws-cdk",
  "peerDependencies": {
    "@aws-cdk/cloud-assembly-schema": "0.0.0",
    "@aws-cdk/cx-api": "0.0.0",
    "constructs": "^3.0.4",
    "@aws-cdk/region-info": "0.0.0"
  },
  "engines": {
    "node": ">= 10.13.0 <13 || >=13.7.0"
  },
  "stability": "stable",
  "nozem": {
    "ostools": ["rm", "tar", "grep", "xargs", "head", "cut", "touch", "diff", "echo"]
  },
  "awscdkio": {
    "announce": false
  },
  "maturity": "stable"
}<|MERGE_RESOLUTION|>--- conflicted
+++ resolved
@@ -163,14 +163,10 @@
   "devDependencies": {
     "@types/lodash": "^4.14.161",
     "@types/minimatch": "^3.0.3",
-<<<<<<< HEAD
     "@types/sinon": "^9.0.5",
     "@types/fs-extra": "^8.1.0",
     "@types/aws-lambda": "^8.10.39",
-    "@types/node": "^10.17.28",
-=======
     "@types/node": "^10.17.35",
->>>>>>> c0a3cb4e
     "@types/nodeunit": "^0.0.31",
     "cdk-build-tools": "0.0.0",
     "cfn2ts": "0.0.0",

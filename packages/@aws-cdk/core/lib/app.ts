--- conflicted
+++ resolved
@@ -1,8 +1,4 @@
 import * as cxapi from '@aws-cdk/cx-api';
-<<<<<<< HEAD
-import { Assembly } from './assembly';
-=======
->>>>>>> 32df7997
 import { TreeMetadata } from './private/tree-metadata';
 import { Stage } from './stage';
 
@@ -78,11 +74,7 @@
  *
  * @see https://docs.aws.amazon.com/cdk/latest/guide/apps.html
  */
-<<<<<<< HEAD
-export class App extends Assembly {
-=======
 export class App extends Stage {
->>>>>>> 32df7997
   /**
    * Checks if an object is an instance of the `App` class.
    * @returns `true` if `obj` is an `App`.

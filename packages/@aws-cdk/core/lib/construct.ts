import * as cxapi from '@aws-cdk/cx-api';
import { IAspect } from './aspect';
import { DependableTrait, IDependable } from './dependency';
import { makeUniqueId } from './private/uniqueid';
import { captureStackTrace } from './stack-trace';
import { Token } from './token';

const CONSTRUCT_SYMBOL = Symbol.for('@aws-cdk/core.Construct');

/**
 * Represents a construct.
 */
export interface IConstruct extends IDependable {
  /**
   * The construct node in the tree.
   */
  readonly node: ConstructNode;
}

/**
 * Represents the construct node in the scope tree.
 */
export class ConstructNode {
  /**
   * Separator used to delimit construct path components.
   */
  public static readonly PATH_SEP = '/';

  /**
   * Synthesizes a CloudAssembly from a construct tree.
   * @param root The root of the construct tree.
   * @param options Synthesis options.
   */
  public static synth(root: ConstructNode, options: SynthesisOptions = { }): cxapi.CloudAssembly {
    const builder = new cxapi.CloudAssemblyBuilder(options.outdir);

    // the three holy phases of synthesis: prepare, validate and synthesize

    // prepare
    this.prepare(root);

    // validate
    const validate = options.skipValidation === undefined ? true : !options.skipValidation;
    if (validate) {
      const errors = this.validate(root);
      if (errors.length > 0) {
        const errorList = errors.map(e => `[${e.source.node.path}] ${e.message}`).join('\n  ');
        throw new Error(`Validation failed with the following errors:\n  ${errorList}`);
      }
    }

    // synthesize (leaves first)
    for (const construct of root.findAll(ConstructOrder.POSTORDER)) {
      try {
        construct.node._lock();
        (construct as any).synthesize({ assembly: builder }); // "as any" is needed because we want to keep "synthesize" protected
      } finally {
        construct.node._unlock();
      }
    }

    // write session manifest and lock store
    return builder.buildAssembly(options);
  }

  /**
   * Invokes "prepare" on all constructs (depth-first, post-order) in the tree under `node`.
   * @param node The root node
   */
  public static prepare(node: ConstructNode) {
    const constructs = node.findAll(ConstructOrder.PREORDER);

    // Aspects are applied root to leaf
    for (const construct of constructs) {
      construct.node.invokeAspects();
    }

    // Use .reverse() to achieve post-order traversal
    for (const construct of constructs.reverse()) {
      if (Construct.isConstruct(construct)) {
        (construct as any).prepare(); // "as any" is needed because we want to keep "prepare" protected
      }
    }
  }

  /**
   * Invokes "validate" on all constructs in the tree (depth-first, pre-order) and returns
   * the list of all errors. An empty list indicates that there are no errors.
   *
   * @param node The root node
   */
  public static validate(node: ConstructNode) {
    let errors = new Array<ValidationError>();

    for (const child of node.children) {
      errors = errors.concat(this.validate(child.node));
    }

    const localErrors: string[] = (node.host as any).validate(); // "as any" is needed because we want to keep "validate" protected
    return errors.concat(localErrors.map(msg => ({ source: node.host, message: msg })));
  }

  /**
   * Returns the scope in which this construct is defined.
   *
   * The value is `undefined` at the root of the construct scope tree.
   */
  public readonly scope?: IConstruct;

  /**
   * The id of this construct within the current scope.
   *
   * This is a a scope-unique id. To obtain an app-unique id for this construct, use `uniqueId`.
   */
  public readonly id: string;

  private _locked = false; // if this is "true", addChild will fail
  private readonly _aspects: IAspect[] = [];
  private readonly _children: { [id: string]: IConstruct } = { };
  private readonly _context: { [key: string]: any } = { };
  private readonly _metadata = new Array<cxapi.MetadataEntry>();
  private readonly _dependencies = new Set<IDependable>();
  private readonly invokedAspects: IAspect[] = [];
  private _defaultChild: IConstruct | undefined;

  constructor(private readonly host: Construct, scope: IConstruct, id: string) {
    id = id || ''; // if undefined, convert to empty string

    this.id = sanitizeId(id);
    this.scope = scope;

    // We say that scope is required, but root scopes will bypass the type
    // checks and actually pass in 'undefined'.
    if (scope != null) {
      if (id === '') {
        throw new Error('Only root constructs may have an empty name');
      }

      // Has side effect so must be very last thing in constructor
      scope.node.addChild(host, this.id);
    } else {
      // This is a root construct.
      this.id = id;
    }

    if (Token.isUnresolved(id)) {
      throw new Error(`Cannot use tokens in construct ID: ${id}`);
    }
  }

  /**
   * The full, absolute path of this construct in the tree.
   *
   * Components are separated by '/'.
   */
  public get path(): string {
    const components = this.scopes.slice(1).map(c => c.node.id);
    return components.join(ConstructNode.PATH_SEP);
  }

  /**
   * A tree-global unique alphanumeric identifier for this construct.
   * Includes all components of the tree.
   */
  public get uniqueId(): string {
    const components = this.scopes.slice(1).map(c => c.node.id);
    return components.length > 0 ? makeUniqueId(components) : '';
  }

  /**
   * Return a direct child by id, or undefined
   *
   * @param id Identifier of direct child
   * @returns the child if found, or undefined
   */
  public tryFindChild(id: string): IConstruct | undefined {
    return this._children[sanitizeId(id)];
  }

  /**
   * Return a direct child by id
   *
   * Throws an error if the child is not found.
   *
   * @param id Identifier of direct child
   * @returns Child with the given id.
   */
  public findChild(id: string): IConstruct {
    const ret = this.tryFindChild(id);
    if (!ret) {
      throw new Error(`No child with id: '${id}'`);
    }
    return ret;
  }

  /**
   * Returns the child construct that has the id `Default` or `Resource"`.
   * This is usually the construct that provides the bulk of the underlying functionality.
   * Useful for modifications of the underlying construct that are not available at the higher levels.
   *
   * @throws if there is more than one child
   * @returns a construct or undefined if there is no default child
   */
  public get defaultChild(): IConstruct | undefined {
    if (this._defaultChild !== undefined) {
      return this._defaultChild;
    }

    const resourceChild = this.tryFindChild('Resource');
    const defaultChild = this.tryFindChild('Default');
    if (resourceChild && defaultChild) {
      throw new Error(`Cannot determine default child for ${this.path}. There is both a child with id "Resource" and id "Default"`);
    }

    return defaultChild || resourceChild;
  }

  /**
   * Override the defaultChild property.
   *
   * This should only be used in the cases where the correct
   * default child is not named 'Resource' or 'Default' as it
   * should be.
   *
   * If you set this to undefined, the default behavior of finding
   * the child named 'Resource' or 'Default' will be used.
   */
  public set defaultChild(value: IConstruct | undefined) {
    this._defaultChild = value;
  }

  /**
   * All direct children of this construct.
   */
  public get children() {
    return Object.values(this._children);
  }

  /**
   * Return this construct and all of its children in the given order
   */
  public findAll(order: ConstructOrder = ConstructOrder.PREORDER): IConstruct[] {
    const ret = new Array<IConstruct>();
    visit(this.host);
    return ret;

    function visit(node: IConstruct) {
      if (order === ConstructOrder.PREORDER) {
        ret.push(node);
      }

      for (const child of node.node.children) {
        visit(child);
      }

      if (order === ConstructOrder.POSTORDER) {
        ret.push(node);
      }
    }
  }

  /**
   * This can be used to set contextual values.
   * Context must be set before any children are added, since children may consult context info during construction.
   * If the key already exists, it will be overridden.
   * @param key The context key
   * @param value The context value
   */
  public setContext(key: string, value: any) {
    if (Token.isUnresolved(key)) {
      throw new Error(`Invalid context key "${key}". It contains unresolved tokens`);
    }

    if (this.children.length > 0) {
      const names = this.children.map(c => c.node.id);
      throw new Error('Cannot set context after children have been added: ' + names.join(','));
    }
    this._context[key] = value;
  }

  /**
   * Retrieves a value from tree context.
   *
   * Context is usually initialized at the root, but can be overridden at any point in the tree.
   *
   * @param key The context key
   * @returns The context value or `undefined` if there is no context value for thie key.
   */
  public tryGetContext(key: string): any {
    if (Token.isUnresolved(key)) {
      throw new Error(`Invalid context key "${key}". It contains unresolved tokens`);
    }

    const value = this._context[key];
    if (value !== undefined) { return value; }

    return this.scope && this.scope.node.tryGetContext(key);
  }

  /**
   * An immutable array of metadata objects associated with this construct.
   * This can be used, for example, to implement support for deprecation notices, source mapping, etc.
   */
  public get metadata() {
    return [ ...this._metadata ];
  }

  /**
   * Adds a metadata entry to this construct.
   * Entries are arbitrary values and will also include a stack trace to allow tracing back to
   * the code location for when the entry was added. It can be used, for example, to include source
   * mapping in CloudFormation templates to improve diagnostics.
   *
   * @param type a string denoting the type of metadata
   * @param data the value of the metadata (can be a Token). If null/undefined, metadata will not be added.
   * @param from a function under which to restrict the metadata entry's stack trace (defaults to this.addMetadata)
   */
  public addMetadata(type: string, data: any, from?: any): void {
    if (data == null) {
      return;
    }

    const trace = this.tryGetContext(cxapi.DISABLE_METADATA_STACK_TRACE) ? undefined : captureStackTrace(from || this.addMetadata);
    this._metadata.push({ type, data, trace });
  }

  /**
   * Adds a { "aws:cdk:info": <message> } metadata entry to this construct.
   * The toolkit will display the info message when apps are synthesized.
   * @param message The info message.
   */
  public addInfo(message: string): void {
    this.addMetadata(cxapi.INFO_METADATA_KEY, message);
  }

  /**
   * Adds a { warning: <message> } metadata entry to this construct.
   * The toolkit will display the warning when an app is synthesized, or fail
   * if run in --strict mode.
   * @param message The warning message.
   */
  public addWarning(message: string): void {
    this.addMetadata(cxapi.WARNING_METADATA_KEY, message);
  }

  /**
   * Adds an { error: <message> } metadata entry to this construct.
   * The toolkit will fail synthesis when errors are reported.
   * @param message The error message.
   */
  public addError(message: string) {
    this.addMetadata(cxapi.ERROR_METADATA_KEY, message);
  }

  /**
   * Applies the aspect to this Constructs node
   */
  public applyAspect(aspect: IAspect): void {
    this._aspects.push(aspect);
    return;
  }

  /**
   * All parent scopes of this construct.
   *
   * @returns a list of parent scopes. The last element in the list will always
   * be the current construct and the first element will be the root of the
   * tree.
   */
  public get scopes(): IConstruct[] {
    const ret = new Array<IConstruct>();

    let curr: IConstruct | undefined = this.host;
    while (curr) {
      ret.unshift(curr);
      curr = curr.node && curr.node.scope;
    }

    return ret;
  }

  /**
   * @returns The root of the construct tree.
   */
  public get root() {
    return this.scopes[0];
  }

  /**
   * Returns true if this construct or the scopes in which it is defined are
   * locked.
   */
  public get locked() {
    if (this._locked) {
      return true;
    }

    if (this.scope && this.scope.node.locked) {
      return true;
    }

    return false;
  }

  /**
   * Add an ordering dependency on another Construct.
   *
   * All constructs in the dependency's scope will be deployed before any
   * construct in this construct's scope.
   */
  public addDependency(...dependencies: IDependable[]) {
    for (const dependency of dependencies) {
      this._dependencies.add(dependency);
    }
  }

  /**
   * Return all dependencies registered on this node or any of its children
   */
  public get dependencies(): Dependency[] {
    const found = new Map<IConstruct, Set<IConstruct>>(); // Deduplication map
    const ret = new Array<Dependency>();

    for (const source of this.findAll()) {
      for (const dependable of source.node._dependencies) {
        for (const target of DependableTrait.get(dependable).dependencyRoots) {
          let foundTargets = found.get(source);
          if (!foundTargets) { found.set(source, foundTargets = new Set()); }

          if (!foundTargets.has(target)) {
            ret.push({ source, target });
            foundTargets.add(target);
          }
        }
      }
    }

    return ret;
  }

  /**
   * Remove the child with the given name, if present.
   *
<<<<<<< HEAD
   * It is not an error if a child with the given name does not exist.
   */
  public removeChild(childName: string) {
    delete this._children[childName];
=======
   * @returns Whether a child with the given name was deleted.
   * @experimental
   */
  public tryRemoveChild(childName: string): boolean {
    if (!(childName in this._children)) { return false; }
    delete this._children[childName];
    return true;
>>>>>>> a2713f35
  }

  /**
   * Locks this construct from allowing more children to be added. After this
   * call, no more children can be added to this construct or to any children.
   * @internal
   */
  private _lock() {
    this._locked = true;
  }

  /**
   * Unlocks this costruct and allows mutations (adding children).
   * @internal
   */
  private _unlock() {
    this._locked = false;
  }

  /**
   * Adds a child construct to this node.
   *
   * @param child The child construct
   * @param childName The type name of the child construct.
   * @returns The resolved path part name of the child
   */
  private addChild(child: Construct, childName: string) {
    if (this.locked) {

      // special error if root is locked
      if (!this.path) {
        throw new Error('Cannot add children during synthesis');
      }

      throw new Error(`Cannot add children to "${this.path}" during synthesis`);
    }

    if (childName in this._children) {
      const name = this.id || '';
      const typeName = this.host.constructor.name;
      throw new Error(`There is already a Construct with name '${childName}' in ${typeName}${name.length > 0 ? ' [' + name + ']' : ''}`);
    }

    this._children[childName] = child;
  }

  /**
   * Triggers each aspect to invoke visit
   */
  private invokeAspects(): void {
    const descendants = this.findAll();
    for (const aspect of this._aspects) {
      if (this.invokedAspects.includes(aspect)) {
        continue;
      }
      descendants.forEach( member => aspect.visit(member));
      this.invokedAspects.push(aspect);
    }
  }
}

/**
 * Represents the building block of the construct graph.
 *
 * All constructs besides the root construct must be created within the scope of
 * another construct.
 */
export class Construct implements IConstruct {
  /**
   * Return whether the given object is a Construct
   */
  public static isConstruct(x: any): x is Construct {
    return typeof x === 'object' && x !== null && CONSTRUCT_SYMBOL in x;
  }

  /**
   * Construct tree node which offers APIs for interacting with the construct tree.
   */
  public readonly node: ConstructNode;

  /**
   * Creates a new construct node.
   *
   * @param scope The scope in which to define this construct
   * @param id The scoped construct ID. Must be unique amongst siblings. If
   * the ID includes a path separator (`/`), then it will be replaced by double
   * dash `--`.
   */
  constructor(scope: Construct, id: string) {
    Object.defineProperty(this, CONSTRUCT_SYMBOL, { value: true });

    this.node = new ConstructNode(this, scope, id);

    // implement IDependable privately
    DependableTrait.implement(this, {
      dependencyRoots: [ this ]
    });
  }

  /**
   * Returns a string representation of this construct.
   */
  public toString() {
    return this.node.path || '<root>';
  }

  /**
   * Validate the current construct.
   *
   * This method can be implemented by derived constructs in order to perform
   * validation logic. It is called on all constructs before synthesis.
   *
   * @returns An array of validation error messages, or an empty array if there the construct is valid.
   */
  protected validate(): string[] {
    return [];
  }

  /**
   * Perform final modifications before synthesis
   *
   * This method can be implemented by derived constructs in order to perform
   * final changes before synthesis. prepare() will be called after child
   * constructs have been prepared.
   *
   * This is an advanced framework feature. Only use this if you
   * understand the implications.
   */
  protected prepare(): void {
    return;
  }

  /**
   * Allows this construct to emit artifacts into the cloud assembly during synthesis.
   *
   * This method is usually implemented by framework-level constructs such as `Stack` and `Asset`
   * as they participate in synthesizing the cloud assembly.
   *
   * @param session The synthesis session.
   */
  protected synthesize(session: ISynthesisSession): void {
    ignore(session);
  }
}

/**
 * An error returned during the validation phase.
 */
export interface ValidationError {
  /**
   * The construct which emitted the error.
   */
  readonly source: Construct;

  /**
   * The error message.
   */
  readonly message: string;
}

/**
 * In what order to return constructs
 */
export enum ConstructOrder {
  /**
   * Depth-first, pre-order
   */
  PREORDER,

  /**
   * Depth-first, post-order (leaf nodes first)
   */
  POSTORDER
}

/**
 * A single dependency
 */
export interface Dependency {
  /**
   * Source the dependency
   */
  readonly source: IConstruct;

  /**
   * Target of the dependency
   */
  readonly target: IConstruct;
}

/**
 * Represents a single session of synthesis. Passed into `Construct.synthesize()` methods.
 */
export interface ISynthesisSession {
  /**
   * The cloud assembly being synthesized.
   */
  assembly: cxapi.CloudAssemblyBuilder;
}

/**
 * Options for synthesis.
 */
export interface SynthesisOptions extends cxapi.AssemblyBuildOptions {
  /**
   * The output directory into which to synthesize the cloud assembly.
   * @default - creates a temporary directory
   */
  readonly outdir?: string;

  /**
   * Whether synthesis should skip the validation phase.
   * @default false
   */
  readonly skipValidation?: boolean;
}

function ignore(_x: any) {
  return;
}

// Import this _after_ everything else to help node work the classes out in the correct order...
const PATH_SEP_REGEX = new RegExp(`${ConstructNode.PATH_SEP}`, 'g');

/**
 * Return a sanitized version of an arbitrary string, so it can be used as an ID
 */
function sanitizeId(id: string) {
  // Escape path seps as double dashes
  return id.replace(PATH_SEP_REGEX, '--');
}<|MERGE_RESOLUTION|>--- conflicted
+++ resolved
@@ -441,12 +441,6 @@
   /**
    * Remove the child with the given name, if present.
    *
-<<<<<<< HEAD
-   * It is not an error if a child with the given name does not exist.
-   */
-  public removeChild(childName: string) {
-    delete this._children[childName];
-=======
    * @returns Whether a child with the given name was deleted.
    * @experimental
    */
@@ -454,7 +448,6 @@
     if (!(childName in this._children)) { return false; }
     delete this._children[childName];
     return true;
->>>>>>> a2713f35
   }
 
   /**

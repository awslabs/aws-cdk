--- conflicted
+++ resolved
@@ -96,7 +96,6 @@
     // optional from a caller perspective.
     const hashType = this.determineHashType(props.assetHashType, props.assetHash);
 
-<<<<<<< HEAD
     if (props.bundling) {
       // Determine the source hash in advance of bundling if the asset hash type
       // is source so that the bundler can opt to re-use its previous output.
@@ -121,11 +120,6 @@
           fs.removeSync(this.bundleDir);
         }
       }
-=======
-    const stagingDisabled = this.node.tryGetContext(cxapi.DISABLE_ASSET_STAGING_CONTEXT);
-    if (stagingDisabled) {
-      this.stagedPath = this.bundleDir ?? this.sourcePath;
->>>>>>> ce34c036
     } else {
       this.assetHash = this.calculateHash(hashType, props.assetHash);
 
@@ -245,7 +239,6 @@
         });
       }
     } catch (err) {
-<<<<<<< HEAD
       // When bundling fails, keep the bundle output for diagnosability, but
       // rename it out of the way so that the next run doesn't assume it has a
       // valid bundleDir.
@@ -256,10 +249,7 @@
       }
 
       fs.renameSync(bundleDir, bundleErrorDir);
-      throw new Error(`Failed to run bundling Docker image for asset ${this.node.path}, bundle output is located at ${bundleErrorDir}: ${err}`);
-=======
-      throw new Error(`Failed to bundle asset ${this.node.path}: ${err}`);
->>>>>>> ce34c036
+      throw new Error(`Failed to bundle asset ${this.node.path}, bundle output is located at ${bundleErrorDir}: ${err}`);
     }
 
     if (FileSystem.isEmpty(bundleDir)) {

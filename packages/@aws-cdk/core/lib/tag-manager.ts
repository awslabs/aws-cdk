import { TagType } from './cfn-resource';
import { CfnTag } from './cfn-tag';

interface Tag {
  key: string;
  value: string;
  priority: number;

  /**
   * @default true
   */
  applyToLaunchedInstances?: boolean;
}

interface CfnAsgTag {
  key: string;
  value: string;
  propagateAtLaunch: boolean;
}

interface StackTag {
  Key: string;
  Value: string;
}
/**
 * Interface for converter between CloudFormation and internal tag representations
 */
interface ITagFormatter {
  /**
   * Format the given tags as CloudFormation tags
   */
  formatTags(tags: Tag[]): any;

  /**
   * Parse the CloudFormation tag representation into internal representation
   *
   * Use the given priority.
   */
  parseTags(cfnPropertyTags: any, priority: number): Tag[];
}

/**
 * Standard tags are a list of { key, value } objects
 */
class StandardFormatter implements ITagFormatter {
  public parseTags(cfnPropertyTags: any, priority: number): Tag[] {
    if (!Array.isArray(cfnPropertyTags)) {
      throw new Error(`Invalid tag input expected array of {key, value} have ${JSON.stringify(cfnPropertyTags)}`);
    }

    const tags: Tag[] = [];
    for (const tag of cfnPropertyTags) {
      if (tag.key === undefined || tag.value === undefined) {
        throw new Error(`Invalid tag input expected {key, value} have ${JSON.stringify(tag)}`);
      }
      // using interp to ensure Token is now string
      tags.push({
        key: `${tag.key}`,
        value: `${tag.value}`,
        priority
      });
    }
    return tags;
  }

  public formatTags(tags: Tag[]): any {
    const cfnTags: CfnTag[] = [];
    for (const tag of tags) {
      cfnTags.push({
        key: tag.key,
        value: tag.value
      });
    }
    return cfnTags.length === 0 ? undefined : cfnTags;
  }
}

/**
 * ASG tags are a list of { key, value, propagateAtLaunch } objects
 */
class AsgFormatter implements ITagFormatter {
  public parseTags(cfnPropertyTags: any, priority: number): Tag[] {
    const tags: Tag[] = [];
    if (!Array.isArray(cfnPropertyTags)) {
      throw new Error(`Invalid tag input expected array of {key, value, propagateAtLaunch} have ${JSON.stringify(cfnPropertyTags)}`);
    }

    for (const tag of cfnPropertyTags) {
      if (tag.key === undefined ||
        tag.value === undefined ||
        tag.propagateAtLaunch === undefined) {
        throw new Error(`Invalid tag input expected {key, value, propagateAtLaunch} have ${JSON.stringify(tag)}`);
      }
      // using interp to ensure Token is now string
      tags.push({
        key: `${tag.key}`,
        value: `${tag.value}`,
        priority,
        applyToLaunchedInstances: !!tag.propagateAtLaunch
      });
    }

    return tags;
  }

  public formatTags(tags: Tag[]): any {
    const cfnTags: CfnAsgTag[] = [];
    for (const tag of tags) {
      cfnTags.push({
        key: tag.key,
        value: tag.value,
        propagateAtLaunch: tag.applyToLaunchedInstances !== false,
      });
    }
    return cfnTags.length === 0 ? undefined : cfnTags;
  }
}

/**
 * Some CloudFormation constructs use a { key: value } map for tags
 */
class MapFormatter implements ITagFormatter {
  public parseTags(cfnPropertyTags: any, priority: number): Tag[] {
    const tags: Tag[] = [];
    if (Array.isArray(cfnPropertyTags) || typeof(cfnPropertyTags) !== 'object') {
      throw new Error(`Invalid tag input expected map of {key: value} have ${JSON.stringify(cfnPropertyTags)}`);
    }

    for (const [key, value] of Object.entries(cfnPropertyTags)) {
      tags.push({
        key,
        value: `${value}`,
        priority
      });
    }

    return tags;
  }

  public formatTags(tags: Tag[]): any {
    const cfnTags: {[key: string]: string} = {};
    for (const tag of tags) {
      cfnTags[`${tag.key}`] = `${tag.value}`;
    }
    return Object.keys(cfnTags).length === 0 ? undefined : cfnTags;
  }
}

/**
 * StackTags are of the format { Key: key, Value: value }
 */
class KeyValueFormatter implements ITagFormatter {
  public parseTags(keyValueTags: any, priority: number): Tag[] {
    const tags: Tag[] = [];
    for (const key in keyValueTags) {
      if (keyValueTags.hasOwnProperty(key)) {
        const value = keyValueTags[key];
        tags.push({
          key,
          value,
          priority
        });
      }
    }
    return tags;
  }
  public formatTags(unformattedTags: Tag[]): any {
    const tags: StackTag[] = [];
    unformattedTags.forEach(tag => {
      tags.push({
        Key: tag.key,
        Value: tag.value
      });
    });
    return tags;
  }
}

class NoFormat implements ITagFormatter {
  public parseTags(_cfnPropertyTags: any): Tag[] {
    return [];
  }
  public formatTags(_tags: Tag[]): any {
    return undefined;
  }
}

const TAG_FORMATTERS: {[key: string]: ITagFormatter} = {
  [TagType.AUTOSCALING_GROUP]: new AsgFormatter(),
  [TagType.STANDARD]: new StandardFormatter(),
  [TagType.MAP]: new MapFormatter(),
  [TagType.KEY_VALUE]: new KeyValueFormatter(),
  [TagType.NOT_TAGGABLE]: new NoFormat(),
};

/**
 * Interface to implement tags.
 */
export interface ITaggable {
  /**
   * TagManager to set, remove and format tags
   */
  readonly tags: TagManager;
}

/**
 * Options to configure TagManager behavior
 */
export interface TagManagerOptions {
  /**
   * The name of the property in CloudFormation for these tags
   *
   * Normally this is `tags`, but Cognito UserPool uses UserPoolTags
   *
   * @default "tags"
   */
  readonly tagPropertyName?: string;
}

/**
 * TagManager facilitates a common implementation of tagging for Constructs.
 */
export class TagManager {

  /**
   * Check whether the given construct is Taggable
   */
  public static isTaggable(construct: any): construct is ITaggable {
    return (construct as any).tags !== undefined;
  }

  /**
   * The property name for tag values
   *
   * Normally this is `tags` but some resources choose a different name. Cognito
   * UserPool uses UserPoolTags
   */
  public readonly tagPropertyName: string;

  private readonly tags = new Map<string, Tag>();
  private readonly priorities = new Map<string, number>();
  private readonly tagFormatter: ITagFormatter;
  private readonly resourceTypeName: string;
  private readonly initialTagPriority = 50;

<<<<<<< HEAD
  constructor(tagType: TagType, resourceTypeName: string, tagStructure?: any, options?: TagManagerOptions) {
=======
  constructor(tagType: TagType, resourceTypeName: string, tagStructure?: any, options: TagManagerOptions = { }) {
>>>>>>> 128b8f62
    this.resourceTypeName = resourceTypeName;
    this.tagFormatter = TAG_FORMATTERS[tagType];
    if (tagStructure !== undefined) {
      this._setTag(...this.tagFormatter.parseTags(tagStructure, this.initialTagPriority));
    }
<<<<<<< HEAD
    options = options || {};
=======
>>>>>>> 128b8f62
    this.tagPropertyName = options.tagPropertyName || 'tags';
  }

  /**
   * Adds the specified tag to the array of tags
   *
   */
  public setTag(key: string, value: string, priority = 0, applyToLaunchedInstances = true): void {
    // This method mostly exists because we don't want to expose the 'Tag' type used (it will be confusing
    // to users).
    this._setTag({ key, value, priority, applyToLaunchedInstances });
  }

  /**
   * Removes the specified tag from the array if it exists
   *
   * @param key The tag to remove
   * @param priority The priority of the remove operation
   */
  public removeTag(key: string, priority: number): void {
    if (priority >= (this.priorities.get(key) || 0)) {
      this.tags.delete(key);
      this.priorities.set(key, priority);
    }
  }

  /**
   * Renders tags into the proper format based on TagType
   */
  public renderTags(): any {
    return this.tagFormatter.formatTags(Array.from(this.tags.values()));
  }

  /**
   * Creates the Tags property object
   *
   * The object contains a single key for the tag property name with a value of
   * the properly formatted tags
   */
  public asCfnProperty(): {[key: string]: any} {
    const tagsProp: {[key: string]: any} = {};
    tagsProp[this.tagPropertyName] = this.renderTags();
    return tagsProp;
  }

  /**
   * Determine if the aspect applies here
   *
   * Looks at the include and exclude resourceTypeName arrays to determine if
   * the aspect applies here
   */
  public applyTagAspectHere(include?: string[], exclude?: string[]) {
    if (exclude && exclude.length > 0 && exclude.indexOf(this.resourceTypeName) !== -1) {
      return false;
    }
    if (include && include.length > 0 && include.indexOf(this.resourceTypeName) === -1) {
      return false;
    }

    return true;
  }

  /**
   * Returns true if there are any tags defined
   */
  public hasTags(): boolean {
    return this.tags.size > 0;
  }

  private _setTag(...tags: Tag[]) {
    for (const tag of tags) {
      if (tag.priority >= (this.priorities.get(tag.key) || 0)) {
        this.tags.set(tag.key, tag);
        this.priorities.set(tag.key, tag.priority);
      }
    }
  }
}<|MERGE_RESOLUTION|>--- conflicted
+++ resolved
@@ -243,20 +243,12 @@
   private readonly resourceTypeName: string;
   private readonly initialTagPriority = 50;
 
-<<<<<<< HEAD
-  constructor(tagType: TagType, resourceTypeName: string, tagStructure?: any, options?: TagManagerOptions) {
-=======
   constructor(tagType: TagType, resourceTypeName: string, tagStructure?: any, options: TagManagerOptions = { }) {
->>>>>>> 128b8f62
     this.resourceTypeName = resourceTypeName;
     this.tagFormatter = TAG_FORMATTERS[tagType];
     if (tagStructure !== undefined) {
       this._setTag(...this.tagFormatter.parseTags(tagStructure, this.initialTagPriority));
     }
-<<<<<<< HEAD
-    options = options || {};
-=======
->>>>>>> 128b8f62
     this.tagPropertyName = options.tagPropertyName || 'tags';
   }
 

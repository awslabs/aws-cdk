import * as child_process from 'child_process';
import { Test } from 'nodeunit';
import * as sinon from 'sinon';
import { BundlingDockerImage, FileSystem } from '../lib';

export = {
  'tearDown'(callback: any) {
    sinon.restore();
    callback();
  },

  'bundling with image from registry'(test: Test) {
    const spawnSyncStub = sinon.stub(child_process, 'spawnSync').returns({
      status: 0,
      stderr: Buffer.from('stderr'),
      stdout: Buffer.from('stdout'),
      pid: 123,
      output: ['stdout', 'stderr'],
      signal: null,
    });

    const image = BundlingDockerImage.fromRegistry('alpine');
    image._run({
      command: ['cool', 'command'],
      environment: {
        VAR1: 'value1',
        VAR2: 'value2',
      },
      volumes: [{ hostPath: '/host-path', containerPath: '/container-path' }],
      workingDirectory: '/working-directory',
      user: 'user:group',
    });

    test.ok(spawnSyncStub.calledWith('docker', [
      'run', '--rm',
      '-u', 'user:group',
      '-v', '/host-path:/container-path:delegated',
      '--env', 'VAR1=value1',
      '--env', 'VAR2=value2',
      '-w', '/working-directory',
      'alpine',
      'cool', 'command',
    ], { stdio: ['ignore', process.stderr, 'inherit'] }));
    test.done();
  },

  'bundling with image from asset'(test: Test) {
    const imageId = 'abcdef123456';
    const spawnSyncStub = sinon.stub(child_process, 'spawnSync').returns({
      status: 0,
      stderr: Buffer.from('stderr'),
      stdout: Buffer.from(`sha256:${imageId}`),
      pid: 123,
      output: ['stdout', 'stderr'],
      signal: null,
    });

    const imageHash = '123456abcdef';
    const fingerprintStub = sinon.stub(FileSystem, 'fingerprint');
    fingerprintStub.callsFake(() => imageHash);

    const image = BundlingDockerImage.fromAsset('docker-path', {
      buildArgs: {
        TEST_ARG: 'cdk-test',
      },
    });
    image._run();

    test.ok(spawnSyncStub.firstCall.calledWith('docker', [
      'build', '-q',
      '--build-arg', 'TEST_ARG=cdk-test',
      'docker-path',
    ]));

    test.ok(spawnSyncStub.secondCall.calledWith('docker', [
      'run', '--rm',
      imageId,
    ]));
    test.done();
  },

  'throws if image id cannot be extracted from build output'(test: Test) {
    sinon.stub(child_process, 'spawnSync').returns({
      status: 0,
      stderr: Buffer.from('stderr'),
      stdout: Buffer.from('stdout'),
      pid: 123,
      output: ['stdout', 'stderr'],
      signal: null,
    });

    test.throws(() => BundlingDockerImage.fromAsset('docker-path'), /Failed to extract image ID from Docker build output/);
    test.done();
  },

  'throws in case of spawnSync error'(test: Test) {
    sinon.stub(child_process, 'spawnSync').returns({
      status: 0,
      stderr: Buffer.from('stderr'),
      stdout: Buffer.from('stdout'),
      pid: 123,
      output: ['stdout', 'stderr'],
      signal: null,
      error: new Error('UnknownError'),
    });

    const image = BundlingDockerImage.fromRegistry('alpine');
    test.throws(() => image._run(), /UnknownError/);
    test.done();
  },

  'throws if status is not 0'(test: Test) {
    sinon.stub(child_process, 'spawnSync').returns({
      status: -1,
      stderr: Buffer.from('stderr'),
      stdout: Buffer.from('stdout'),
      pid: 123,
      output: ['stdout', 'stderr'],
      signal: null,
    });

    const image = BundlingDockerImage.fromRegistry('alpine');
    test.throws(() => image._run(), /\[Status -1\]/);
    test.done();
  },

<<<<<<< HEAD
  'custom dockerfile is passed through to docker exec'(test: Test) {
    const spawnSyncStub = sinon.stub(child_process, 'spawnSync').returns({
      status: 0,
      stderr: Buffer.from('stderr'),
      stdout: Buffer.from('sha256:1234567890abcdef'),
=======
  'BundlerDockerImage json is the bundler image name by default'(test: Test) {
    const image = BundlingDockerImage.fromRegistry('alpine');

    test.equals(image.toJSON(), 'alpine');
    test.done();
  },

  'BundlerDockerImage json is the bundler image if building an image'(test: Test) {
    const imageId = 'abcdef123456';
    sinon.stub(child_process, 'spawnSync').returns({
      status: 0,
      stderr: Buffer.from('stderr'),
      stdout: Buffer.from(`sha256:${imageId}`),
>>>>>>> 8d71fa1a
      pid: 123,
      output: ['stdout', 'stderr'],
      signal: null,
    });
<<<<<<< HEAD

    BundlingDockerImage.fromAsset('/some-path', {
      file: 'my-dockerfile',
    });

    test.ok(spawnSyncStub.calledOnce);
    test.ok(/-f my-dockerfile/.test(spawnSyncStub.firstCall.args[1]?.join(' ') ?? ''));

=======
    const imageHash = '123456abcdef';
    const fingerprintStub = sinon.stub(FileSystem, 'fingerprint');
    fingerprintStub.callsFake(() => imageHash);

    const image = BundlingDockerImage.fromAsset('docker-path');

    test.equals(image.image, imageId);
    test.equals(image.toJSON(), imageHash);
    test.ok(fingerprintStub.calledWith('docker-path', sinon.match({ extraHash: JSON.stringify({}) })));
>>>>>>> 8d71fa1a
    test.done();
  },
};<|MERGE_RESOLUTION|>--- conflicted
+++ resolved
@@ -124,13 +124,6 @@
     test.done();
   },
 
-<<<<<<< HEAD
-  'custom dockerfile is passed through to docker exec'(test: Test) {
-    const spawnSyncStub = sinon.stub(child_process, 'spawnSync').returns({
-      status: 0,
-      stderr: Buffer.from('stderr'),
-      stdout: Buffer.from('sha256:1234567890abcdef'),
-=======
   'BundlerDockerImage json is the bundler image name by default'(test: Test) {
     const image = BundlingDockerImage.fromRegistry('alpine');
 
@@ -144,21 +137,10 @@
       status: 0,
       stderr: Buffer.from('stderr'),
       stdout: Buffer.from(`sha256:${imageId}`),
->>>>>>> 8d71fa1a
       pid: 123,
       output: ['stdout', 'stderr'],
       signal: null,
     });
-<<<<<<< HEAD
-
-    BundlingDockerImage.fromAsset('/some-path', {
-      file: 'my-dockerfile',
-    });
-
-    test.ok(spawnSyncStub.calledOnce);
-    test.ok(/-f my-dockerfile/.test(spawnSyncStub.firstCall.args[1]?.join(' ') ?? ''));
-
-=======
     const imageHash = '123456abcdef';
     const fingerprintStub = sinon.stub(FileSystem, 'fingerprint');
     fingerprintStub.callsFake(() => imageHash);
@@ -168,7 +150,27 @@
     test.equals(image.image, imageId);
     test.equals(image.toJSON(), imageHash);
     test.ok(fingerprintStub.calledWith('docker-path', sinon.match({ extraHash: JSON.stringify({}) })));
->>>>>>> 8d71fa1a
+    test.done();
+  },
+
+
+  'custom dockerfile is passed through to docker exec'(test: Test) {
+    const spawnSyncStub = sinon.stub(child_process, 'spawnSync').returns({
+      status: 0,
+      stderr: Buffer.from('stderr'),
+      stdout: Buffer.from('sha256:1234567890abcdef'),
+      pid: 123,
+      output: ['stdout', 'stderr'],
+      signal: null,
+    });
+
+    BundlingDockerImage.fromAsset('/some-path', {
+      file: 'my-dockerfile',
+    });
+
+    test.ok(spawnSyncStub.calledOnce);
+    test.ok(/-f my-dockerfile/.test(spawnSyncStub.firstCall.args[1]?.join(' ') ?? ''));
+
     test.done();
   },
 };
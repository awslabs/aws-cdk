--- conflicted
+++ resolved
@@ -289,24 +289,14 @@
 
     const libs = (response.runtime && response.runtime.libraries) || {};
 
-<<<<<<< HEAD
-  // eslint-disable-next-line @typescript-eslint/no-require-imports
-  const version = require('../package.json').version;
-  test.deepEqual(libs, {
-    '@aws-cdk/core': version,
-    '@aws-cdk/cx-api': version,
-    '@aws-cdk/cdk-assets-schema': version,
-    'jsii-runtime': `node.js/${process.version}`
-  });
-=======
     // eslint-disable-next-line @typescript-eslint/no-require-imports
     const version = require('../package.json').version;
     test.deepEqual(libs, {
       '@aws-cdk/core': version,
       '@aws-cdk/cx-api': version,
+      '@aws-cdk/cdk-assets-schema': version,
       'jsii-runtime': `node.js/${process.version}`
     });
->>>>>>> 82eea406
 
     test.done();
   },

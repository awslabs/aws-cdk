import cfn = require("@aws-cdk/aws-cloudformation");
import iam = require("@aws-cdk/aws-iam");
import lambda = require("@aws-cdk/aws-lambda");
import cdk = require("@aws-cdk/cdk");
import path = require("path");
import { GlobalTableProps } from "./aws-dynamodb-global";

/**
 * A stack that will make a Lambda that will launch a lambda to glue
 * together all the DynamoDB tables into a global table
 */
export class GlobalTableCoordinator extends cdk.Stack {
  constructor(scope: cdk.Construct, id: string, props: GlobalTableProps) {
    super(scope, id, props);
    const lambdaFunction = new lambda.SingletonFunction(this, "SingletonLambda", {
      code: lambda.Code.asset(path.resolve(__dirname, "../", "lambda-packages", "aws-global-table-coordinator", "lib")),
      description: "Lambda to make DynamoDB a global table",
      handler: "index.handler",
<<<<<<< HEAD
      runtime: lambda.Runtime.NodeJS810,
      timeout: cdk.Duration.minutes(5),
=======
      runtime: lambda.Runtime.Nodejs810,
      timeout: 300,
>>>>>>> 849b6931
      uuid: "D38B65A6-6B54-4FB6-9BAD-9CD40A6DAC12",
    });

    grantCreateGlobalTableLambda(lambdaFunction.role);

    new cfn.CustomResource(this, "CfnCustomResource", {
      provider: cfn.CustomResourceProvider.lambda(lambdaFunction),
      properties: {
        regions: props.regions,
        resourceType: "Custom::DynamoGlobalTableCoordinator",
        tableName: props.tableName,
      },
    });
  }
}

/**
 * Permits an IAM Principal to create a global dynamodb table.
 * @param principal The principal (no-op if undefined)
 */
function grantCreateGlobalTableLambda(principal?: iam.IPrincipal): void {
  if (principal) {
    principal.addToPolicy(new iam.PolicyStatement()
      .allow()
      .addAllResources()
      .addAction("iam:CreateServiceLinkedRole")
      .addAction("application-autoscaling:DeleteScalingPolicy")
      .addAction("application-autoscaling:DeregisterScalableTarget")
      .addAction("dynamodb:CreateGlobalTable")
      .addAction("dynamodb:DescribeLimits")
      .addAction("dynamodb:DeleteTable")
      .addAction("dynamodb:DescribeGlobalTable")
      .addAction("dynamodb:UpdateGlobalTable"));
  }
}<|MERGE_RESOLUTION|>--- conflicted
+++ resolved
@@ -16,13 +16,8 @@
       code: lambda.Code.asset(path.resolve(__dirname, "../", "lambda-packages", "aws-global-table-coordinator", "lib")),
       description: "Lambda to make DynamoDB a global table",
       handler: "index.handler",
-<<<<<<< HEAD
-      runtime: lambda.Runtime.NodeJS810,
+      runtime: lambda.Runtime.Nodejs810,
       timeout: cdk.Duration.minutes(5),
-=======
-      runtime: lambda.Runtime.Nodejs810,
-      timeout: 300,
->>>>>>> 849b6931
       uuid: "D38B65A6-6B54-4FB6-9BAD-9CD40A6DAC12",
     });
 

import * as cdk from '@aws-cdk/core';
import { Construct } from 'constructs';
import { CfnMesh } from './appmesh.generated';
import { VirtualGateway, VirtualGatewayBaseProps } from './virtual-gateway';
import { VirtualNode, VirtualNodeBaseProps } from './virtual-node';
import { VirtualRouter, VirtualRouterBaseProps } from './virtual-router';

/**
 * A utility enum defined for the egressFilter type property, the default of DROP_ALL,
 * allows traffic only to other resources inside the mesh, or API calls to amazon resources.
 *
 * @default DROP_ALL
 */
export enum MeshFilterType {
  /**
   * Allows all outbound traffic
   */
  ALLOW_ALL = 'ALLOW_ALL',
  /**
   * Allows traffic only to other resources inside the mesh, or API calls to amazon resources
   */
  DROP_ALL = 'DROP_ALL',
}

/**
 * Interface which all Mesh based classes MUST implement
 */
export interface IMesh extends cdk.IResource {
  /**
   * The name of the AppMesh mesh
   *
   * @attribute
   */
  readonly meshName: string;

  /**
   * The Amazon Resource Name (ARN) of the AppMesh mesh
   *
   * @attribute
   */
  readonly meshArn: string;

  /**
   * The AWS IAM account ID of the AppMesh mesh
   *
   * @see https://docs.aws.amazon.com/app-mesh/latest/userguide/sharing.html
   *
   * @attribute
   */
  readonly meshOwner: string;

  /**
   * Creates a new VirtualRouter in this Mesh.
   * Note that the Router is created in the same Stack that this Mesh belongs to,
   * which might be different than the current stack.
   */
  addVirtualRouter(id: string, props?: VirtualRouterBaseProps): VirtualRouter;

  /**
   * Creates a new VirtualNode in this Mesh.
   * Note that the Node is created in the same Stack that this Mesh belongs to,
   * which might be different than the current stack.
   */
  addVirtualNode(id: string, props?: VirtualNodeBaseProps): VirtualNode;

  /**
   * Creates a new VirtualGateway in this Mesh.
   * Note that the Gateway is created in the same Stack that this Mesh belongs to,
   * which might be different than the current stack.
   */
  addVirtualGateway(id: string, props?: VirtualGatewayBaseProps): VirtualGateway;
}

/**
 * Represents a new or imported AppMesh mesh
 */
abstract class MeshBase extends cdk.Resource implements IMesh {
  /**
   * The name of the AppMesh mesh
   */
  public abstract readonly meshName: string;

  /**
   * The Amazon Resource Name (ARN) of the AppMesh mesh
   */
  public abstract readonly meshArn: string;


  /**
   * The AWS IAM account ID of the AppMesh mesh
   */
  public abstract readonly meshOwner: string;

  /**
   * Adds a VirtualRouter to the Mesh with the given id and props
   */
  public addVirtualRouter(id: string, props: VirtualRouterBaseProps = {}): VirtualRouter {
    return new VirtualRouter(this, id, {
      ...props,
      mesh: this,
    });
  }

  /**
   * Adds a VirtualNode to the Mesh
   */
  public addVirtualNode(id: string, props: VirtualNodeBaseProps = {}): VirtualNode {
    return new VirtualNode(this, id, {
      ...props,
      mesh: this,
    });
  }

  /**
   * Adds a VirtualGateway to the Mesh
   */
  addVirtualGateway(id: string, props?: VirtualGatewayBaseProps): VirtualGateway {
    return new VirtualGateway(this, id, {
      ...props,
      mesh: this,
    });
  }
}

/**
 * The set of properties used when creating a Mesh
 */
export interface MeshProps {
  /**
   * The name of the Mesh being defined
   *
   * @default - A name is automatically generated
   */
  readonly meshName?: string;

  /**
   * Egress filter to be applied to the Mesh
   *
   * @default DROP_ALL
   */
  readonly egressFilter?: MeshFilterType;
}

/**
 * Define a new AppMesh mesh
 *
 * @see https://docs.aws.amazon.com/app-mesh/latest/userguide/meshes.html
 */
export class Mesh extends MeshBase {
  /**
   * Import an existing mesh by arn
   */
  public static fromMeshArn(scope: Construct, id: string, meshArn: string): IMesh {
    const parts = cdk.Stack.of(scope).parseArn(meshArn);

    class Import extends MeshBase {
      public meshName = parts.resourceName || '';
      public meshArn = meshArn;
      public meshOwner = parts.account || '';
    }

    return new Import(scope, id, {
      environmentFromArn: meshArn,
    });
  }

  /**
   * Import an existing mesh by name
   */
  public static fromMeshName(scope: Construct, id: string, meshName: string): IMesh {
    const arn = cdk.Stack.of(scope).formatArn({
      service: 'appmesh',
      resource: 'mesh',
      resourceName: meshName,
    });

    class Import extends MeshBase {
      public meshName = meshName;
      public meshArn = arn;
      public meshOwner = this.env.account;
    }

    return new Import(scope, id);
  }

  /**
   * The name of the AppMesh mesh
   */
  public readonly meshName: string;

  /**
   * The Amazon Resource Name (ARN) of the AppMesh mesh
   */
  public readonly meshArn: string;

<<<<<<< HEAD
=======
  /**
   * The AWS IAM account ID of the AppMesh mesh
   */
  public readonly meshOwner: string;
>>>>>>> b6ac74a1

  constructor(scope: Construct, id: string, props: MeshProps = {}) {
    super(scope, id, {
      physicalName: props.meshName || cdk.Lazy.string({ produce: () => cdk.Names.uniqueId(this) }),
    });

    const mesh = new CfnMesh(this, 'Resource', {
      meshName: this.physicalName,
      spec: {
        egressFilter: props.egressFilter ? {
          type: props.egressFilter,
        } : undefined,
      },
    });

    this.meshName = this.getResourceNameAttribute(mesh.attrMeshName);
    this.meshArn = this.getResourceArnAttribute(mesh.ref, {
      service: 'appmesh',
      resource: 'mesh',
      resourceName: this.physicalName,
    });
    this.meshOwner = this.env.account;
  }
}<|MERGE_RESOLUTION|>--- conflicted
+++ resolved
@@ -41,15 +41,6 @@
   readonly meshArn: string;
 
   /**
-   * The AWS IAM account ID of the AppMesh mesh
-   *
-   * @see https://docs.aws.amazon.com/app-mesh/latest/userguide/sharing.html
-   *
-   * @attribute
-   */
-  readonly meshOwner: string;
-
-  /**
    * Creates a new VirtualRouter in this Mesh.
    * Note that the Router is created in the same Stack that this Mesh belongs to,
    * which might be different than the current stack.
@@ -84,12 +75,6 @@
    * The Amazon Resource Name (ARN) of the AppMesh mesh
    */
   public abstract readonly meshArn: string;
-
-
-  /**
-   * The AWS IAM account ID of the AppMesh mesh
-   */
-  public abstract readonly meshOwner: string;
 
   /**
    * Adds a VirtualRouter to the Mesh with the given id and props
@@ -156,7 +141,6 @@
     class Import extends MeshBase {
       public meshName = parts.resourceName || '';
       public meshArn = meshArn;
-      public meshOwner = parts.account || '';
     }
 
     return new Import(scope, id, {
@@ -177,7 +161,6 @@
     class Import extends MeshBase {
       public meshName = meshName;
       public meshArn = arn;
-      public meshOwner = this.env.account;
     }
 
     return new Import(scope, id);
@@ -192,14 +175,6 @@
    * The Amazon Resource Name (ARN) of the AppMesh mesh
    */
   public readonly meshArn: string;
-
-<<<<<<< HEAD
-=======
-  /**
-   * The AWS IAM account ID of the AppMesh mesh
-   */
-  public readonly meshOwner: string;
->>>>>>> b6ac74a1
 
   constructor(scope: Construct, id: string, props: MeshProps = {}) {
     super(scope, id, {
@@ -221,6 +196,5 @@
       resource: 'mesh',
       resourceName: this.physicalName,
     });
-    this.meshOwner = this.env.account;
   }
 }
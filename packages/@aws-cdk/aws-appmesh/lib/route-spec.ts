--- conflicted
+++ resolved
@@ -605,9 +605,7 @@
     this.match = props.match;
     this.weightedTargets = props.weightedTargets;
     this.timeout = props.timeout;
-<<<<<<< HEAD
     this.priority = props.priority;
-=======
 
     if (props.retryPolicy) {
       const httpRetryEvents = props.retryPolicy.httpRetryEvents ?? [];
@@ -623,7 +621,6 @@
         tcpRetryEvents: tcpRetryEvents.length > 0 ? tcpRetryEvents : undefined,
       };
     }
->>>>>>> a4dcce2c
   }
 
   public bind(scope: Construct): RouteSpecConfig {
@@ -709,9 +706,7 @@
     this.weightedTargets = props.weightedTargets;
     this.match = props.match;
     this.timeout = props.timeout;
-<<<<<<< HEAD
     this.priority = props.priority;
-=======
 
     if (props.retryPolicy) {
       const grpcRetryEvents = props.retryPolicy.grpcRetryEvents ?? [];
@@ -729,7 +724,6 @@
         tcpRetryEvents: tcpRetryEvents.length > 0 ? tcpRetryEvents : undefined,
       };
     }
->>>>>>> a4dcce2c
   }
 
   public bind(_scope: Construct): RouteSpecConfig {

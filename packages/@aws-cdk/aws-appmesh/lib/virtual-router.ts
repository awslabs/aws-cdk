import * as cdk from '@aws-cdk/core';
import { Construct } from 'constructs';
import { CfnVirtualRouter } from './appmesh.generated';
import { IMesh, Mesh } from './mesh';
import { Route, RouteBaseProps } from './route';
import { VirtualRouterListener } from './virtual-router-listener';

/**
 * Interface which all VirtualRouter based classes MUST implement
 */
export interface IVirtualRouter extends cdk.IResource {
  /**
   * The name of the VirtualRouter
   *
   * @attribute
   */
  readonly virtualRouterName: string;

  /**
   * The Amazon Resource Name (ARN) for the VirtualRouter
   *
   * @attribute
   */
  readonly virtualRouterArn: string;

  /**
   * The Mesh which the VirtualRouter belongs to
   */
  readonly mesh: IMesh;

  /**
   * Add a single route to the router
   */
  addRoute(id: string, props: RouteBaseProps): Route;
}

/**
 * Interface with base properties all routers willl inherit
 */
export interface VirtualRouterBaseProps {
  /**
   * Listener specification for the VirtualRouter
   *
   * @default - A listener on HTTP port 8080
   */
  readonly listeners?: VirtualRouterListener[];

  /**
   * The name of the VirtualRouter
   *
   * @default - A name is automatically determined
   */
  readonly virtualRouterName?: string;
}

<<<<<<< HEAD
=======
/**
 * A single listener for
 */
export interface Listener {
  /**
   * Listener port for the VirtualRouter
   */
  readonly portMapping: PortMapping;
}

>>>>>>> 13d713e6
abstract class VirtualRouterBase extends cdk.Resource implements IVirtualRouter {
  /**
   * The name of the VirtualRouter
   */
  public abstract readonly virtualRouterName: string;

  /**
   * The Amazon Resource Name (ARN) for the VirtualRouter
   */
  public abstract readonly virtualRouterArn: string;

  /**
   * The Mesh which the VirtualRouter belongs to
   */
  public abstract readonly mesh: IMesh;

  /**
   * Add a single route to the router
   */
  public addRoute(id: string, props: RouteBaseProps): Route {
    const route = new Route(this, id, {
      ...props,
      routeName: id,
      mesh: this.mesh,
      virtualRouter: this,
    });

    return route;
  }
}

/**
 * The properties used when creating a new VirtualRouter
 */
export interface VirtualRouterProps extends VirtualRouterBaseProps {
  /**
   * The Mesh which the VirtualRouter belongs to
   */
  readonly mesh: IMesh;
}

export class VirtualRouter extends VirtualRouterBase {
  /**
   * Import an existing VirtualRouter given an ARN
   */
  public static fromVirtualRouterArn(scope: Construct, id: string, virtualRouterArn: string): IVirtualRouter {
    return new class extends VirtualRouterBase {
      readonly virtualRouterArn = virtualRouterArn;
      private readonly parsedArn = cdk.Fn.split('/', cdk.Stack.of(scope).parseArn(virtualRouterArn).resourceName!);
      readonly virtualRouterName = cdk.Fn.select(2, this.parsedArn);
      readonly mesh = Mesh.fromMeshName(this, 'Mesh', cdk.Fn.select(0, this.parsedArn));
    }(scope, id);
  }

  /**
   * Import an existing VirtualRouter given attributes
   */
  public static fromVirtualRouterAttributes(scope: Construct, id: string, attrs: VirtualRouterAttributes): IVirtualRouter {
    return new class extends VirtualRouterBase {
      readonly virtualRouterName = attrs.virtualRouterName;
      readonly mesh = attrs.mesh;
      readonly virtualRouterArn = cdk.Stack.of(this).formatArn({
        service: 'appmesh',
        resource: `mesh/${attrs.mesh.meshName}/virtualRouter`,
        resourceName: this.virtualRouterName,
      });
    }(scope, id);
  }

  /**
   * The name of the VirtualRouter
   */
  public readonly virtualRouterName: string;

  /**
   * The Amazon Resource Name (ARN) for the VirtualRouter
   */
  public readonly virtualRouterArn: string;

  /**
   * The Mesh which the VirtualRouter belongs to
   */
  public readonly mesh: IMesh;

  private readonly listeners = new Array<CfnVirtualRouter.VirtualRouterListenerProperty>();

  constructor(scope: Construct, id: string, props: VirtualRouterProps) {
    super(scope, id, {
      physicalName: props.virtualRouterName || cdk.Lazy.stringValue({ produce: () => cdk.Names.uniqueId(this) }),
    });

    this.mesh = props.mesh;
    if (props.listeners && props.listeners.length) {
      props.listeners.forEach(listener => this.addListener(listener));
    } else {
      this.addListener(VirtualRouterListener.http());
    }

    const router = new CfnVirtualRouter(this, 'Resource', {
      virtualRouterName: this.physicalName,
      meshName: this.mesh.meshName,
      spec: {
        listeners: this.listeners,
      },
    });

    this.virtualRouterName = this.getResourceNameAttribute(router.attrVirtualRouterName);
    this.virtualRouterArn = this.getResourceArnAttribute(router.ref, {
      service: 'appmesh',
      resource: `mesh/${props.mesh.meshName}/virtualRouter`,
      resourceName: this.physicalName,
    });
  }

  /**
   * Add port mappings to the router
   */
  private addListener(listener: VirtualRouterListener) {
    this.listeners.push(listener.bind(this).listener);
  }
}

/**
 * Interface with properties ncecessary to import a reusable VirtualRouter
 */
export interface VirtualRouterAttributes {
  /**
   * The name of the VirtualRouter
   */
  readonly virtualRouterName: string;

  /**
   * The Mesh which the VirtualRouter belongs to
   */
  readonly mesh: IMesh;
}<|MERGE_RESOLUTION|>--- conflicted
+++ resolved
@@ -53,19 +53,6 @@
   readonly virtualRouterName?: string;
 }
 
-<<<<<<< HEAD
-=======
-/**
- * A single listener for
- */
-export interface Listener {
-  /**
-   * Listener port for the VirtualRouter
-   */
-  readonly portMapping: PortMapping;
-}
-
->>>>>>> 13d713e6
 abstract class VirtualRouterBase extends cdk.Resource implements IVirtualRouter {
   /**
    * The name of the VirtualRouter

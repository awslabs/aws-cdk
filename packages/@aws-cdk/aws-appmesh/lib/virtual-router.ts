import * as cdk from '@aws-cdk/core';
import { Construct } from 'constructs';
import { CfnVirtualRouter } from './appmesh.generated';
import { IMesh, Mesh } from './mesh';
import { Route, RouteBaseProps } from './route';
import { VirtualRouterListener } from './virtual-router-listener';

/**
 * Interface which all VirtualRouter based classes MUST implement
 */
export interface IVirtualRouter extends cdk.IResource {
  /**
   * The name of the VirtualRouter
   *
   * @attribute
   */
  readonly virtualRouterName: string;

  /**
   * The Amazon Resource Name (ARN) for the VirtualRouter
   *
   * @attribute
   */
  readonly virtualRouterArn: string;

  /**
   * The Mesh which the VirtualRouter belongs to
   */
  readonly mesh: IMesh;

  /**
   * Add a single route to the router
   */
  addRoute(id: string, props: RouteBaseProps): Route;
}

/**
 * Interface with base properties all routers willl inherit
 */
export interface VirtualRouterBaseProps {
  /**
   * Listener specification for the VirtualRouter
   *
   * @default - A listener on HTTP port 8080
   */
  readonly listeners?: VirtualRouterListener[];

  /**
   * The name of the VirtualRouter
   *
   * @default - A name is automatically determined
   */
  readonly virtualRouterName?: string;
}

abstract class VirtualRouterBase extends cdk.Resource implements IVirtualRouter {
  /**
   * The name of the VirtualRouter
   */
  public abstract readonly virtualRouterName: string;

  /**
   * The Amazon Resource Name (ARN) for the VirtualRouter
   */
  public abstract readonly virtualRouterArn: string;

  /**
   * The Mesh which the VirtualRouter belongs to
   */
  public abstract readonly mesh: IMesh;

  /**
   * Add a single route to the router
   */
  public addRoute(id: string, props: RouteBaseProps): Route {
    const route = new Route(this, id, {
      ...props,
      routeName: id,
      mesh: this.mesh,
      virtualRouter: this,
    });

    return route;
  }
}

/**
 * The properties used when creating a new VirtualRouter
 */
export interface VirtualRouterProps extends VirtualRouterBaseProps {
  /**
   * The Mesh which the VirtualRouter belongs to
   */
  readonly mesh: IMesh;
}

export class VirtualRouter extends VirtualRouterBase {
  /**
   * Import an existing VirtualRouter given an ARN
   */
  public static fromVirtualRouterArn(scope: Construct, id: string, virtualRouterArn: string): IVirtualRouter {
    return new class extends VirtualRouterBase {
      readonly virtualRouterArn = virtualRouterArn;
      private readonly parsedArn = cdk.Fn.split('/', cdk.Stack.of(scope).parseArn(virtualRouterArn).resourceName!);
      readonly virtualRouterName = cdk.Fn.select(2, this.parsedArn);
      readonly mesh = Mesh.fromMeshName(this, 'Mesh', cdk.Fn.select(0, this.parsedArn));
    }(scope, id);
  }

  /**
   * Import an existing VirtualRouter given attributes
   */
  public static fromVirtualRouterAttributes(scope: Construct, id: string, attrs: VirtualRouterAttributes): IVirtualRouter {
    return new class extends VirtualRouterBase {
      readonly virtualRouterName = attrs.virtualRouterName;
      readonly mesh = attrs.mesh;
      readonly virtualRouterArn = cdk.Stack.of(this).formatArn({
        service: 'appmesh',
        resource: `mesh/${attrs.mesh.meshName}/virtualRouter`,
        resourceName: this.virtualRouterName,
      });
    }(scope, id);
  }

  /**
   * The name of the VirtualRouter
   */
  public readonly virtualRouterName: string;

  /**
   * The Amazon Resource Name (ARN) for the VirtualRouter
   */
  public readonly virtualRouterArn: string;

  /**
   * The Mesh which the VirtualRouter belongs to
   */
  public readonly mesh: IMesh;

  private readonly listeners = new Array<CfnVirtualRouter.VirtualRouterListenerProperty>();

  constructor(scope: Construct, id: string, props: VirtualRouterProps) {
    super(scope, id, {
<<<<<<< HEAD
      physicalName: props.virtualRouterName || cdk.Lazy.string({ produce: () => this.node.uniqueId }),
=======
      physicalName: props.virtualRouterName || cdk.Lazy.stringValue({ produce: () => cdk.Names.uniqueId(this) }),
>>>>>>> c71a4e96
    });

    this.mesh = props.mesh;
    if (props.listeners && props.listeners.length) {
      props.listeners.forEach(listener => this.addListener(listener));
    } else {
      this.addListener(VirtualRouterListener.http());
    }

    const router = new CfnVirtualRouter(this, 'Resource', {
      virtualRouterName: this.physicalName,
      meshName: this.mesh.meshName,
      spec: {
        listeners: this.listeners,
      },
    });

    this.virtualRouterName = this.getResourceNameAttribute(router.attrVirtualRouterName);
    this.virtualRouterArn = this.getResourceArnAttribute(router.ref, {
      service: 'appmesh',
      resource: `mesh/${props.mesh.meshName}/virtualRouter`,
      resourceName: this.physicalName,
    });
  }

  /**
   * Add port mappings to the router
   */
  private addListener(listener: VirtualRouterListener) {
    this.listeners.push(listener.bind(this).listener);
  }
}

/**
 * Interface with properties ncecessary to import a reusable VirtualRouter
 */
export interface VirtualRouterAttributes {
  /**
   * The name of the VirtualRouter
   */
  readonly virtualRouterName: string;

  /**
   * The Mesh which the VirtualRouter belongs to
   */
  readonly mesh: IMesh;
}<|MERGE_RESOLUTION|>--- conflicted
+++ resolved
@@ -141,11 +141,7 @@
 
   constructor(scope: Construct, id: string, props: VirtualRouterProps) {
     super(scope, id, {
-<<<<<<< HEAD
-      physicalName: props.virtualRouterName || cdk.Lazy.string({ produce: () => this.node.uniqueId }),
-=======
-      physicalName: props.virtualRouterName || cdk.Lazy.stringValue({ produce: () => cdk.Names.uniqueId(this) }),
->>>>>>> c71a4e96
+      physicalName: props.virtualRouterName || cdk.Lazy.string({ produce: () => cdk.Names.uniqueId(this) }),
     });
 
     this.mesh = props.mesh;

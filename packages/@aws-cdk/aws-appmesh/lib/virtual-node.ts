import * as cloudmap from '@aws-cdk/aws-servicediscovery';
import * as cdk from '@aws-cdk/core';
import { Construct } from 'constructs';
import { CfnVirtualNode } from './appmesh.generated';
import { ClientPolicy, ClientPolicyConfig } from './client-policy';
import { IMesh, Mesh } from './mesh';
import { AccessLog } from './shared-interfaces';
import { VirtualNodeListener, VirtualNodeListenerConfig } from './virtual-node-listener';
import { IVirtualService } from './virtual-service';

/**
 * Interface which all VirtualNode based classes must implement
 */
export interface IVirtualNode extends cdk.IResource {
  /**
   * The name of the VirtualNode
   *
   * @attribute
   */
  readonly virtualNodeName: string;

  /**
   * The Amazon Resource Name belonging to the VirtualNode
   *
   * Set this value as the APPMESH_VIRTUAL_NODE_NAME environment variable for
   * your task group's Envoy proxy container in your task definition or pod
   * spec.
   *
   * @attribute
   */
  readonly virtualNodeArn: string;

  /**
   * The Mesh which the VirtualNode belongs to
   */
  readonly mesh: IMesh;

}

/**
 * Basic configuration properties for a VirtualNode
 */
export interface VirtualNodeBaseProps {
  /**
   * The name of the VirtualNode
   *
   * @default - A name is automatically determined
   */
  readonly virtualNodeName?: string;

  /**
   * Host name of DNS record used to discover Virtual Node members
   *
   * The IP addresses returned by querying this DNS record will be considered
   * part of the Virtual Node.
   *
   * @default - Don't use DNS-based service discovery
   */
  readonly dnsHostName?: string;

  /**
   * CloudMap service where Virtual Node members register themselves
   *
   * Instances registering themselves into this CloudMap will
   * be considered part of the Virtual Node.
   *
   * @default - Don't use CloudMap-based service discovery
   */
  readonly cloudMapService?: cloudmap.IService;

  /**
   * Filter down the list of CloudMap service instance
   *
   * @default - No CloudMap instance filter
   */
  readonly cloudMapServiceInstanceAttributes?: {[key: string]: string};

  /**
   * Virtual Services that this is node expected to send outbound traffic to
   *
   * @default - No backends
   */
  readonly backends?: IVirtualService[];

  /**
   * Initial listener for the virtual node
   *
   * @default - No listeners
   */
  readonly listeners?: VirtualNodeListener[];

  /**
   * Access Logging Configuration for the virtual node
   *
   * @default - No access logging
   */
  readonly accessLog?: AccessLog;

  /**
   * Default Configuration Virtual Node uses to communicate with Virtual Service
   *
   * @default - No Config
   */
  readonly backendDefaults?: ClientPolicy;
}

/**
 * The properties used when creating a new VirtualNode
 */
export interface VirtualNodeProps extends VirtualNodeBaseProps {
  /**
   * The Mesh which the VirtualNode belongs to
   */
  readonly mesh: IMesh;
}

abstract class VirtualNodeBase extends cdk.Resource implements IVirtualNode {
  /**
   * The name of the VirtualNode
   */
  public abstract readonly virtualNodeName: string;

  /**
   * The Amazon Resource Name belonging to the VirtualNode
   */
  public abstract readonly virtualNodeArn: string;

  /**
   * The Mesh which the VirtualNode belongs to
   */
  public abstract readonly mesh: IMesh;
}

/**
 * VirtualNode represents a newly defined AppMesh VirtualNode
 *
 * Any inbound traffic that your virtual node expects should be specified as a
 * listener. Any outbound traffic that your virtual node expects to reach
 * should be specified as a backend.
 *
 * @see https://docs.aws.amazon.com/app-mesh/latest/userguide/virtual_nodes.html
 */
export class VirtualNode extends VirtualNodeBase {
  /**
   * Import an existing VirtualNode given an ARN
   */
  public static fromVirtualNodeArn(scope: Construct, id: string, virtualNodeArn: string): IVirtualNode {
    return new class extends VirtualNodeBase {
      readonly virtualNodeArn = virtualNodeArn;
      private readonly parsedArn = cdk.Fn.split('/', cdk.Stack.of(scope).parseArn(virtualNodeArn).resourceName!);
      readonly mesh = Mesh.fromMeshName(this, 'Mesh', cdk.Fn.select(0, this.parsedArn));
      readonly virtualNodeName = cdk.Fn.select(2, this.parsedArn);
    }(scope, id);
  }

  /**
   * Import an existing VirtualNode given its name
   */
  public static fromVirtualNodeAttributes(scope: Construct, id: string, attrs: VirtualNodeAttributes): IVirtualNode {
    return new class extends VirtualNodeBase {
      readonly mesh = attrs.mesh;
      readonly virtualNodeName = attrs.virtualNodeName;
      readonly virtualNodeArn = cdk.Stack.of(this).formatArn({
        service: 'appmesh',
        resource: `mesh/${attrs.mesh.meshName}/virtualNode`,
        resourceName: this.virtualNodeName,
      });
    }(scope, id);
  }

  /**
   * The name of the VirtualNode
   */
  public readonly virtualNodeName: string;

  /**
   * The Amazon Resource Name belonging to the VirtualNode
   */
  public readonly virtualNodeArn: string;

  /**
   * The Mesh which the VirtualNode belongs to
   */
  public readonly mesh: IMesh;

  private readonly backendDefaults = new Array<ClientPolicyConfig>();
  private readonly backends = new Array<CfnVirtualNode.BackendProperty>();
  private readonly listeners = new Array<VirtualNodeListenerConfig>();

  constructor(scope: Construct, id: string, props: VirtualNodeProps) {
    super(scope, id, {
      physicalName: props.virtualNodeName || cdk.Lazy.string({ produce: () => cdk.Names.uniqueId(this) }),
    });

    this.mesh = props.mesh;

    props.backends?.forEach(backend => this.addBackend(backend));
    props.listeners?.forEach(listener => this.addListener(listener));
    if (props.backendDefaults) {
      this.setBackendDefaults(props.backendDefaults);
    }

    const accessLogging = props.accessLog?.bind(this);

    const node = new CfnVirtualNode(this, 'Resource', {
      virtualNodeName: this.physicalName,
      meshName: this.mesh.meshName,
      spec: {
<<<<<<< HEAD
        backends: cdk.Lazy.anyValue({ produce: () => this.backends }, { omitEmptyArray: true }),
        listeners: cdk.Lazy.anyValue({ produce: () => this.listeners.map(listener => listener.listener) }, { omitEmptyArray: true }),
        backendDefaults: cdk.Lazy.anyValue({ produce: () => this.backendDefaults[0] }, { omitEmptyArray: true }),
=======
        backends: cdk.Lazy.any({ produce: () => this.backends }, { omitEmptyArray: true }),
        listeners: cdk.Lazy.any({ produce: () => this.listeners.map(listener => listener.listener) }, { omitEmptyArray: true }),
>>>>>>> 2465852e
        serviceDiscovery: {
          dns: props.dnsHostName !== undefined ? { hostname: props.dnsHostName } : undefined,
          awsCloudMap: props.cloudMapService !== undefined ? {
            serviceName: props.cloudMapService.serviceName,
            namespaceName: props.cloudMapService.namespace.namespaceName,
            attributes: renderAttributes(props.cloudMapServiceInstanceAttributes),
          } : undefined,
        },
        logging: accessLogging !== undefined ? {
          accessLog: accessLogging.virtualNodeAccessLog,
        } : undefined,
      },
    });

    this.virtualNodeName = this.getResourceNameAttribute(node.attrVirtualNodeName);
    this.virtualNodeArn = this.getResourceArnAttribute(node.ref, {
      service: 'appmesh',
      resource: `mesh/${props.mesh.meshName}/virtualNode`,
      resourceName: this.physicalName,
    });
  }
  /**
   * Adds Default Backend Configuration for virtual node to communicate with Virtual Services.
   */
  private setBackendDefaults(backendDefaults: ClientPolicy) {
    this.backendDefaults.push(backendDefaults.bind(this));
  }
  /**
   * Utility method to add an inbound listener for this VirtualNode
   */
  public addListener(listener: VirtualNodeListener) {
    this.listeners.push(listener.bind(this));
  }

  /**
   * Add a Virtual Services that this node is expected to send outbound traffic to
   */
  public addBackend(virtualService: IVirtualService) {
    this.backends.push({
      virtualService: {
        virtualServiceName: virtualService.virtualServiceName,
        clientPolicy: virtualService.clientPolicy?.bind(this).clientPolicy,
      },
    });
  }
}


function renderAttributes(attrs?: {[key: string]: string}) {
  if (attrs === undefined) { return undefined; }
  return Object.entries(attrs).map(([key, value]) => ({ key, value }));
}

/**
 * Interface with properties necessary to import a reusable VirtualNode
 */
export interface VirtualNodeAttributes {
  /**
   * The name of the VirtualNode
   */
  readonly virtualNodeName: string;

  /**
   * The Mesh that the VirtualNode belongs to
   */
  readonly mesh: IMesh;
}<|MERGE_RESOLUTION|>--- conflicted
+++ resolved
@@ -206,14 +206,9 @@
       virtualNodeName: this.physicalName,
       meshName: this.mesh.meshName,
       spec: {
-<<<<<<< HEAD
         backends: cdk.Lazy.anyValue({ produce: () => this.backends }, { omitEmptyArray: true }),
         listeners: cdk.Lazy.anyValue({ produce: () => this.listeners.map(listener => listener.listener) }, { omitEmptyArray: true }),
         backendDefaults: cdk.Lazy.anyValue({ produce: () => this.backendDefaults[0] }, { omitEmptyArray: true }),
-=======
-        backends: cdk.Lazy.any({ produce: () => this.backends }, { omitEmptyArray: true }),
-        listeners: cdk.Lazy.any({ produce: () => this.listeners.map(listener => listener.listener) }, { omitEmptyArray: true }),
->>>>>>> 2465852e
         serviceDiscovery: {
           dns: props.dnsHostName !== undefined ? { hostname: props.dnsHostName } : undefined,
           awsCloudMap: props.cloudMapService !== undefined ? {

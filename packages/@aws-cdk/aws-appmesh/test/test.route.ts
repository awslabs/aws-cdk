--- conflicted
+++ resolved
@@ -5,7 +5,6 @@
 import * as appmesh from '../lib';
 
 export = {
-<<<<<<< HEAD
   'When creating new routes': {
     'route has expected defaults'(test:Test) {
       // GIVEN
@@ -20,13 +19,7 @@
       // WHEN
       const node = mesh.addVirtualNode('test-node', {
         dnsHostName: 'test',
-        listener: {
-          portMapping:
-            {
-              port: 8080,
-              protocol: appmesh.Protocol.HTTP,
-            },
-        },
+        listeners: [appmesh.VirtualNodeListener.http()],
       });
 
       router.addRoute('test-http-route', {
@@ -182,13 +175,7 @@
       // WHEN
       const node = mesh.addVirtualNode('test-node', {
         dnsHostName: 'test',
-        listener: {
-          portMapping:
-            {
-              port: 8080,
-              protocol: appmesh.Protocol.HTTP,
-            },
-        },
+        listeners: [appmesh.VirtualNodeListener.http()],
       });
 
       router.addRoute('test-http-route', {
@@ -232,11 +219,8 @@
     },
   },
 
-  'Can export existing route and re-import'(test: Test) {
-=======
   'Can import Routes using an ARN'(test: Test) {
     const app = new cdk.App();
->>>>>>> 98e9b595
     // GIVEN
     const stack = new cdk.Stack(app, 'Imports', {
       env: { account: '123456789012', region: 'us-east-1' },
@@ -254,6 +238,7 @@
     test.equal(route.virtualRouter.mesh.meshName, meshName);
     test.done();
   },
+
   'Can import Routes using ARN and attributes'(test: Test) {
     const app = new cdk.App();
     // GIVEN
@@ -264,27 +249,10 @@
     const virtualRouterName = 'test-virtual-router';
     const routeName = 'test-route';
 
-<<<<<<< HEAD
-    const route = new appmesh.Route(stack, 'route-1', {
-      mesh,
-      virtualRouter: router,
-      routeSpec: appmesh.RouteSpec.http({
-        weightedTargets: [
-          {
-            virtualNode: node,
-            weight: 50,
-          },
-        ],
-        match: {
-          prefixPath: '/',
-        },
-      }),
-=======
     // WHEN
     const mesh = appmesh.Mesh.fromMeshName(stack, 'Mesh', meshName);
     const virtualRouter = mesh.addVirtualRouter('VirtualGateway', {
       virtualRouterName: virtualRouterName,
->>>>>>> 98e9b595
     });
     const route = appmesh.Route.fromRouteAttributes(stack, 'importedRoute', { routeName, virtualRouter });
     // THEN

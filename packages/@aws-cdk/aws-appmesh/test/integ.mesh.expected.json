--- conflicted
+++ resolved
@@ -625,11 +625,7 @@
         "RouteName": "route-3"
       }
     },
-<<<<<<< HEAD
-    "meshrouterroute417D3F5B5": {
-=======
-    "meshrouterroutehttp2retryCC41345F": {
->>>>>>> a4dcce2c
+    "meshrouterroutematchingACC12F04": {
       "Type": "AWS::AppMesh::Route",
       "Properties": {
         "MeshName": {
@@ -654,7 +650,6 @@
               ]
             },
             "Match": {
-<<<<<<< HEAD
               "Headers": [
                 {
                   "Invert": false,
@@ -736,7 +731,43 @@
               "Method": "POST",
               "Prefix": "/",
               "Scheme": "https"
-=======
+            }
+          }
+        },
+        "VirtualRouterName": {
+          "Fn::GetAtt": [
+            "meshrouter81B8087E",
+            "VirtualRouterName"
+          ]
+        },
+        "RouteName": "route-matching"
+      }
+    },
+    "meshrouterroutehttp2retryCC41345F": {
+      "Type": "AWS::AppMesh::Route",
+      "Properties": {
+        "MeshName": {
+          "Fn::GetAtt": [
+            "meshACDFE68E",
+            "MeshName"
+          ]
+        },
+        "Spec": {
+          "Http2Route": {
+            "Action": {
+              "WeightedTargets": [
+                {
+                  "VirtualNode": {
+                    "Fn::GetAtt": [
+                      "meshnode3D2A19CF2",
+                      "VirtualNodeName"
+                    ]
+                  },
+                  "Weight": 1
+                }
+              ]
+            },
+            "Match": {
               "Prefix": "/"
             },
             "RetryPolicy": {
@@ -751,7 +782,6 @@
               "TcpRetryEvents": [
                 "connection-error"
               ]
->>>>>>> a4dcce2c
             }
           }
         },
@@ -761,17 +791,10 @@
             "VirtualRouterName"
           ]
         },
-<<<<<<< HEAD
-        "RouteName": "route-4"
+        "RouteName": "route-http2-retry"
       }
     },
     "meshrouterroute53F46B0FE": {
-=======
-        "RouteName": "route-http2-retry"
-      }
-    },
-    "meshrouterroutegrpcretry9BEB798A": {
->>>>>>> a4dcce2c
       "Type": "AWS::AppMesh::Route",
       "Properties": {
         "MeshName": {
@@ -781,21 +804,13 @@
           ]
         },
         "Spec": {
-<<<<<<< HEAD
           "Http2Route": {
-=======
-          "GrpcRoute": {
->>>>>>> a4dcce2c
             "Action": {
               "WeightedTargets": [
                 {
                   "VirtualNode": {
                     "Fn::GetAtt": [
-<<<<<<< HEAD
                       "meshnode2092BA426",
-=======
-                      "meshnode3D2A19CF2",
->>>>>>> a4dcce2c
                       "VirtualNodeName"
                     ]
                   },
@@ -804,12 +819,45 @@
               ]
             },
             "Match": {
-<<<<<<< HEAD
               "Prefix": "/"
             }
           },
           "Priority": 10
-=======
+        },
+        "VirtualRouterName": {
+          "Fn::GetAtt": [
+            "meshrouter81B8087E",
+            "VirtualRouterName"
+          ]
+        },
+        "RouteName": "route-5"
+      }
+    },
+    "meshrouterroutegrpcretry9BEB798A": {
+      "Type": "AWS::AppMesh::Route",
+      "Properties": {
+        "MeshName": {
+          "Fn::GetAtt": [
+            "meshACDFE68E",
+            "MeshName"
+          ]
+        },
+        "Spec": {
+          "GrpcRoute": {
+            "Action": {
+              "WeightedTargets": [
+                {
+                  "VirtualNode": {
+                    "Fn::GetAtt": [
+                      "meshnode3D2A19CF2",
+                      "VirtualNodeName"
+                    ]
+                  },
+                  "Weight": 1
+                }
+              ]
+            },
+            "Match": {
               "ServiceName": "servicename"
             },
             "RetryPolicy": {
@@ -829,7 +877,6 @@
               ]
             }
           }
->>>>>>> a4dcce2c
         },
         "VirtualRouterName": {
           "Fn::GetAtt": [
@@ -837,11 +884,7 @@
             "VirtualRouterName"
           ]
         },
-<<<<<<< HEAD
-        "RouteName": "route-5"
-=======
         "RouteName": "route-grpc-retry"
->>>>>>> a4dcce2c
       }
     },
     "meshnode726C787D": {

# AWS App Mesh Construct Library
<!--BEGIN STABILITY BANNER-->

---

![cfn-resources: Stable](https://img.shields.io/badge/cfn--resources-stable-success.svg?style=for-the-badge)

> All classes with the `Cfn` prefix in this module ([CFN Resources]) are always stable and safe to use.
>
> [CFN Resources]: https://docs.aws.amazon.com/cdk/latest/guide/constructs.html#constructs_lib

![cdk-constructs: Developer Preview](https://img.shields.io/badge/cdk--constructs-developer--preview-informational.svg?style=for-the-badge)

> The APIs of higher level constructs in this module are in **developer preview** before they
> become stable. We will only make breaking changes to address unforeseen API issues. Therefore,
> these APIs are not subject to [Semantic Versioning](https://semver.org/), and breaking changes
> will be announced in release notes. This means that while you may use them, you may need to
> update your source code when upgrading to a newer version of this package.

---

<!--END STABILITY BANNER-->

AWS App Mesh is a service mesh based on the [Envoy](https://www.envoyproxy.io/) proxy that makes it easy to monitor and control microservices. App Mesh standardizes how your microservices communicate, giving you end-to-end visibility and helping to ensure high-availability for your applications.

App Mesh gives you consistent visibility and network traffic controls for every microservice in an application.

App Mesh supports microservice applications that use service discovery naming for their components. To use App Mesh, you must have an existing application running on AWS Fargate, Amazon ECS, Amazon EKS, Kubernetes on AWS, or Amazon EC2.

For futher information on **AWS AppMesh** visit the [AWS Docs for AppMesh](https://docs.aws.amazon.com/app-mesh/index.html).

## Create the App and Stack

```ts
const app = new cdk.App();
const stack = new cdk.Stack(app, 'stack');
```

## Creating the Mesh

A service mesh is a logical boundary for network traffic between the services that reside within it.

After you create your service mesh, you can create virtual services, virtual nodes, virtual routers, and routes to distribute traffic between the applications in your mesh.

The following example creates the `AppMesh` service mesh with the default filter of `DROP_ALL`, see [docs](https://docs.aws.amazon.com/AWSCloudFormation/latest/UserGuide/aws-properties-appmesh-mesh-egressfilter.html) here for more info on egress filters.

```ts
const mesh = new Mesh(stack, 'AppMesh', {
  meshName: 'myAwsmMesh',
});
```

The mesh can also be created with the "ALLOW_ALL" egress filter by overwritting the property.

```ts
const mesh = new Mesh(stack, 'AppMesh', {
  meshName: 'myAwsmMesh',
  egressFilter: MeshFilterType.ALLOW_ALL,
});
```

## Adding VirtualRouters

The _Mesh_ needs _VirtualRouters_ as logical units to route requests to _VirtualNodes_.

Virtual routers handle traffic for one or more virtual services within your mesh.
After you create a virtual router, you can create and associate routes to your virtual router that direct incoming requests to different virtual nodes.

```ts
const router = mesh.addVirtualRouter('router', {
  listeners: [ appmesh.VirtualRouterListener.http(8080) ],
});
```

The router can also be created using the constructor and passing in the mesh instead of calling the `addVirtualRouter()` method for the mesh.
The same pattern applies to all constructs within the appmesh library, for any mesh.addXZY method, a new constuctor can also be used.
This is particularly useful for cross stack resources are required.
Where creating the `mesh` as part of an infrastructure stack and creating the `resources` such as `nodes` is more useful to keep in the application stack.

```ts
const mesh = new Mesh(stack, 'AppMesh', {
  meshName: 'myAwsmMesh',
  egressFilter: MeshFilterType.Allow_All,
});

const router = new VirtualRouter(stack, 'router', {
  mesh, // notice that mesh is a required property when creating a router with a new statement
  listeners: [ appmesh.VirtualRouterListener.http(8081) ]
  }
});
```

The _VirtualRouterListener_ class provides an easy interface for defining new protocol specific listeners.
The `http()`, `http2()`, `grpc()` and `tcp()` methods are available for use.
They accept a single port parameter, that is used to define what port to match requests on.
The port parameter can be omitted, and it will default to port 8080.

## Adding VirtualService

A virtual service is an abstraction of a real service that is provided by a virtual node directly or indirectly by means of a virtual router. Dependent services call your virtual service by its virtualServiceName, and those requests are routed to the virtual node or virtual router that is specified as the provider for the virtual service.

We recommend that you use the service discovery name of the real service that you're targeting (such as `my-service.default.svc.cluster.local`).

When creating a virtual service:

- If you want the virtual service to spread traffic across multiple virtual nodes, specify a Virtual router.
- If you want the virtual service to reach a virtual node directly, without a virtual router, specify a Virtual node.

Adding a virtual router as the provider:

```ts
new appmesh.VirtualService('virtual-service', {
  virtualServiceName: 'my-service.default.svc.cluster.local', // optional
  virtualServiceProvider: appmesh.VirtualServiceProvider.virtualRouter(router),
});
```

Adding a virtual node as the provider:

```ts
new appmesh.VirtualService('virtual-service', {
  virtualServiceName: `my-service.default.svc.cluster.local`, // optional
  virtualServiceProvider: appmesh.VirtualServiceProvider.virtualNode(node),
});
```

## Adding a VirtualNode

A `virtual node` acts as a logical pointer to a particular task group, such as an Amazon ECS service or a Kubernetes deployment.

When you create a `virtual node`, any inbound traffic that your `virtual node` expects should be specified as a listener. Any outbound traffic that your `virtual node` expects to reach should be specified as a backend.

The response metadata for your new `virtual node` contains the Amazon Resource Name (ARN) that is associated with the `virtual node`. Set this value (either the full ARN or the truncated resource name) as the APPMESH_VIRTUAL_NODE_NAME environment variable for your task group's Envoy proxy container in your task definition or pod spec. For example, the value could be mesh/default/virtualNode/simpleapp. This is then mapped to the node.id and node.cluster Envoy parameters.

> Note
> If you require your Envoy stats or tracing to use a different name, you can override the node.cluster value that is set by APPMESH_VIRTUAL_NODE_NAME with the APPMESH_VIRTUAL_NODE_CLUSTER environment variable.

```ts
const vpc = new ec2.Vpc(stack, 'vpc');
const namespace = new servicediscovery.PrivateDnsNamespace(this, 'test-namespace', {
    vpc,
    name: 'domain.local',
});
const service = namespace.createService('Svc');

const node = mesh.addVirtualNode('virtual-node', {
  serviceDiscovery: appmesh.ServiceDiscovery.cloudMap({
    service: service,
  }),
  listeners: [appmesh.VirtualNodeListener.httpNodeListener({
    port: 8081,
    healthCheck: {
      healthyThreshold: 3,
      interval: Duration.seconds(5), // minimum
      path: `/health-check-path`,
      port: 8080,
      protocol: Protocol.HTTP,
      timeout: Duration.seconds(2), // minimum
      unhealthyThreshold: 2,
    },
  })],
  accessLog: appmesh.AccessLog.fromFilePath('/dev/stdout'),
});
```

Create a `VirtualNode` with the constructor and add tags.

```ts
const node = new VirtualNode(this, 'node', {
  mesh,
  serviceDiscovery: appmesh.ServiceDiscovery.cloudMap({
    service: service,
  }),
  listeners: [appmesh.VirtualNodeListener.httpNodeListener({
    port: 8080,
    healthCheck: {
      healthyThreshold: 3,
      interval: Duration.seconds(5), // min
      path: '/ping',
      port: 8080,
      protocol: Protocol.HTTP,
      timeout: Duration.seconds(2), // min
      unhealthyThreshold: 2,
    },
    timeout: {
      idle: cdk.Duration.seconds(5),
    },
  })],
  backendDefaults: {
    clientPolicy: appmesh.ClientPolicy.fileTrust({
      certificateChain: '/keys/local_cert_chain.pem',
    }),
  },
  accessLog: appmesh.AccessLog.fromFilePath('/dev/stdout'),
});

cdk.Tag.add(node, 'Environment', 'Dev');
```

Create a `VirtualNode` with the constructor and add backend virtual service.

```ts
const node = new VirtualNode(this, 'node', {
  mesh,
  serviceDiscovery: appmesh.ServiceDiscovery.cloudMap({
    service: service,
  }),
  listeners: [appmesh.VirtualNodeListener.httpNodeListener({
    port: 8080,
    healthCheck: {
      healthyThreshold: 3,
      interval: Duration.seconds(5), // min
      path: '/ping',
      port: 8080,
      protocol: Protocol.HTTP,
      timeout: Duration.seconds(2), // min
      unhealthyThreshold: 2,
    },
    timeout: {
      idle: cdk.Duration.seconds(5),
    },
  })],
  accessLog: appmesh.AccessLog.fromFilePath('/dev/stdout'),
});

const virtualService = new appmesh.VirtualService(stack, 'service-1', {
  serviceDiscovery: appmesh.ServiceDiscovery.dns('service1.domain.local'),
  mesh,
  clientPolicy: appmesh.ClientPolicy.fileTrust({
    certificateChain: '/keys/local_cert_chain.pem',
    ports: [8080, 8081],
  }),
});

<<<<<<< HEAD
node.addBackend(appmesh.Backend.virtualService({
  virtualService: virtualService,
}));
=======
node.addBackend(appmesh.Backend.virtualService(virtualService));
>>>>>>> 20a2820e
```

The `listeners` property can be left blank and added later with the `node.addListener()` method. The `healthcheck` and `timeout` properties are optional but if specifying a listener, the `port` must be added.

The `backends` property can be added with `node.addBackend()`. We define a virtual service and add it to the virtual node to allow egress traffic to other node.

The `backendDefaults` property are added to the node while creating the virtual node. These are virtual node's default settings for all backends.

## Adding TLS to a listener

The `tlsCertificate` property can be added to a Virtual Node listener or Virtual Gateway listener to add TLS configuration. 
A certificate from AWS Certificate Manager can be incorporated or a customer provided certificate can be specified with a `certificateChain` path file and a `privateKey` file path.

```typescript
import * as certificatemanager from '@aws-cdk/aws-certificatemanager';

// A Virtual Node with listener TLS from an ACM provided certificate
const cert = new certificatemanager.Certificate(this, 'cert', {...});

const node = new appmesh.VirtualNode(stack, 'node', {
  mesh,
  dnsHostName: 'node',
  listeners: [appmesh.VirtualNodeListener.grpc({
    port: 80,
    tlsCertificate: appmesh.TlsCertificate.acm({
      certificate: cert,
      tlsMode: TlsMode.STRICT,
    }),
  })],
});

// A Virtual Gateway with listener TLS from a customer provided file certificate
const gateway = new appmesh.VirtualGateway(this, 'gateway', {
  mesh: mesh,
  listeners: [appmesh.VirtualGatewayListener.grpc({
    port: 8080,
    tlsCertificate: appmesh.TlsCertificate.file({
      certificateChain: 'path/to/certChain',
      privateKey: 'path/to/privateKey',
      tlsMode: TlsMode.STRICT,
    }),
  })],
  virtualGatewayName: 'gateway',
});
```

## Adding a Route

A `route` is associated with a virtual router, and it's used to match requests for a virtual router and distribute traffic accordingly to its associated virtual nodes.

If your `route` matches a request, you can distribute traffic to one or more target virtual nodes with relative weighting.

```ts
router.addRoute('route-http', {
  routeSpec: appmesh.RouteSpec.http({
    weightedTargets: [
      {
        virtualNode: node,
      },
    ],
    match: {
      prefixPath: '/path-to-app',
    },
  }),
});
```

Add an HTTP2 route that matches based on method, scheme and header:

```ts
router.addRoute('route-http2', {
  routeSpec: appmesh.RouteSpec.http2({
    weightedTargets: [
      {
        virtualNode: node,
      },
    ],
    match: {
      prefixPath: '/',
      method: appmesh.HttpRouteMatchMethod.POST,
      protocol: appmesh.HttpRouteProtocol.HTTPS,
      headers: [
        // All specified headers must match for the route to match.
        appmesh.HttpHeaderMatch.valueIs('Content-Type', 'application/json'),
        appmesh.HttpHeaderMatch.valueIsNot('Content-Type', 'application/json'),
      ]
    },
  }),
});
```

Add a single route with multiple targets and split traffic 50/50

```ts
router.addRoute('route-http', {
  routeSpec: appmesh.RouteSpec.http({
    weightedTargets: [
      {
        virtualNode: node,
        weight: 50,
      },
      {
        virtualNode: node,
        weight: 50,
      },
    ],
    match: {
      prefixPath: '/path-to-app',
    },
  }),
});
```

Add an http2 route with retries:

```ts
router.addRoute('route-http2-retry', {
  routeSpec: appmesh.RouteSpec.http2({
    weightedTargets: [{ virtualNode: node }],
    retryPolicy: {
      // Retry if the connection failed
      tcpRetryEvents: [appmesh.TcpRetryEvent.CONNECTION_ERROR],
      // Retry if HTTP responds with a gateway error (502, 503, 504)
      httpRetryEvents: [appmesh.HttpRetryEvent.GATEWAY_ERROR],
      // Retry five times
      retryAttempts: 5,
      // Use a 1 second timeout per retry
      retryTimeout: cdk.Duration.seconds(1),
    },
  }),
});
```

Add a gRPC route with retries:

```ts
router.addRoute('route-grpc-retry', {
  routeSpec: appmesh.RouteSpec.grpc({
    weightedTargets: [{ virtualNode: node }],
    match: { serviceName: 'servicename' },
    retryPolicy: {
      tcpRetryEvents: [appmesh.TcpRetryEvent.CONNECTION_ERROR],
      httpRetryEvents: [appmesh.HttpRetryEvent.GATEWAY_ERROR],
      // Retry if gRPC responds that the request was cancelled, a resource
      // was exhausted, or if the service is unavailable
      grpcRetryEvents: [
        appmesh.GrpcRetryEvent.CANCELLED,
        appmesh.GrpcRetryEvent.RESOURCE_EXHAUSTED,
        appmesh.GrpcRetryEvent.UNAVAILABLE,
      ],
      retryAttempts: 5,
      retryTimeout: cdk.Duration.seconds(1),
    },
  }),
});
```

The _RouteSpec_ class provides an easy interface for defining new protocol specific route specs.
The `tcp()`, `http()` and `http2()` methods provide the spec necessary to define a protocol specific spec.

For HTTP based routes, the match field can be used to match on a route prefix.
By default, an HTTP based route will match on `/`. All matches must start with a leading `/`.
The timeout field can also be specified for `idle` and `perRequest` timeouts.

```ts
router.addRoute('route-http', {
  routeSpec: appmesh.RouteSpec.grpc({
    weightedTargets: [
      {
        virtualNode: node,
      },
    ],
    match: {
      serviceName: 'my-service.default.svc.cluster.local',
    },
    timeout:  {
      idle : Duration.seconds(2),
      perRequest: Duration.seconds(1),
    },
  }),
});
```

## Adding a Virtual Gateway

A _virtual gateway_ allows resources outside your mesh to communicate to resources that are inside your mesh.
The virtual gateway represents an Envoy proxy running in an Amazon ECS task, in a Kubernetes service, or on an Amazon EC2 instance.
Unlike a virtual node, which represents an Envoy running with an application, a virtual gateway represents Envoy deployed by itself.

A virtual gateway is similar to a virtual node in that it has a listener that accepts traffic for a particular port and protocol (HTTP, HTTP2, GRPC).
The traffic that the virtual gateway receives, is directed to other services in your mesh,
using rules defined in gateway routes which can be added to your virtual gateway.

Create a virtual gateway with the constructor:

```ts
const certificateAuthorityArn = 'arn:aws:acm-pca:us-east-1:123456789012:certificate-authority/12345678-1234-1234-1234-123456789012';

const gateway = new appmesh.VirtualGateway(stack, 'gateway', {
  mesh: mesh,
  listeners: [appmesh.VirtualGatewayListener.http({
    port: 443,
    healthCheck: {
      interval: cdk.Duration.seconds(10),
    },
  })],
  backendDefaults: {
    clientPolicy: appmesh.ClientPolicy.acmTrust({
      certificateAuthorities: [acmpca.CertificateAuthority.fromCertificateAuthorityArn(stack, 'certificate', certificateAuthorityArn)],
      ports: [8080, 8081],
    }),
  },
  accessLog: appmesh.AccessLog.fromFilePath('/dev/stdout'),
  virtualGatewayName: 'virtualGateway',
});
```

Add a virtual gateway directly to the mesh:

```ts
const gateway = mesh.addVirtualGateway('gateway', {
  accessLog: appmesh.AccessLog.fromFilePath('/dev/stdout'),
  virtualGatewayName: 'virtualGateway',
    listeners: [appmesh.VirtualGatewayListener.http({
      port: 443,
      healthCheck: {
        interval: cdk.Duration.seconds(10),
      },
  })],
});
```

The listeners field can be omitted which will default to an HTTP Listener on port 8080.
A gateway route can be added using the `gateway.addGatewayRoute()` method.

The `backendDefaults` property is added to the node while creating the virtual gateway. These are virtual gateway's default settings for all backends.

## Adding a Gateway Route

A _gateway route_ is attached to a virtual gateway and routes traffic to an existing virtual service.
If a route matches a request, it can distribute traffic to a target virtual service.

For HTTP based routes, the match field can be used to match on a route prefix.
By default, an HTTP based route will match on `/`. All matches must start with a leading `/`.

```ts
gateway.addGatewayRoute('gateway-route-http', {
  routeSpec: appmesh.GatewayRouteSpec.http({
    routeTarget: virtualService,
    match: {
      prefixMatch: '/',
    },
  }),
});
```

For GRPC based routes, the match field can be used to match on service names.
You cannot omit the field, and must specify a match for these routes.

```ts
gateway.addGatewayRoute('gateway-route-grpc', {
  routeSpec: appmesh.GatewayRouteSpec.grpc({
    routeTarget: virtualService,
    match: {
      serviceName: 'my-service.default.svc.cluster.local',
    },
  }),
});
```

## Importing Resources

Each mesh resource comes with two static methods for importing a reference to an existing App Mesh resource.
These imported resources can be used as references for other resources in your mesh.
There are two static methods, `from<Resource>Arn` and `from<Resource>Attributes` where the `<Resource>` is replaced with the resource name.

```ts
const arn = "arn:aws:appmesh:us-east-1:123456789012:mesh/testMesh/virtualNode/testNode";
appmesh.VirtualNode.fromVirtualNodeArn(stack, 'importedVirtualNode', arn);
```

```ts
appmesh.VirtualNode.fromVirtualNodeAttributes(stack, 'imported-virtual-node', {
  mesh: appmesh.Mesh.fromMeshName(stack, 'Mesh', 'testMesh'),
  virtualNodeName: virtualNodeName,
});
```

To import a mesh, there are two static methods, `fromMeshArn` and `fromMeshName`.

```ts
const arn = 'arn:aws:appmesh:us-east-1:123456789012:mesh/testMesh';
appmesh.Mesh.fromMeshArn(stack, 'imported-mesh', arn);
```

```ts
appmesh.Mesh.fromMeshName(stack, 'imported-mesh', 'abc');
```<|MERGE_RESOLUTION|>--- conflicted
+++ resolved
@@ -232,13 +232,7 @@
   }),
 });
 
-<<<<<<< HEAD
-node.addBackend(appmesh.Backend.virtualService({
-  virtualService: virtualService,
-}));
-=======
 node.addBackend(appmesh.Backend.virtualService(virtualService));
->>>>>>> 20a2820e
 ```
 
 The `listeners` property can be left blank and added later with the `node.addListener()` method. The `healthcheck` and `timeout` properties are optional but if specifying a listener, the `port` must be added.
@@ -536,4 +530,32 @@
 
 ```ts
 appmesh.Mesh.fromMeshName(stack, 'imported-mesh', 'abc');
-```+```
+
+## IAM Grants
+
+Each mesh resource includes 2 methods to generate IAM policy documents. `grantAll` grants the user full read/write 
+access to the resource. `grant` only grants the listed actions and you can list more than 1.
+
+```ts
+const gateway = new appmesh.VirtualGateway(stack, 'testGateway', { mesh: mesh });
+const user = new iam.User(stack, 'myUser');
+
+/**
+ * This will grant the user the following actions:
+ * - appmesh:DescribeVirtualGateway
+ * - appmesh:UpdateVirtualGateway
+ * - appmesh:DeleteVirtualGateway
+ * - appmesh:TagResource
+ * - appmesh:UntagResource
+ * ONLY for the resource the grant was created for. 
+ */
+gateway.grantAll(user);
+
+/**
+ * This will only grant the user "appmesh:DescribeVirtualGateway" for the Virtual Gateway. 
+ */
+gateway.grant(user, 'appmesh:DescribeVirtualGateway');
+
+
+``` 
--- conflicted
+++ resolved
@@ -16,13 +16,8 @@
 
   public bind(_record: route53.IRecordSet): route53.AliasRecordTargetConfig {
     return {
-<<<<<<< HEAD
-      hostedZoneId: CloudFrontTarget.CLOUDFRONT_ZONE_ID,
-      dnsName: this.distribution.domainName
-=======
       hostedZoneId: CLOUDFRONT_ZONE_ID,
       dnsName: this.distribution.domainName,
->>>>>>> 94a7f989
     };
   }
 }
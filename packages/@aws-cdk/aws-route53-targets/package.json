--- conflicted
+++ resolved
@@ -99,18 +99,6 @@
   },
   "homepage": "https://github.com/aws/aws-cdk",
   "peerDependencies": {
-<<<<<<< HEAD
-    "@aws-cdk/aws-apigateway": "1.15.0",
-    "@aws-cdk/aws-cloudfront": "1.15.0",
-    "@aws-cdk/aws-elasticloadbalancing": "1.15.0",
-    "@aws-cdk/aws-elasticloadbalancingv2": "1.15.0",
-    "@aws-cdk/aws-iam": "1.15.0",
-    "@aws-cdk/aws-route53": "1.15.0",
-    "@aws-cdk/aws-s3": "1.15.0",
-    "@aws-cdk/core": "1.15.0",
-    "@aws-cdk/region-info": "1.15.0",
-    "@aws-cdk/aws-ec2": "1.15.0"
-=======
     "@aws-cdk/aws-apigateway": "1.19.0",
     "@aws-cdk/aws-cloudfront": "1.19.0",
     "@aws-cdk/aws-elasticloadbalancing": "1.19.0",
@@ -120,7 +108,6 @@
     "@aws-cdk/aws-s3": "1.19.0",
     "@aws-cdk/core": "1.19.0",
     "@aws-cdk/region-info": "1.19.0"
->>>>>>> 6103180c
   },
   "engines": {
     "node": ">= 10.3.0"

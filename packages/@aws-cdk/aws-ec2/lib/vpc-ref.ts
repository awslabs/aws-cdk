import { Construct, IConstruct, IDependable } from '@aws-cdk/cdk';
import { DEFAULT_SUBNET_NAME, subnetName } from './util';
import { InterfaceVpcEndpoint, InterfaceVpcEndpointOptions } from './vpc-endpoint';
import { VpnConnection, VpnConnectionOptions } from './vpn';

export interface IVpcSubnet extends IConstruct {
  /**
   * The Availability Zone the subnet is located in
   */
  readonly availabilityZone: string;

  /**
   * The subnetId for this particular subnet
   */
  readonly subnetId: string;

  /**
   * Dependable that can be depended upon to force internet connectivity established on the VPC
   */
  readonly internetConnectivityEstablished: IDependable;

  /**
   * Route table ID
   */
  readonly routeTableId?: string;

  /**
   * Exports this subnet to another stack.
   */
  export(): VpcSubnetImportProps;
}

export interface IVpcNetwork extends IConstruct {
  /**
   * Identifier for this VPC
   */
  readonly vpcId: string;

  /**
   * List of public subnets in this VPC
   */
  readonly publicSubnets: IVpcSubnet[];

  /**
   * List of private subnets in this VPC
   */
  readonly privateSubnets: IVpcSubnet[];

  /**
   * List of isolated subnets in this VPC
   */
  readonly isolatedSubnets: IVpcSubnet[];

  /**
   * AZs for this VPC
   */
  readonly availabilityZones: string[];

  /**
   * Region where this VPC is located
   */
  readonly vpcRegion: string;

  /**
   * Identifier for the VPN gateway
   */
  readonly vpnGatewayId?: string;

  /**
   * Return IDs of the subnets appropriate for the given selection strategy
   *
   * Requires that at least one subnet is matched, throws a descriptive
   * error message otherwise.
   *
   * @deprecated Use selectSubnets() instead.
   */
  selectSubnetIds(selection?: SubnetSelection): string[];

  /**
   * Return information on the subnets appropriate for the given selection strategy
   *
   * Requires that at least one subnet is matched, throws a descriptive
   * error message otherwise.
   */
<<<<<<< HEAD
  subnets(placement?: VpcPlacementStrategy, required?: SubnetQuery): IVpcSubnet[];
=======
  selectSubnets(selection?: SubnetSelection): SelectedSubnets;
>>>>>>> 9653eceb

  /**
   * Return whether all of the given subnets are from the VPC's public subnets.
   */
  isPublicSubnets(subnetIds: string[]): boolean;

  /**
   * Adds a new VPN connection to this VPC
   */
  addVpnConnection(id: string, options: VpnConnectionOptions): VpnConnection;

  /**
   * Adds a new interface endpoint to this VPC
   */
  addInterfaceEndpoint(id: string, options: InterfaceVpcEndpointOptions): InterfaceVpcEndpoint

  /**
   * Exports this VPC so it can be consumed by another stack.
   */
  export(): VpcNetworkImportProps;
}

/**
 * The type of Subnet
 */
export enum SubnetType {
  /**
   * Isolated Subnets do not route Outbound traffic
   *
   * This can be good for subnets with RDS or
   * Elasticache endpoints
   */
  Isolated = 'Isolated',

  /**
   * Subnet that routes to the internet, but not vice versa.
   *
   * Instances in a private subnet can connect to the Internet, but will not
   * allow connections to be initiated from the Internet.
   *
   * Outbound traffic will be routed via a NAT Gateway. Preference being in
   * the same AZ, but if not available will use another AZ (control by
   * specifing `maxGateways` on VpcNetwork). This might be used for
   * experimental cost conscious accounts or accounts where HA outbound
   * traffic is not needed.
   */
  Private = 'Private',

  /**
   * Subnet connected to the Internet
   *
   * Instances in a Public subnet can connect to the Internet and can be
   * connected to from the Internet as long as they are launched with public
   * IPs (controlled on the AutoScalingGroup or other constructs that launch
   * instances).
   *
   * Public subnets route outbound traffic via an Internet Gateway.
   */
  Public = 'Public'
}

/**
 * Customize subnets that are selected for placement of ENIs
 *
 * Constructs that allow customization of VPC placement use parameters of this
 * type to provide placement settings.
 *
 * By default, the instances are placed in the private subnets.
 */
export interface SubnetSelection {
  /**
   * Place the instances in the subnets of the given type
   *
   * At most one of `subnetType` and `subnetName` can be supplied.
   *
   * @default SubnetType.Private
   */
  readonly subnetType?: SubnetType;

  /**
   * Place the instances in the subnets with the given name
   *
   * (This is the name supplied in subnetConfiguration).
   *
   * At most one of `subnetType` and `subnetName` can be supplied.
   *
   * @default name
   */
  readonly subnetName?: string;

  /**
   * If true, return at most one subnet per AZ
   *
   * @defautl false
   */
  readonly onePerAz?: boolean;
}

/**
 * Result of selecting a subset of subnets from a VPC
 */
export interface SelectedSubnets {
  /**
   * The subnet IDs
   */
  readonly subnetIds: string[];

  /**
   * The respective AZs of each subnet
   */
  readonly availabilityZones: string[];

  /**
   * Route table IDs of each respective subnet
   */
  readonly routeTableIds: string[];

  /**
   * Dependency representing internet connectivity for these subnets
   */
  readonly internetConnectedDependency: IDependable;
}

/**
 * A new or imported VPC
 */
export abstract class VpcNetworkBase extends Construct implements IVpcNetwork {

  /**
   * Identifier for this VPC
   */
  public abstract readonly vpcId: string;

  /**
   * List of public subnets in this VPC
   */
  public abstract readonly publicSubnets: IVpcSubnet[];

  /**
   * List of private subnets in this VPC
   */
  public abstract readonly privateSubnets: IVpcSubnet[];

  /**
   * List of isolated subnets in this VPC
   */
  public abstract readonly isolatedSubnets: IVpcSubnet[];

  /**
   * AZs for this VPC
   */
  public abstract readonly availabilityZones: string[];

  /**
   * Identifier for the VPN gateway
   */
  public abstract readonly vpnGatewayId?: string;

  /**
   * Dependencies for internet connectivity
   */
  public readonly internetDependencies = new Array<IConstruct>();

  /**
   * Dependencies for NAT connectivity
   */
<<<<<<< HEAD
  public subnets(placement: VpcPlacementStrategy = {}, required = SubnetQuery.Required): IVpcSubnet[] {
    if (placement.subnetsToUse !== undefined && placement.subnetName !== undefined) {
      throw new Error('At most one of subnetsToUse and subnetName can be supplied');
    }
=======
  public readonly natDependencies = new Array<IConstruct>();
>>>>>>> 9653eceb

  public selectSubnetIds(selection?: SubnetSelection): string[] {
    return this.selectSubnets(selection).subnetIds;
  }

  /**
   * Returns IDs of selected subnets
   */
  public selectSubnets(selection: SubnetSelection = {}): SelectedSubnets {
    const subnets = this.selectSubnetObjects(selection);

<<<<<<< HEAD
    const selected = {
      [SubnetType.Isolated]: this.isolatedSubnets,
      [SubnetType.Private]: this.privateSubnets,
      [SubnetType.Public]: this.publicSubnets,
    }[placement.subnetsToUse];

    if (required === SubnetQuery.Required && selected.length === 0) {
      throw new Error(`No subnets in this VPC match ${JSON.stringify(placement)}. Please select a different set of subnets.`);
    }

    return selected;
=======
    return {
      subnetIds: subnets.map(s => s.subnetId),
      availabilityZones: subnets.map(s => s.availabilityZone),
      routeTableIds: subnets.map(s => s.routeTableId).filter(notUndefined), // Possibly don't have this information
      internetConnectedDependency: tap(new CompositeDependable(), d => subnets.forEach(s => d.add(s.internetConnectivityEstablished))),
    };
>>>>>>> 9653eceb
  }

  /**
   * Adds a new VPN connection to this VPC
   */
  public addVpnConnection(id: string, options: VpnConnectionOptions): VpnConnection {
    return new VpnConnection(this, id, {
      vpc: this,
      ...options
    });
  }

  /**
   * Adds a new interface endpoint to this VPC
   */
  public addInterfaceEndpoint(id: string, options: InterfaceVpcEndpointOptions): InterfaceVpcEndpoint {
    return new InterfaceVpcEndpoint(this, id, {
      vpc: this,
      ...options
    });
  }

  /**
   * Export this VPC from the stack
   */
  public abstract export(): VpcNetworkImportProps;

  /**
   * Return whether all of the given subnets are from the VPC's public subnets.
   */
  public isPublicSubnets(subnetIds: string[]): boolean {
    const pubIds = new Set(this.publicSubnets.map(n => n.subnetId));
    return subnetIds.every(pubIds.has.bind(pubIds));
  }

  /**
   * The region where this VPC is defined
   */
  public get vpcRegion(): string {
    return this.node.stack.region;
  }

  /**
   * Return the subnets appropriate for the placement strategy
   */
  protected selectSubnetObjects(selection: SubnetSelection = {}): IVpcSubnet[] {
    selection = reifySelectionDefaults(selection);
    let subnets: IVpcSubnet[] = [];

    if (selection.subnetName !== undefined) { // Select by name
      const allSubnets =  [...this.publicSubnets, ...this.privateSubnets, ...this.isolatedSubnets];
      subnets = allSubnets.filter(s => subnetName(s) === selection.subnetName);
    } else { // Select by type
      subnets = {
        [SubnetType.Isolated]: this.isolatedSubnets,
        [SubnetType.Private]: this.privateSubnets,
        [SubnetType.Public]: this.publicSubnets,
      }[selection.subnetType || SubnetType.Private];

      if (selection.onePerAz && subnets.length > 0) {
        // Restrict to at most one subnet group
        subnets = subnets.filter(s => subnetName(s) === subnetName(subnets[0]));
      }
    }

    if (subnets.length === 0) {
      throw new Error(`There are no ${describeSelection(selection)} in this VPC. Use a different VPC subnet selection.`);
    }

    return subnets;
  }
}

/**
 * Properties that reference an external VpcNetwork
 */
export interface VpcNetworkImportProps {
  /**
   * VPC's identifier
   */
  readonly vpcId: string;

  /**
   * List of availability zones for the subnets in this VPC.
   */
  readonly availabilityZones: string[];

  /**
   * List of public subnet IDs
   *
   * Must be undefined or match the availability zones in length and order.
   */
  readonly publicSubnetIds?: string[];

  /**
   * List of names for the public subnets
   *
   * Must be undefined or have a name for every public subnet group.
   */
  readonly publicSubnetNames?: string[];

  /**
   * List of private subnet IDs
   *
   * Must be undefined or match the availability zones in length and order.
   */
  readonly privateSubnetIds?: string[];

  /**
   * List of names for the private subnets
   *
   * Must be undefined or have a name for every private subnet group.
   */
  readonly privateSubnetNames?: string[];

  /**
   * List of isolated subnet IDs
   *
   * Must be undefined or match the availability zones in length and order.
   */
  readonly isolatedSubnetIds?: string[];

  /**
   * List of names for the isolated subnets
   *
   * Must be undefined or have a name for every isolated subnet group.
   */
  readonly isolatedSubnetNames?: string[];

  /**
   * VPN gateway's identifier
   */
  readonly vpnGatewayId?: string;
}

export interface VpcSubnetImportProps {
  /**
   * The Availability Zone the subnet is located in
   */
  readonly availabilityZone: string;

  /**
   * The subnetId for this particular subnet
   */
  readonly subnetId: string;
}

/**
 * If the placement strategy is completely "default", reify the defaults so
 * consuming code doesn't have to reimplement the same analysis every time.
 *
 * Returns "private subnets" by default.
 */
function reifySelectionDefaults(placement: SubnetSelection): SubnetSelection {
  if (placement.subnetType !== undefined && placement.subnetName !== undefined) {
    throw new Error('Only one of subnetType and subnetName can be supplied');
  }

  if (placement.subnetType === undefined && placement.subnetName === undefined) {
    return { subnetType: SubnetType.Private, onePerAz: placement.onePerAz };
  }

  return placement;
}

/**
 * Describe the given placement strategy
 */
function describeSelection(placement: SubnetSelection): string {
  if (placement.subnetType !== undefined) {
    return `'${DEFAULT_SUBNET_NAME[placement.subnetType]}' subnets`;
  }
  if (placement.subnetName !== undefined) {
    return `subnets named '${placement.subnetName}'`;
  }
  return JSON.stringify(placement);
}

class CompositeDependable implements IDependable {
  private readonly dependables = new Array<IDependable>();

  /**
   * Add a construct to the dependency roots
   */
  public add(dep: IDependable) {
    this.dependables.push(dep);
  }

  /**
   * Retrieve the current set of dependency roots
   */
  public get dependencyRoots(): IConstruct[] {
    const ret = [];
    for (const dep of this.dependables) {
      ret.push(...dep.dependencyRoots);
    }
    return ret;
  }
}

/**
<<<<<<< HEAD
 * Options for querying subnets
 */
export enum SubnetQuery {
  /**
   * Require at least one subnet
   */
  Required = 'Required',

  /**
   * Allow a subnet query to match no subnets
   */
  AllowNone = 'AllowNone'
=======
 * Invoke a function on a value (for its side effect) and return the value
 */
function tap<T>(x: T, fn: (x: T) => void): T {
  fn(x);
  return x;
}

function notUndefined<T>(x: T | undefined): x is T {
  return x !== undefined;
>>>>>>> 9653eceb
}<|MERGE_RESOLUTION|>--- conflicted
+++ resolved
@@ -82,11 +82,7 @@
    * Requires that at least one subnet is matched, throws a descriptive
    * error message otherwise.
    */
-<<<<<<< HEAD
-  subnets(placement?: VpcPlacementStrategy, required?: SubnetQuery): IVpcSubnet[];
-=======
   selectSubnets(selection?: SubnetSelection): SelectedSubnets;
->>>>>>> 9653eceb
 
   /**
    * Return whether all of the given subnets are from the VPC's public subnets.
@@ -253,14 +249,7 @@
   /**
    * Dependencies for NAT connectivity
    */
-<<<<<<< HEAD
-  public subnets(placement: VpcPlacementStrategy = {}, required = SubnetQuery.Required): IVpcSubnet[] {
-    if (placement.subnetsToUse !== undefined && placement.subnetName !== undefined) {
-      throw new Error('At most one of subnetsToUse and subnetName can be supplied');
-    }
-=======
   public readonly natDependencies = new Array<IConstruct>();
->>>>>>> 9653eceb
 
   public selectSubnetIds(selection?: SubnetSelection): string[] {
     return this.selectSubnets(selection).subnetIds;
@@ -272,26 +261,12 @@
   public selectSubnets(selection: SubnetSelection = {}): SelectedSubnets {
     const subnets = this.selectSubnetObjects(selection);
 
-<<<<<<< HEAD
-    const selected = {
-      [SubnetType.Isolated]: this.isolatedSubnets,
-      [SubnetType.Private]: this.privateSubnets,
-      [SubnetType.Public]: this.publicSubnets,
-    }[placement.subnetsToUse];
-
-    if (required === SubnetQuery.Required && selected.length === 0) {
-      throw new Error(`No subnets in this VPC match ${JSON.stringify(placement)}. Please select a different set of subnets.`);
-    }
-
-    return selected;
-=======
     return {
       subnetIds: subnets.map(s => s.subnetId),
       availabilityZones: subnets.map(s => s.availabilityZone),
       routeTableIds: subnets.map(s => s.routeTableId).filter(notUndefined), // Possibly don't have this information
       internetConnectedDependency: tap(new CompositeDependable(), d => subnets.forEach(s => d.add(s.internetConnectivityEstablished))),
     };
->>>>>>> 9653eceb
   }
 
   /**
@@ -493,20 +468,6 @@
 }
 
 /**
-<<<<<<< HEAD
- * Options for querying subnets
- */
-export enum SubnetQuery {
-  /**
-   * Require at least one subnet
-   */
-  Required = 'Required',
-
-  /**
-   * Allow a subnet query to match no subnets
-   */
-  AllowNone = 'AllowNone'
-=======
  * Invoke a function on a value (for its side effect) and return the value
  */
 function tap<T>(x: T, fn: (x: T) => void): T {
@@ -516,5 +477,4 @@
 
 function notUndefined<T>(x: T | undefined): x is T {
   return x !== undefined;
->>>>>>> 9653eceb
 }
--- conflicted
+++ resolved
@@ -1,20 +1,6 @@
-<<<<<<< HEAD
-import cdk = require('@aws-cdk/cdk');
-import { ConcreteDependable, Construct, IConstruct, IDependable, IResource, Resource } from '@aws-cdk/cdk';
-=======
-import {
-  ConcreteDependable,
-  Construct,
-  ContextProvider,
-  DependableTrait,
-  IConstruct,
-  IDependable,
-  IResource,
-  Resource,
-  Stack,
-  Tag } from '@aws-cdk/cdk';
+import { ConcreteDependable, Construct, ContextProvider, DependableTrait, IConstruct,
+    IDependable, IResource, Resource, Stack, Tag } from '@aws-cdk/cdk';
 import cxapi = require('@aws-cdk/cx-api');
->>>>>>> eb764939
 import { CfnEIP, CfnInternetGateway, CfnNatGateway, CfnRoute, CfnVPNGateway, CfnVPNGatewayRoutePropagation } from './ec2.generated';
 import { CfnRouteTable, CfnSubnet, CfnSubnetRouteTableAssociation, CfnVPC, CfnVPCGatewayAttachment } from './ec2.generated';
 import { NetworkBuilder } from './network-util';
@@ -861,13 +847,8 @@
       this.vpnGatewayId = vpnGateway.refAsString;
 
       // Propagate routes on route tables associated with the right subnets
-<<<<<<< HEAD
-      const vpnRoutePropagation = props.vpnRoutePropagation || [{ subnetType: SubnetType.Private }];
+      const vpnRoutePropagation = props.vpnRoutePropagation || [{ subnetType: SubnetType.PRIVATE }];
       const routeTableIds = allRouteTableIds(...vpnRoutePropagation.map(s => this.selectSubnets(s)));
-=======
-      const vpnRoutePropagation = props.vpnRoutePropagation || [{ subnetType: SubnetType.PRIVATE }];
-      const routeTableIds = [...new Set(Array().concat(...vpnRoutePropagation.map(s => this.selectSubnets(s).routeTableIds)))];
->>>>>>> eb764939
       const routePropagation = new CfnVPNGatewayRoutePropagation(this, 'RoutePropagation', {
         routeTableIds,
         vpnGatewayId: this.vpnGatewayId
@@ -1342,17 +1323,8 @@
   return x;
 }
 
-<<<<<<< HEAD
-class ImportedSubnet extends cdk.Resource implements ISubnet, IPublicSubnet, IPrivateSubnet {
-  public readonly internetConnectivityEstablished: cdk.IDependable = new cdk.ConcreteDependable();
-=======
-function notUndefined<T>(x: T | undefined): x is T {
-  return x !== undefined;
-}
-
 class ImportedSubnet extends Resource implements ISubnet, IPublicSubnet, IPrivateSubnet {
   public readonly internetConnectivityEstablished: IDependable = new ConcreteDependable();
->>>>>>> eb764939
   public readonly availabilityZone: string;
   public readonly subnetId: string;
   public readonly routeTable: IRouteTable;

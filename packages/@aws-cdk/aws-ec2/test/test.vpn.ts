import { expect, haveResource  } from '@aws-cdk/assert';
import { Duration, Stack } from '@aws-cdk/core';
import { Test } from 'nodeunit';
import {PublicSubnet, Vpc, VpnConnection} from '../lib';

export = {
  'can add a vpn connection to a vpc with a vpn gateway'(test: Test) {
    // GIVEN
    const stack = new Stack();

    // WHEN
    new Vpc(stack, 'VpcNetwork', {
      vpnConnections: {
        VpnConnection: {
          asn: 65001,
          ip: '192.0.2.1',
        },
      },
    });

    // THEN
    expect(stack).to(haveResource('AWS::EC2::CustomerGateway', {
      BgpAsn: 65001,
      IpAddress: '192.0.2.1',
      Type: 'ipsec.1',
    }));

    expect(stack).to(haveResource('AWS::EC2::VPNConnection', {
      CustomerGatewayId: {
        Ref: 'VpcNetworkVpnConnectionCustomerGateway8B56D9AF',
      },
      Type: 'ipsec.1',
      VpnGatewayId: {
        Ref: 'VpcNetworkVpnGateway501295FA',
      },
      StaticRoutesOnly: false,
    }));

    test.done();
  },

  'with static routing'(test: Test) {
    // GIVEN
    const stack = new Stack();

    // WHEN
    new Vpc(stack, 'VpcNetwork', {
      vpnConnections: {
        static: {
          ip: '192.0.2.1',
          staticRoutes: [
            '192.168.10.0/24',
            '192.168.20.0/24',
          ],
        },
      },
    });

    // THEN
    expect(stack).to(haveResource('AWS::EC2::VPNConnection', {
      CustomerGatewayId: {
        Ref: 'VpcNetworkstaticCustomerGatewayAF2651CC',
      },
      Type: 'ipsec.1',
      VpnGatewayId: {
        Ref: 'VpcNetworkVpnGateway501295FA',
      },
      StaticRoutesOnly: true,
    }));

    expect(stack).to(haveResource('AWS::EC2::VPNConnectionRoute', {
      DestinationCidrBlock: '192.168.10.0/24',
      VpnConnectionId: {
        Ref: 'VpcNetworkstaticE33EA98C',
      },
    }));

    expect(stack).to(haveResource('AWS::EC2::VPNConnectionRoute', {
      DestinationCidrBlock: '192.168.20.0/24',
      VpnConnectionId: {
        Ref: 'VpcNetworkstaticE33EA98C',
      },
    }));

    test.done();
  },

  'with tunnel options'(test: Test) {
    // GIVEN
    const stack = new Stack();

    new Vpc(stack, 'VpcNetwork', {
      vpnConnections: {
        VpnConnection: {
          ip: '192.0.2.1',
          tunnelOptions: [
            {
              preSharedKey: 'secretkey1234',
              tunnelInsideCidr: '169.254.10.0/30',
            },
          ],
        },
      },
    });

    expect(stack).to(haveResource('AWS::EC2::VPNConnection', {
      CustomerGatewayId: {
        Ref: 'VpcNetworkVpnConnectionCustomerGateway8B56D9AF',
      },
      Type: 'ipsec.1',
      VpnGatewayId: {
        Ref: 'VpcNetworkVpnGateway501295FA',
      },
      StaticRoutesOnly: false,
      VpnTunnelOptionsSpecifications: [
        {
          PreSharedKey: 'secretkey1234',
          TunnelInsideCidr: '169.254.10.0/30',
        },
      ],
    }));

    test.done();
  },

  'fails when vpc has no vpn gateway'(test: Test) {
    // GIVEN
    const stack = new Stack();

    const vpc = new Vpc(stack, 'VpcNetwork');

    test.throws(() => vpc.addVpnConnection('VpnConnection', {
      asn: 65000,
      ip: '192.0.2.1',
    }), /VPN gateway/);

    test.done();
  },

  'fails when ip is invalid'(test: Test) {
    // GIVEN
    const stack = new Stack();

    test.throws(() => new Vpc(stack, 'VpcNetwork', {
      vpnConnections: {
        VpnConnection: {
          ip: '192.0.2.256',
        },
      },
    }), /`ip`.+IPv4/);

    test.done();
  },

  'fails when specifying more than two tunnel options'(test: Test) {
    // GIVEN
    const stack = new Stack();

    test.throws(() => new Vpc(stack, 'VpcNetwork', {
      vpnConnections: {
        VpnConnection: {
          ip: '192.0.2.1',
          tunnelOptions: [
            {
              preSharedKey: 'secretkey1234',
            },
            {
              preSharedKey: 'secretkey1234',
            },
            {
              preSharedKey: 'secretkey1234',
            },
          ],
        },
      },
    }), /two.+`tunnelOptions`/);

    test.done();
  },

  'fails with duplicate tunnel inside cidr'(test: Test) {
    // GIVEN
    const stack = new Stack();

    test.throws(() => new Vpc(stack, 'VpcNetwork', {
      vpnConnections: {
        VpnConnection: {
          ip: '192.0.2.1',
          tunnelOptions: [
            {
              tunnelInsideCidr: '169.254.10.0/30',
            },
            {
              tunnelInsideCidr: '169.254.10.0/30',
            },
          ],
        },
      },
    }), /`tunnelInsideCidr`.+both tunnels/);

    test.done();
  },

  'fails when specifying an invalid pre-shared key'(test: Test) {
    // GIVEN
    const stack = new Stack();

    test.throws(() => new Vpc(stack, 'VpcNetwork', {
      vpnConnections: {
        VpnConnection: {
          ip: '192.0.2.1',
          tunnelOptions: [
            {
              preSharedKey: '0invalid',
            },
          ],
        },
      },
    }), /`preSharedKey`/);

    test.done();
  },

  'fails when specifying a reserved tunnel inside cidr'(test: Test) {
    // GIVEN
    const stack = new Stack();

    test.throws(() => new Vpc(stack, 'VpcNetwork', {
      vpnConnections: {
        VpnConnection: {
          ip: '192.0.2.1',
          tunnelOptions: [
            {
              tunnelInsideCidr: '169.254.1.0/30',
            },
          ],
        },
      },
    }), /`tunnelInsideCidr`.+reserved/);

    test.done();
  },

  'fails when specifying an invalid tunnel inside cidr'(test: Test) {
    // GIVEN
    const stack = new Stack();

    test.throws(() => new Vpc(stack, 'VpcNetwork', {
      vpnConnections: {
        VpnConnection: {
          ip: '192.0.2.1',
          tunnelOptions: [
            {
              tunnelInsideCidr: '169.200.10.0/30',
            },
          ],
        },
      },
    }), /`tunnelInsideCidr`.+size/);

    test.done();
  },

  'can use metricTunnelState on a vpn connection'(test: Test) {
    // GIVEN
    const stack = new Stack();

    const vpc = new Vpc(stack, 'VpcNetwork', {
      vpnGateway: true,
    });

    const vpn = vpc.addVpnConnection('Vpn', {
      ip: '192.0.2.1',
    });

    // THEN
    test.deepEqual(stack.resolve(vpn.metricTunnelState()), {
      dimensions: { VpnId: { Ref: 'VpcNetworkVpnA476C58D' } },
      namespace: 'AWS/VPN',
      metricName: 'TunnelState',
      period: Duration.minutes(5),
      statistic: 'Average',
    });

    test.done();
  },

  'can use metricAllTunnelDataOut'(test: Test) {
    // GIVEN
    const stack = new Stack();

    // THEN
    test.deepEqual(stack.resolve(VpnConnection.metricAllTunnelDataOut()), {
      namespace: 'AWS/VPN',
      metricName: 'TunnelDataOut',
      period: Duration.minutes(5),
      statistic: 'Sum',
    });

    test.done();
  },
<<<<<<< HEAD

  'fails when enabling vpnGateway without having subnets'(test: Test) {
    // GIVEN
    const stack = new Stack();

    test.throws(() => new Vpc(stack, 'VpcNetwork', {
      vpnGateway: true,
      subnetConfiguration: []
    }), /VPN gateway/);

    test.done();
  },

  'can add a vpn connection later to a vpc that initially had no subnets'(test: Test) {
    // GIVEN
    const stack = new Stack();

    // WHEN
    const vpc = new Vpc(stack, 'VpcNetwork', {
      subnetConfiguration: []
    });
    const subnet = new PublicSubnet(stack, 'Subnet', {
      vpcId: vpc.vpcId,
      availabilityZone: 'eu-central-1a',
      cidrBlock: '10.0.0.0/28'
    });
    vpc.publicSubnets.push(subnet);
    vpc.addVpnConnection('VPNConnection', {
      ip: '1.2.3.4'
    });

    // THEN
    expect(stack).to(haveResource('AWS::EC2::CustomerGateway', {
      Type: 'ipsec.1'
    }));
    test.done();
  },
=======
>>>>>>> 46ddf88c
};<|MERGE_RESOLUTION|>--- conflicted
+++ resolved
@@ -1,7 +1,7 @@
-import { expect, haveResource  } from '@aws-cdk/assert';
+import { expect, haveResource,  } from '@aws-cdk/assert';
 import { Duration, Stack } from '@aws-cdk/core';
 import { Test } from 'nodeunit';
-import {PublicSubnet, Vpc, VpnConnection} from '../lib';
+import { Vpc, VpnConnection } from '../lib';
 
 export = {
   'can add a vpn connection to a vpc with a vpn gateway'(test: Test) {
@@ -299,7 +299,6 @@
 
     test.done();
   },
-<<<<<<< HEAD
 
   'fails when enabling vpnGateway without having subnets'(test: Test) {
     // GIVEN
@@ -337,6 +336,4 @@
     }));
     test.done();
   },
-=======
->>>>>>> 46ddf88c
 };
{
  "name": "@aws-cdk/aws-events-targets",
  "version": "0.0.0",
  "description": "Event targets for AWS CloudWatch Events",
  "main": "lib/index.js",
  "types": "lib/index.d.ts",
  "jsii": {
    "outdir": "dist",
    "targets": {
      "java": {
        "package": "software.amazon.awscdk.services.events.targets",
        "maven": {
          "groupId": "software.amazon.awscdk",
          "artifactId": "events-targets"
        }
      },
      "dotnet": {
        "namespace": "Amazon.CDK.AWS.Events.Targets",
        "packageId": "Amazon.CDK.AWS.Events.Targets",
        "signAssembly": true,
        "assemblyOriginatorKeyFile": "../../key.snk",
        "iconUrl": "https://raw.githubusercontent.com/aws/aws-cdk/master/logo/default-256-dark.png"
      },
      "python": {
        "distName": "aws-cdk.aws-events-targets",
        "module": "aws_cdk.aws_events_targets"
      }
    }
  },
  "repository": {
    "type": "git",
    "url": "https://github.com/aws/aws-cdk.git",
    "directory": "packages/@aws-cdk/aws-events-targets"
  },
  "scripts": {
    "build": "cdk-build",
    "watch": "cdk-watch",
    "lint": "cdk-lint",
    "test": "cdk-test",
    "integ": "cdk-integ",
    "pkglint": "pkglint -f",
    "package": "cdk-package",
    "awslint": "cdk-awslint",
    "cfn2ts": "cfn2ts",
    "build+test+package": "npm run build+test && npm run package",
    "build+test": "npm run build && npm test",
    "compat": "cdk-compat"
  },
  "cdk-build": {
    "pre": [
      "cp -f $(node -p 'require.resolve(\"aws-sdk/apis/metadata.json\")') lib/sdk-api-metadata.json && rm -f lib/sdk-api-metadata.d.ts"
    ]
  },
  "jest": {
    "moduleFileExtensions": [
      "js"
    ],
    "coverageThreshold": {
      "global": {
        "branches": 30,
        "statements": 80
      }
    },
    "collectCoverage": true,
    "coverageReporters": [
      "lcov",
      "html",
      "text-summary"
    ]
  },
  "keywords": [
    "aws",
    "cdk",
    "cloudlib",
    "aws-cloudlib",
    "aws-clib",
    "cloudwatch",
    "events"
  ],
  "author": {
    "name": "Amazon Web Services",
    "url": "https://aws.amazon.com",
    "organization": true
  },
  "license": "Apache-2.0",
  "devDependencies": {
    "@aws-cdk/assert": "0.0.0",
    "@aws-cdk/aws-codecommit": "0.0.0",
    "aws-sdk": "^2.643.0",
    "aws-sdk-mock": "^5.1.0",
    "cdk-build-tools": "0.0.0",
    "cdk-integ-tools": "0.0.0",
    "jest": "^24.9.0",
    "pkglint": "0.0.0"
  },
  "dependencies": {
    "@aws-cdk/aws-cloudformation": "0.0.0",
    "@aws-cdk/aws-codebuild": "0.0.0",
    "@aws-cdk/aws-codepipeline": "0.0.0",
    "@aws-cdk/aws-ec2": "0.0.0",
    "@aws-cdk/aws-ecs": "0.0.0",
    "@aws-cdk/aws-events": "0.0.0",
    "@aws-cdk/aws-iam": "0.0.0",
    "@aws-cdk/aws-lambda": "0.0.0",
    "@aws-cdk/aws-sns": "0.0.0",
    "@aws-cdk/aws-sns-subscriptions": "0.0.0",
    "@aws-cdk/aws-sqs": "0.0.0",
    "@aws-cdk/aws-stepfunctions": "0.0.0",
<<<<<<< HEAD
    "@aws-cdk/aws-batch": "0.0.0",
    "@aws-cdk/core": "0.0.0"
=======
    "@aws-cdk/core": "0.0.0",
    "constructs": "^2.0.0"
>>>>>>> 59c3ab6c
  },
  "homepage": "https://github.com/aws/aws-cdk",
  "peerDependencies": {
    "@aws-cdk/aws-cloudformation": "0.0.0",
    "@aws-cdk/aws-codebuild": "0.0.0",
    "@aws-cdk/aws-codepipeline": "0.0.0",
    "@aws-cdk/aws-ec2": "0.0.0",
    "@aws-cdk/aws-ecs": "0.0.0",
    "@aws-cdk/aws-events": "0.0.0",
    "@aws-cdk/aws-iam": "0.0.0",
    "@aws-cdk/aws-lambda": "0.0.0",
    "@aws-cdk/aws-sns": "0.0.0",
    "@aws-cdk/aws-sns-subscriptions": "0.0.0",
    "@aws-cdk/aws-sqs": "0.0.0",
    "@aws-cdk/aws-stepfunctions": "0.0.0",
<<<<<<< HEAD
    "@aws-cdk/aws-batch": "0.0.0",
    "@aws-cdk/core": "0.0.0"
=======
    "@aws-cdk/core": "0.0.0",
    "constructs": "^2.0.0"
>>>>>>> 59c3ab6c
  },
  "engines": {
    "node": ">= 10.3.0"
  },
  "stability": "stable",
  "awslint": {
    "exclude": [
      "docs-public-apis:@aws-cdk/aws-events-targets.EcsTask.securityGroup",
      "docs-public-apis:@aws-cdk/aws-events-targets.SfnStateMachine.machine",
      "docs-public-apis:@aws-cdk/aws-events-targets.SnsTopic.topic",
      "docs-public-apis:@aws-cdk/aws-events-targets.SqsQueue.queue",
      "docs-public-apis:@aws-cdk/aws-events-targets.ContainerOverride",
      "props-default-doc:@aws-cdk/aws-events-targets.ContainerOverride.environment",
      "props-default-doc:@aws-cdk/aws-events-targets.EcsTaskProps.containerOverrides"
    ]
  },
  "awscdkio": {
    "announce": false
  }
}<|MERGE_RESOLUTION|>--- conflicted
+++ resolved
@@ -106,13 +106,9 @@
     "@aws-cdk/aws-sns-subscriptions": "0.0.0",
     "@aws-cdk/aws-sqs": "0.0.0",
     "@aws-cdk/aws-stepfunctions": "0.0.0",
-<<<<<<< HEAD
     "@aws-cdk/aws-batch": "0.0.0",
-    "@aws-cdk/core": "0.0.0"
-=======
-    "@aws-cdk/core": "0.0.0",
+
     "constructs": "^2.0.0"
->>>>>>> 59c3ab6c
   },
   "homepage": "https://github.com/aws/aws-cdk",
   "peerDependencies": {
@@ -128,13 +124,9 @@
     "@aws-cdk/aws-sns-subscriptions": "0.0.0",
     "@aws-cdk/aws-sqs": "0.0.0",
     "@aws-cdk/aws-stepfunctions": "0.0.0",
-<<<<<<< HEAD
     "@aws-cdk/aws-batch": "0.0.0",
-    "@aws-cdk/core": "0.0.0"
-=======
     "@aws-cdk/core": "0.0.0",
     "constructs": "^2.0.0"
->>>>>>> 59c3ab6c
   },
   "engines": {
     "node": ">= 10.3.0"

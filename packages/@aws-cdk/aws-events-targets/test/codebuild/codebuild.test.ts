--- conflicted
+++ resolved
@@ -7,15 +7,10 @@
 test('use codebuild project as an eventrule target', () => {
   // GIVEN
   const stack = new Stack();
-<<<<<<< HEAD
-  const project = new codebuild.Project(stack, 'MyProject', { source: new codebuild.CodePipelineSource() });
+  const project = new codebuild.PipelineProject(stack, 'MyProject');
   const rule = new events.Rule(stack, 'Rule', {
     schedule: events.Schedule.fromExpression('rate(1 min)')
   });
-=======
-  const project = new codebuild.PipelineProject(stack, 'MyProject');
-  const rule = new events.Rule(stack, 'Rule', { scheduleExpression: 'rate(1 min)' });
->>>>>>> f4c8dcda
 
   // WHEN
   rule.addTarget(new targets.CodeBuildProject(project));

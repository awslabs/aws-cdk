--- conflicted
+++ resolved
@@ -1,8 +1,4 @@
-<<<<<<< HEAD
-import { countResources, expect as cdkExpect, haveResource, SynthUtils } from '@aws-cdk/assert';
-=======
-import { countResources, expect, haveResource } from '@aws-cdk/assert-internal';
->>>>>>> f93d9401
+import { countResources, expect as cdkExpect, haveResource, SynthUtils } from '@aws-cdk/assert/internal';
 import * as events from '@aws-cdk/aws-events';
 import * as iam from '@aws-cdk/aws-iam';
 import { Stack } from '@aws-cdk/core';

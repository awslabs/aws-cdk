--- conflicted
+++ resolved
@@ -1,12 +1,6 @@
-<<<<<<< HEAD
 /* eslint-disable no-console */
-import SDK = require('aws-sdk');
-import AWS = require('aws-sdk-mock');
-=======
-// tslint:disable:no-console
 import * as SDK from 'aws-sdk';
 import * as AWS from 'aws-sdk-mock';
->>>>>>> acf3ffce
 import { AwsApiProps } from '../../lib';
 import { handler } from '../../lib/aws-api-handler';
 

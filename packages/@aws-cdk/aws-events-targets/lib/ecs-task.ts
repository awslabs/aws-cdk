import * as ec2 from '@aws-cdk/aws-ec2';
import * as ecs from '@aws-cdk/aws-ecs';
import * as events from '@aws-cdk/aws-events';
import * as iam from '@aws-cdk/aws-iam';
import * as cdk from '@aws-cdk/core';
import { ContainerOverride } from './ecs-task-properties';
import { singletonEventRole } from './util';

// keep this import separate from other imports to reduce chance for merge conflicts with v2-main
// eslint-disable-next-line no-duplicate-imports, import/order
import { Construct } from 'constructs';

/**
 * Properties to define an ECS Event Task
 */
export interface EcsTaskProps {
  /**
   * Cluster where service will be deployed
   */
  readonly cluster: ecs.ICluster;

  /**
   * Task Definition of the task that should be started
   */
  readonly taskDefinition: ecs.ITaskDefinition;

  /**
   * How many tasks should be started when this event is triggered
   *
   * @default 1
   */
  readonly taskCount?: number;

  /**
   * Container setting overrides
   *
   * Key is the name of the container to override, value is the
   * values you want to override.
   */
  readonly containerOverrides?: ContainerOverride[];

  /**
   * In what subnets to place the task's ENIs
   *
   * (Only applicable in case the TaskDefinition is configured for AwsVpc networking)
   *
   * @default Private subnets
   */
  readonly subnetSelection?: ec2.SubnetSelection;

  /**
   * Existing security group to use for the task's ENIs
   *
   * (Only applicable in case the TaskDefinition is configured for AwsVpc networking)
   *
   * @default A new security group is created
   * @deprecated use securityGroups instead
   */
  readonly securityGroup?: ec2.ISecurityGroup;

  /**
   * Existing security groups to use for the task's ENIs
   *
   * (Only applicable in case the TaskDefinition is configured for AwsVpc networking)
   *
   * @default A new security group is created
   */
  readonly securityGroups?: ec2.ISecurityGroup[];

  /**
   * Existing IAM role to run the ECS task
   *
   * @default A new IAM role is created
   */
  readonly role?: iam.IRole;

  /**
   * The platform version on which to run your task
   *
   * Unless you have specific compatibility requirements, you don't need to specify this.
   *
   * @see https://docs.aws.amazon.com/AmazonECS/latest/developerguide/platform_versions.html
   *
   * @default - ECS will set the Fargate platform version to 'LATEST'
   */
  readonly platformVersion?: ecs.FargatePlatformVersion;
}

/**
 * Start a task on an ECS cluster
 */
export class EcsTask implements events.IRuleTarget {
  // Security group fields are public because we can generate a new security group if none is provided.

  /**
   * The security group associated with the task. Only applicable with awsvpc network mode.
   *
   * @default - A new security group is created.
   * @deprecated use securityGroups instead.
   */
  public readonly securityGroup?: ec2.ISecurityGroup;

  /**
   * The security groups associated with the task. Only applicable with awsvpc network mode.
   *
   * @default - A new security group is created.
   */
  public readonly securityGroups?: ec2.ISecurityGroup[];
  private readonly cluster: ecs.ICluster;
  private readonly taskDefinition: ecs.ITaskDefinition;
  private readonly taskCount: number;
  private readonly role: iam.IRole;
  private readonly platformVersion?: ecs.FargatePlatformVersion;

  constructor(private readonly props: EcsTaskProps) {
    if (props.securityGroup !== undefined && props.securityGroups !== undefined) {
      throw new Error('Only one of SecurityGroup or SecurityGroups can be populated.');
    }

    this.cluster = props.cluster;
    this.taskDefinition = props.taskDefinition;
    this.taskCount = props.taskCount ?? 1;
    this.platformVersion = props.platformVersion;

    if (props.role) {
      const role = props.role;
      this.createEventRolePolicyStatements().forEach(role.addToPolicy.bind(role));
      this.role = role;
    } else {
      this.role = singletonEventRole(this.taskDefinition, this.createEventRolePolicyStatements());
    }

    // Security groups are only configurable with the "awsvpc" network mode.
    if (this.taskDefinition.networkMode !== ecs.NetworkMode.AWS_VPC) {
      if (props.securityGroup !== undefined || props.securityGroups !== undefined) {
        cdk.Annotations.of(this.taskDefinition).addWarning('security groups are ignored when network mode is not awsvpc');
      }
      return;
    }
    if (props.securityGroups) {
      this.securityGroups = props.securityGroups;
      return;
    }

<<<<<<< HEAD
    if (!cdk.Construct.isConstruct(this.taskDefinition)) {
=======
    if (!Construct.isConstruct(this.taskDefinition)) {
>>>>>>> 94c1750a
      throw new Error('Cannot create a security group for ECS task. ' +
        'The task definition in ECS task is not a Construct. ' +
        'Please pass a taskDefinition as a Construct in EcsTaskProps.');
    }

    let securityGroup = props.securityGroup || this.taskDefinition.node.tryFindChild('SecurityGroup') as ec2.ISecurityGroup;
    securityGroup = securityGroup || new ec2.SecurityGroup(this.taskDefinition, 'SecurityGroup', { vpc: this.props.cluster.vpc });
    this.securityGroup = securityGroup; // Maintain backwards-compatibility for customers that read the generated security group.
    this.securityGroups = [securityGroup];
  }

  /**
   * Allows using tasks as target of EventBridge events
   */
  public bind(_rule: events.IRule, _id?: string): events.RuleTargetConfig {
    const arn = this.cluster.clusterArn;
    const role = this.role;
    const containerOverrides = this.props.containerOverrides && this.props.containerOverrides
      .map(({ containerName, ...overrides }) => ({ name: containerName, ...overrides }));
    const input = { containerOverrides };
    const taskCount = this.taskCount;
    const taskDefinitionArn = this.taskDefinition.taskDefinitionArn;

    const subnetSelection = this.props.subnetSelection || { subnetType: ec2.SubnetType.PRIVATE };
    const assignPublicIp = subnetSelection.subnetType === ec2.SubnetType.PUBLIC ? 'ENABLED' : 'DISABLED';

    const baseEcsParameters = { taskCount, taskDefinitionArn };

    const ecsParameters: events.CfnRule.EcsParametersProperty = this.taskDefinition.networkMode === ecs.NetworkMode.AWS_VPC
      ? {
        ...baseEcsParameters,
        launchType: this.taskDefinition.isEc2Compatible ? 'EC2' : 'FARGATE',
        platformVersion: this.platformVersion,
        networkConfiguration: {
          awsVpcConfiguration: {
            subnets: this.props.cluster.vpc.selectSubnets(subnetSelection).subnetIds,
            assignPublicIp,
            securityGroups: this.securityGroups && this.securityGroups.map(sg => sg.securityGroupId),
          },
        },
      }
      : baseEcsParameters;

    return {
      id: '',
      arn,
      role,
      ecsParameters,
      input: events.RuleTargetInput.fromObject(input),
      targetResource: this.taskDefinition,
    };
  }

  private createEventRolePolicyStatements(): iam.PolicyStatement[] {
    const policyStatements = [new iam.PolicyStatement({
      actions: ['ecs:RunTask'],
      resources: [this.taskDefinition.taskDefinitionArn],
      conditions: {
        ArnEquals: { 'ecs:cluster': this.cluster.clusterArn },
      },
    })];

    // If it so happens that a Task Execution Role was created for the TaskDefinition,
    // then the EventBridge Role must have permissions to pass it (otherwise it doesn't).
    if (this.taskDefinition.executionRole !== undefined) {
      policyStatements.push(new iam.PolicyStatement({
        actions: ['iam:PassRole'],
        resources: [this.taskDefinition.executionRole.roleArn],
      }));
    }

    // For Fargate task we need permission to pass the task role.
    if (this.taskDefinition.isFargateCompatible) {
      policyStatements.push(new iam.PolicyStatement({
        actions: ['iam:PassRole'],
        resources: [this.taskDefinition.taskRole.roleArn],
      }));
    }

    return policyStatements;
  }
}<|MERGE_RESOLUTION|>--- conflicted
+++ resolved
@@ -142,11 +142,7 @@
       return;
     }
 
-<<<<<<< HEAD
-    if (!cdk.Construct.isConstruct(this.taskDefinition)) {
-=======
     if (!Construct.isConstruct(this.taskDefinition)) {
->>>>>>> 94c1750a
       throw new Error('Cannot create a security group for ECS task. ' +
         'The task definition in ECS task is not a Construct. ' +
         'Please pass a taskDefinition as a Construct in EcsTaskProps.');

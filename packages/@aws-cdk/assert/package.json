{
  "name": "@aws-cdk/assert",
  "version": "0.31.0",
  "description": "An assertion library for use with CDK Apps",
  "main": "lib/index.js",
  "types": "lib/index.d.ts",
  "scripts": {
    "build": "cdk-build",
    "watch": "cdk-watch",
    "lint": "cdk-lint",
    "test": "cdk-test",
    "pkglint": "pkglint -f",
    "package": "cdk-package"
  },
  "nyc": {
    "statements": 40,
    "lines": 40,
    "branches": 30
  },
  "author": {
    "name": "Amazon Web Services",
    "url": "https://aws.amazon.com",
    "organization": true
  },
  "license": "Apache-2.0",
  "devDependencies": {
<<<<<<< HEAD
    "cdk-build-tools": "^0.29.0",
    "@types/jest": "^24.0.11",
    "pkglint": "^0.29.0"
  },
  "dependencies": {
    "@aws-cdk/cdk": "^0.29.0",
    "@aws-cdk/cloudformation-diff": "^0.29.0",
    "@aws-cdk/cx-api": "^0.29.0",
    "jest": "^24.7.1",
=======
    "cdk-build-tools": "^0.31.0",
    "pkglint": "^0.31.0"
  },
  "dependencies": {
    "@aws-cdk/cdk": "^0.31.0",
    "@aws-cdk/cloudformation-diff": "^0.31.0",
    "@aws-cdk/cx-api": "^0.31.0",
>>>>>>> 417e5e89
    "source-map-support": "^0.5.12"
  },
  "repository": {
    "url": "https://github.com/awslabs/aws-cdk.git",
    "type": "git",
    "directory": "packages/@aws-cdk/assert"
  },
  "keywords": [
    "aws",
    "cdk"
  ],
  "homepage": "https://github.com/awslabs/aws-cdk",
  "engines": {
    "node": ">= 8.10.0"
  }
}<|MERGE_RESOLUTION|>--- conflicted
+++ resolved
@@ -24,25 +24,15 @@
   },
   "license": "Apache-2.0",
   "devDependencies": {
-<<<<<<< HEAD
-    "cdk-build-tools": "^0.29.0",
+    "cdk-build-tools": "^0.31.0",
     "@types/jest": "^24.0.11",
-    "pkglint": "^0.29.0"
-  },
-  "dependencies": {
-    "@aws-cdk/cdk": "^0.29.0",
-    "@aws-cdk/cloudformation-diff": "^0.29.0",
-    "@aws-cdk/cx-api": "^0.29.0",
-    "jest": "^24.7.1",
-=======
-    "cdk-build-tools": "^0.31.0",
     "pkglint": "^0.31.0"
   },
   "dependencies": {
     "@aws-cdk/cdk": "^0.31.0",
     "@aws-cdk/cloudformation-diff": "^0.31.0",
     "@aws-cdk/cx-api": "^0.31.0",
->>>>>>> 417e5e89
+    "jest": "^24.7.1",
     "source-map-support": "^0.5.12"
   },
   "repository": {

--- conflicted
+++ resolved
@@ -1,12 +1,8 @@
 import '@aws-cdk/assert/jest';
 import { Stack } from '@aws-cdk/core';
 import {
-<<<<<<< HEAD
-  HttpApi, HttpJwtAuthorizer, HttpIntegrationType, HttpMethod, HttpRoute, HttpRouteIntegrationConfig, HttpRouteKey, IHttpRouteIntegration,
-=======
   HttpApi, HttpConnectionType, HttpIntegrationType, HttpMethod, HttpRoute, HttpRouteIntegrationConfig, HttpRouteKey, IHttpRouteIntegration,
->>>>>>> db205dae
-  PayloadFormatVersion,
+  PayloadFormatVersion, HttpJwtAuthorizer
 } from '../../lib';
 
 describe('HttpRoute', () => {
@@ -81,42 +77,6 @@
     })).toThrowError(/path must always start with a "\/" and not end with a "\/"/);
   });
 
-<<<<<<< HEAD
-  test('can create route with an authorizer attached', () => {
-    const stack = new Stack();
-    const httpApi = new HttpApi(stack, 'HttpApi');
-
-    const authorizer = new HttpJwtAuthorizer(stack, 'HttpAuthorizer', {
-      httpApi,
-      jwtConfiguration: {
-        audience: ['cognito-pool'],
-        issuer: 'http://congnito.aws',
-      },
-    });
-
-    new HttpRoute(stack, 'HttpRoute', {
-      httpApi,
-      integration: new DummyIntegration(),
-      routeKey: HttpRouteKey.with('/books', HttpMethod.GET),
-      authorizer,
-      authorizationScopes: ['books:read'],
-    });
-
-    expect(stack).toHaveResource('AWS::ApiGatewayV2::Integration', {
-      ApiId: stack.resolve(httpApi.httpApiId),
-      IntegrationType: 'HTTP_PROXY',
-      PayloadFormatVersion: '2.0',
-      IntegrationUri: 'some-uri',
-    });
-
-    expect(stack).toHaveResource('AWS::ApiGatewayV2::Authorizer');
-
-    expect(stack).toHaveResource('AWS::ApiGatewayV2::Route', {
-      AuthorizerId: stack.resolve(authorizer.authorizerId),
-      AuthorizationType: 'JWT',
-      AuthorizationScopes: ['books:read'],
-    });
-=======
   test('configures private integration correctly when all props are passed', () => {
     // GIVEN
     const stack = new Stack();
@@ -152,8 +112,42 @@
       PayloadFormatVersion: '1.0',
     });
     expect(stack).not.toHaveResource('AWS::ApiGatewayV2::VpcLink');
->>>>>>> db205dae
   });
+  
+  test('can create route with an authorizer attached', () => {
+    const stack = new Stack();
+    const httpApi = new HttpApi(stack, 'HttpApi');
+
+    const authorizer = new HttpJwtAuthorizer(stack, 'HttpAuthorizer', {
+      httpApi,
+      jwtConfiguration: {
+        audience: ['cognito-pool'],
+        issuer: 'http://congnito.aws',
+      },
+    });
+
+    new HttpRoute(stack, 'HttpRoute', {
+      httpApi,
+      integration: new DummyIntegration(),
+      routeKey: HttpRouteKey.with('/books', HttpMethod.GET),
+      authorizer,
+      authorizationScopes: ['books:read'],
+    });
+
+    expect(stack).toHaveResource('AWS::ApiGatewayV2::Integration', {
+      ApiId: stack.resolve(httpApi.httpApiId),
+      IntegrationType: 'HTTP_PROXY',
+      PayloadFormatVersion: '2.0',
+      IntegrationUri: 'some-uri',
+    });
+
+    expect(stack).toHaveResource('AWS::ApiGatewayV2::Authorizer');
+
+    expect(stack).toHaveResource('AWS::ApiGatewayV2::Route', {
+      AuthorizerId: stack.resolve(authorizer.authorizerId),
+      AuthorizationType: 'JWT',
+      AuthorizationScopes: ['books:read'],
+    });
 });
 
 class DummyIntegration implements IHttpRouteIntegration {

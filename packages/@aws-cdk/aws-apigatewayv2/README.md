--- conflicted
+++ resolved
@@ -24,12 +24,9 @@
   - [Publishing HTTP APIs](#publishing-http-apis)
   - [Custom Domain](#custom-domain)
   - [Metrics](#metrics)
-<<<<<<< HEAD
-  - [Access Logging](#access-logging)
-=======
   - [VPC Link](#vpc-link)
   - [Private Integration](#private-integration)
->>>>>>> db205dae
+  - [Access Logging](#access-logging)
 
 ## Introduction
 
@@ -232,7 +229,31 @@
 const clientErrorMetric = stage.metricClientError();
 ```
 
-<<<<<<< HEAD
+### VPC Link
+
+Private integrations let HTTP APIs connect with AWS resources that are placed behind a VPC. These are usually Application
+Load Balancers, Network Load Balancers or a Cloud Map service. The `VpcLink` construct enables this integration.
+The following code creates a `VpcLink` to a private VPC.
+
+```ts
+const vpc = new ec2.Vpc(stack, 'VPC');
+const vpcLink = new VpcLink(stack, 'VpcLink', { vpc });
+```
+
+Any existing `VpcLink` resource can be imported into the CDK app via the `VpcLink.fromVpcLinkId()`.
+
+```ts
+const awesomeLink = VpcLink.fromVpcLinkId(stack, 'awesome-vpc-link', 'us-east-1_oiuR12Abd');
+```
+
+### Private Integration
+
+Private integrations enable integrating an HTTP API route with private resources in a VPC, such as Application Load Balancers or
+Amazon ECS container-based applications.  Using private integrations, resources in a VPC can be exposed for access by
+clients outside of the VPC.
+
+These integrations can be found in the [APIGatewayV2-Integrations](https://docs.aws.amazon.com/cdk/api/latest/docs/aws-apigatewayv2-integrations-readme.html) constructs library.
+
 ## Access Logging
 
 Access logging creates logs everytime an API method is accessed. Access logs can have information on who has accessed the API, how the caller accessed the API and what responses were generated. Access logs are configured on a Stage of the Http Api. 
@@ -263,30 +284,4 @@
     format: '$context.identity.sourceIp - - [$context.requestTime] "$context.httpMethod $context.routeKey $context.protocol" $context.status $context.responseLength $context.requestId',
   }
 });
-```
-=======
-### VPC Link
-
-Private integrations let HTTP APIs connect with AWS resources that are placed behind a VPC. These are usually Application
-Load Balancers, Network Load Balancers or a Cloud Map service. The `VpcLink` construct enables this integration.
-The following code creates a `VpcLink` to a private VPC.
-
-```ts
-const vpc = new ec2.Vpc(stack, 'VPC');
-const vpcLink = new VpcLink(stack, 'VpcLink', { vpc });
-```
-
-Any existing `VpcLink` resource can be imported into the CDK app via the `VpcLink.fromVpcLinkId()`.
-
-```ts
-const awesomeLink = VpcLink.fromVpcLinkId(stack, 'awesome-vpc-link', 'us-east-1_oiuR12Abd');
-```
-
-### Private Integration
-
-Private integrations enable integrating an HTTP API route with private resources in a VPC, such as Application Load Balancers or
-Amazon ECS container-based applications.  Using private integrations, resources in a VPC can be exposed for access by
-clients outside of the VPC.
-
-These integrations can be found in the [APIGatewayV2-Integrations](https://docs.aws.amazon.com/cdk/api/latest/docs/aws-apigatewayv2-integrations-readme.html) constructs library.
->>>>>>> db205dae
+```
/**
 * A database of regional information.
 */
export class Fact {
  /**
   * @returns the list of names of AWS regions for which there is at least one registered fact. This
   *          may not be an exhaustive list of all available AWS regions.
   */
  public static get regions(): string[] {
    return Object.keys(this.database);
  }

  /**
   * Retrieves a fact from this Fact database.
   *
   * @param region the name of the region (e.g: `us-east-1`)
   * @param name   the name of the fact being looked up (see the `FactName` class for details)
   *
   * @returns the fact value if it is known, and `undefined` otherwise.
   */
  public static find(region: string, name: string): string | undefined {
    const regionFacts = this.database[region];
    return regionFacts && regionFacts[name];
  }

  /**
   * Retrieve a fact from the Fact database. (retrieval will fail if the specified region or
   * fact name does not exist.)
   *
   * @param region the name of the region (e.g: `us-east-1`)
   * @param name the name of the fact being looked up (see the `FactName` class for details)
   */
  public static requireFact(region: string, name: string): string {
    const foundFact = this.find(region, name);

    if (!foundFact) {
      throw new Error(`No fact ${name} could be found for region: ${region} and name: ${name}`);
    }

    return foundFact;
  }

  /**
   * Registers a new fact in this Fact database.
   *
   * @param fact           the new fact to be registered.
   * @param allowReplacing whether new facts can replace existing facts or not.
   */
  public static register(fact: IFact, allowReplacing = false): void {
    const regionFacts = this.database[fact.region] || (this.database[fact.region] = {});
    if (fact.name in regionFacts && regionFacts[fact.name] !== fact.value && !allowReplacing) {
      throw new Error(`Region ${fact.region} already has a fact ${fact.name}, with value ${regionFacts[fact.name]}`);
    }
    if (fact.value !== undefined) {
      regionFacts[fact.name] = fact.value;
    }
  }

  /**
   * Removes a fact from the database.
   * @param region the region for which the fact is to be removed.
   * @param name   the name of the fact to remove.
   * @param value  the value that should be removed (removal will fail if the value is specified, but does not match the
   *               current stored value).
   */
  public static unregister(region: string, name: string, value?: string): void {
    const regionFacts = this.database[region] || {};
    if (name in regionFacts && value && regionFacts[name] !== value) {
      throw new Error(`Attempted to remove ${name} from ${region} with value ${value}, but the fact's value is ${regionFacts[name]}`);
    }
    delete regionFacts[name];
  }

  private static readonly database: { [region: string]: { [name: string]: string } } = {};

  private constructor() {
    throw new Error('Use the static methods of Fact instead!');
  }
}

/**
 * A fact that can be registered about a particular region.
 */
export interface IFact {
  /**
   * The region for which this fact applies.
   */
  readonly region: string;

  /**
   * The name of this fact. Standardized values are provided by the `Facts` class.
   */
  readonly name: string;

  /**
   * The value of this fact.
   */
  readonly value: string | undefined;
}

/**
 * All standardized fact names.
 */
export class FactName {
  /**
   * The name of the partition for a region (e.g: 'aws', 'aws-cn', ...)
   */
  public static readonly PARTITION = 'partition';

  /**
   * The domain suffix for a region (e.g: 'amazonaws.com`)
   */
  public static readonly DOMAIN_SUFFIX = 'domainSuffix';

  /**
   * Whether the AWS::CDK::Metadata CloudFormation Resource is available in-region or not. The value is a boolean
   * modelled as `YES` or `NO`.
   */
  public static readonly CDK_METADATA_RESOURCE_AVAILABLE = 'cdk:metadata-resource:available';

  /**
   * The endpoint used for hosting S3 static websites
   */
  public static readonly S3_STATIC_WEBSITE_ENDPOINT = 's3-static-website:endpoint';

  /**
   * The endpoint used for aliasing S3 static websites in Route 53
   */
  public static readonly S3_STATIC_WEBSITE_ZONE_53_HOSTED_ZONE_ID = 's3-static-website:route-53-hosted-zone-id';

  /**
   * The prefix for VPC Endpoint Service names,
   * cn.com.amazonaws.vpce for China regions,
   * com.amazonaws.vpce otherwise.
   */
  public static readonly VPC_ENDPOINT_SERVICE_NAME_PREFIX = 'vpcEndpointServiceNamePrefix';

  /**
   * The account for ELBv2 in this region
   */
  public static readonly ELBV2_ACCOUNT = 'elbv2Account';

  /**
   * The ID of the AWS account that owns the public ECR repository that contains the
   * AWS Deep Learning Containers images in a given region.
   */
  public static readonly DLC_REPOSITORY_ACCOUNT = 'dlcRepositoryAccount';

  /**
<<<<<<< HEAD
   * The ID of the AWS account that owns the public ECR repository containing the
   * AWS App Mesh Envoy images in this region.
   */
  public static readonly APPMESH_REPOSITORY_ACCOUNT = 'appmeshRepositoryAccounts';

  /**
   * The image name and tag of the latest Envoy release from AWS App Mesh.
   */
  public static readonly APPMESH_LATEST_ENVOY_IMAGE = 'appmeshLatestEnvoyImage';
=======
   * The ID of the AWS account that owns the public ECR repository that contains the
   * AWS App Mesh Envoy Proxy images in a given region.
   */
  public static readonly APPMESH_ECR_ACCOUNT = 'appMeshRepositoryAccount';
>>>>>>> 45b1e360

  /**
   * The name of the regional service principal for a given service.
   *
   * @param service the service name, either simple (e.g: `s3`, `codedeploy`) or qualified (e.g: `s3.amazonaws.com`).
   *                The `.amazonaws.com` and `.amazonaws.com.cn` domains are stripped from service names, so they are
   *                canonicalized in that respect.
   */
  public static servicePrincipal(service: string) {
    return `service-principal:${service.replace(/\.amazonaws\.com(\.cn)?$/, '')}`;
  }
}<|MERGE_RESOLUTION|>--- conflicted
+++ resolved
@@ -147,22 +147,23 @@
   public static readonly DLC_REPOSITORY_ACCOUNT = 'dlcRepositoryAccount';
 
   /**
-<<<<<<< HEAD
-   * The ID of the AWS account that owns the public ECR repository containing the
-   * AWS App Mesh Envoy images in this region.
+   * The ID of the AWS account that owns the public ECR repository that contains the
+   * AWS App Mesh Envoy Proxy images in a given region.
    */
-  public static readonly APPMESH_REPOSITORY_ACCOUNT = 'appmeshRepositoryAccounts';
+  public static readonly APPMESH_REPOSITORY_ACCOUNT = 'appMeshRepositoryAccount';
+
+  /**
+   * The ID of the AWS account that owns the public ECR repository that contains the
+   * AWS App Mesh Envoy Proxy images in a given region.
+   *
+   * @deprecated use `APPMESH_REPOSITORY_ACCOUNT` instead
+   */
+  public static readonly APPMESH_ECR_ACCOUNT = FactName.APPMESH_REPOSITORY_ACCOUNT;
 
   /**
    * The image name and tag of the latest Envoy release from AWS App Mesh.
    */
-  public static readonly APPMESH_LATEST_ENVOY_IMAGE = 'appmeshLatestEnvoyImage';
-=======
-   * The ID of the AWS account that owns the public ECR repository that contains the
-   * AWS App Mesh Envoy Proxy images in a given region.
-   */
-  public static readonly APPMESH_ECR_ACCOUNT = 'appMeshRepositoryAccount';
->>>>>>> 45b1e360
+  public static readonly APPMESH_LATEST_ENVOY_IMAGE = 'appMeshLatestEnvoyImage';
 
   /**
    * The name of the regional service principal for a given service.

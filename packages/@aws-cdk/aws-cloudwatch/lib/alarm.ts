--- conflicted
+++ resolved
@@ -2,14 +2,9 @@
 import { IAlarmAction } from './alarm-action';
 import { CfnAlarm } from './cloudwatch.generated';
 import { HorizontalAnnotation } from './graph';
-<<<<<<< HEAD
-import { Dimension, Metric, MetricAlarmProps, Unit } from './metric';
-import { parseStatistic } from './util.statistic';
-=======
 import { CreateAlarmOptions } from './metric';
 import { IMetric } from './metric-types';
 import { normalizeStatistic } from './util.statistic';
->>>>>>> 46b32927
 
 export interface IAlarm extends IResource {
   /**
@@ -244,65 +239,6 @@
   return seconds + ' seconds';
 }
 
-<<<<<<< HEAD
-/**
- * Return the JSON structure which represents the given metric in an alarm.
- */
-function metricJson(metric: Metric): AlarmMetricJson {
-  const stat = parseStatistic(metric.statistic);
-
-  const dims = metric.dimensionsAsList();
-
-  return {
-    dimensions: dims.length > 0 ? dims : undefined,
-    namespace: metric.namespace,
-    metricName: metric.metricName,
-    period: metric.periodSec,
-    statistic: stat.type === 'simple' ? stat.statistic : undefined,
-    extendedStatistic: stat.type === 'percentile' ? 'p' + stat.percentile : undefined,
-    unit: metric.unit
-  };
-}
-
-/**
- * Properties used to construct the Metric identifying part of an Alarm
- */
-interface AlarmMetricJson {
-  /**
-   * The dimensions to apply to the alarm
-   */
-  readonly dimensions?: Dimension[];
-
-  /**
-   * Namespace of the metric
-   */
-  readonly namespace: string;
-
-  /**
-   * Name of the metric
-   */
-  readonly metricName: string;
-
-  /**
-   * How many seconds to aggregate over
-   */
-  readonly period: number;
-
-  /**
-   * Simple aggregation function to use
-   */
-  readonly statistic?: string;
-
-  /**
-   * Percentile aggregation function to use
-   */
-  readonly extendedStatistic?: string;
-
-  /**
-   * The unit of the alarm
-   */
-  readonly unit?: Unit;
-=======
 function dropUndef<T extends object>(x: T): T {
   const ret: any = {};
   for (const [key, value] of Object.entries(x)) {
@@ -311,5 +247,4 @@
     }
   }
   return ret;
->>>>>>> 46b32927
 }
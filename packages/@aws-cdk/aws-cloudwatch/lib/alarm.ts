--- conflicted
+++ resolved
@@ -1,9 +1,5 @@
-<<<<<<< HEAD
 import { Construct, IResource, Lazy, Resource } from '@aws-cdk/cdk';
-=======
-import { Construct, IResource, Resource, Token } from '@aws-cdk/cdk';
 import { IAlarmAction } from './alarm-action';
->>>>>>> e3df21a3
 import { CfnAlarm } from './cloudwatch.generated';
 import { HorizontalAnnotation } from './graph';
 import { Dimension, Metric, MetricAlarmProps, Statistic, Unit } from './metric';

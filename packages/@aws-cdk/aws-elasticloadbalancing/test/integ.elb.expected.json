--- conflicted
+++ resolved
@@ -67,6 +67,9 @@
     },
     "VPCPublicSubnet1DefaultRoute91CEF279": {
       "Type": "AWS::EC2::Route",
+      "DependsOn": [
+        "VPCVPCGW99B986DC"
+      ],
       "Properties": {
         "RouteTableId": {
           "Ref": "VPCPublicSubnet1RouteTableFEE4B781"
@@ -103,24 +106,6 @@
         ]
       }
     },
-<<<<<<< HEAD
-=======
-    "VPCPublicSubnet1DefaultRoute91CEF279": {
-      "Type": "AWS::EC2::Route",
-      "DependsOn": [
-        "VPCVPCGW99B986DC"
-      ],
-      "Properties": {
-        "RouteTableId": {
-          "Ref": "VPCPublicSubnet1RouteTableFEE4B781"
-        },
-        "DestinationCidrBlock": "0.0.0.0/0",
-        "GatewayId": {
-          "Ref": "VPCIGWB7E252D3"
-        }
-      }
-    },
->>>>>>> e7996996
     "VPCPrivateSubnet1Subnet8BCA10E0": {
       "Type": "AWS::EC2::Subnet",
       "Properties": {

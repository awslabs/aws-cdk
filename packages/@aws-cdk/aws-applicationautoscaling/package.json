{
  "name": "@aws-cdk/aws-applicationautoscaling",
  "version": "1.15.0",
  "description": "The CDK Construct Library for AWS::ApplicationAutoScaling",
  "main": "lib/index.js",
  "types": "lib/index.d.ts",
  "jsii": {
    "outdir": "dist",
    "targets": {
      "java": {
        "package": "software.amazon.awscdk.services.applicationautoscaling",
        "maven": {
          "groupId": "software.amazon.awscdk",
          "artifactId": "applicationautoscaling",
          "versionSuffix": ".DEVPREVIEW"
        }
      },
      "dotnet": {
        "namespace": "Amazon.CDK.AWS.ApplicationAutoScaling",
        "packageId": "Amazon.CDK.AWS.ApplicationAutoScaling",
        "signAssembly": true,
        "assemblyOriginatorKeyFile": "../../key.snk",
        "versionSuffix": "-devpreview",
        "iconUrl": "https://raw.githubusercontent.com/aws/aws-cdk/master/logo/default-256-dark.png"
      },
      "python": {
        "distName": "aws-cdk.aws-applicationautoscaling",
        "module": "aws_cdk.aws_applicationautoscaling"
      }
    }
  },
  "repository": {
    "type": "git",
    "url": "https://github.com/aws/aws-cdk.git",
    "directory": "packages/@aws-cdk/aws-applicationautoscaling"
  },
  "scripts": {
    "build": "cdk-build",
    "watch": "cdk-watch",
    "lint": "cdk-lint",
    "test": "cdk-test",
    "integ": "cdk-integ",
    "pkglint": "pkglint -f",
    "package": "cdk-package",
    "awslint": "cdk-awslint",
    "cfn2ts": "cfn2ts",
    "build+test+package": "npm run build+test && npm run package",
    "build+test": "npm run build && npm test"
  },
  "cdk-build": {
    "cloudformation": "AWS::ApplicationAutoScaling"
  },
  "keywords": [
    "aws",
    "cdk",
    "constructs",
    "applicationautoscaling"
  ],
  "author": {
    "name": "Amazon Web Services",
    "url": "https://aws.amazon.com",
    "organization": true
  },
  "license": "Apache-2.0",
  "devDependencies": {
<<<<<<< HEAD
    "@aws-cdk/assert": "1.13.1",
    "cdk-build-tools": "^1.13.1",
    "cfn2ts": "^1.13.1",
    "fast-check": "^1.17.0",
    "pkglint": "^1.13.1"
=======
    "@aws-cdk/assert": "1.15.0",
    "cdk-build-tools": "file:../../../tools/cdk-build-tools",
    "cfn2ts": "file:../../../tools/cfn2ts",
    "fast-check": "^1.18.1",
    "pkglint": "file:../../../tools/pkglint"
>>>>>>> ea4a8aad
  },
  "dependencies": {
    "@aws-cdk/aws-autoscaling-common": "1.15.0",
    "@aws-cdk/aws-cloudwatch": "1.15.0",
    "@aws-cdk/aws-iam": "1.15.0",
    "@aws-cdk/core": "1.15.0"
  },
  "homepage": "https://github.com/aws/aws-cdk",
  "peerDependencies": {
    "@aws-cdk/aws-autoscaling-common": "1.15.0",
    "@aws-cdk/aws-cloudwatch": "1.15.0",
    "@aws-cdk/aws-iam": "1.15.0",
    "@aws-cdk/core": "1.15.0"
  },
  "engines": {
    "node": ">= 10.3.0"
  },
  "awslint": {
    "exclude": [
      "props-physical-name:@aws-cdk/aws-applicationautoscaling.ScalableTargetProps",
      "docs-public-apis:@aws-cdk/aws-applicationautoscaling.TargetTrackingScalingPolicyProps.scalingTarget",
      "docs-public-apis:@aws-cdk/aws-applicationautoscaling.PredefinedMetric.ECS_SERVICE_AVERAGE_MEMORY_UTILIZATION",
      "docs-public-apis:@aws-cdk/aws-applicationautoscaling.ScalableTarget.fromScalableTargetId",
      "docs-public-apis:@aws-cdk/aws-applicationautoscaling.StepScalingPolicy.lowerAction",
      "docs-public-apis:@aws-cdk/aws-applicationautoscaling.StepScalingPolicy.lowerAlarm",
      "docs-public-apis:@aws-cdk/aws-applicationautoscaling.StepScalingPolicy.upperAction",
      "docs-public-apis:@aws-cdk/aws-applicationautoscaling.StepScalingPolicy.upperAlarm",
      "docs-public-apis:@aws-cdk/aws-applicationautoscaling.TargetTrackingScalingPolicy",
      "docs-public-apis:@aws-cdk/aws-applicationautoscaling.BasicStepScalingPolicyProps",
      "docs-public-apis:@aws-cdk/aws-applicationautoscaling.IScalableTarget",
      "docs-public-apis:@aws-cdk/aws-applicationautoscaling.IScalableTarget.scalableTargetId",
      "docs-public-apis:@aws-cdk/aws-applicationautoscaling.StepScalingPolicyProps",
      "docs-public-apis:@aws-cdk/aws-applicationautoscaling.PredefinedMetric.ECS_SERVICE_AVERAGE_CPU_UTILIZATION",
      "docs-public-apis:@aws-cdk/aws-applicationautoscaling.PredefinedMetric.DYNAMODB_READ_CAPACITY_UTILIZATION",
      "docs-public-apis:@aws-cdk/aws-applicationautoscaling.PredefinedMetric.DYANMODB_WRITE_CAPACITY_UTILIZATION",
      "docs-public-apis:@aws-cdk/aws-applicationautoscaling.PredefinedMetric.ALB_REQUEST_COUNT_PER_TARGET",
      "docs-public-apis:@aws-cdk/aws-applicationautoscaling.PredefinedMetric.RDS_READER_AVERAGE_CPU_UTILIZATION",
      "docs-public-apis:@aws-cdk/aws-applicationautoscaling.PredefinedMetric.RDS_READER_AVERAGE_DATABASE_CONNECTIONS",
      "docs-public-apis:@aws-cdk/aws-applicationautoscaling.PredefinedMetric.EC2_SPOT_FLEET_REQUEST_AVERAGE_CPU_UTILIZATION",
      "docs-public-apis:@aws-cdk/aws-applicationautoscaling.PredefinedMetric.EC2_SPOT_FLEET_REQUEST_AVERAGE_NETWORK_IN",
      "docs-public-apis:@aws-cdk/aws-applicationautoscaling.PredefinedMetric.EC2_SPOT_FLEET_REQUEST_AVERAGE_NETWORK_OUT",
      "docs-public-apis:@aws-cdk/aws-applicationautoscaling.PredefinedMetric.SAGEMAKER_VARIANT_INVOCATIONS_PER_INSTANCE"
    ]
  },
  "stability": "stable"
}<|MERGE_RESOLUTION|>--- conflicted
+++ resolved
@@ -63,19 +63,11 @@
   },
   "license": "Apache-2.0",
   "devDependencies": {
-<<<<<<< HEAD
-    "@aws-cdk/assert": "1.13.1",
-    "cdk-build-tools": "^1.13.1",
-    "cfn2ts": "^1.13.1",
-    "fast-check": "^1.17.0",
-    "pkglint": "^1.13.1"
-=======
     "@aws-cdk/assert": "1.15.0",
-    "cdk-build-tools": "file:../../../tools/cdk-build-tools",
-    "cfn2ts": "file:../../../tools/cfn2ts",
+    "cdk-build-tools": "^1.15.0",
+    "cfn2ts": "^1.15.0",
     "fast-check": "^1.18.1",
-    "pkglint": "file:../../../tools/pkglint"
->>>>>>> ea4a8aad
+    "pkglint": "^1.15.0"
   },
   "dependencies": {
     "@aws-cdk/aws-autoscaling-common": "1.15.0",

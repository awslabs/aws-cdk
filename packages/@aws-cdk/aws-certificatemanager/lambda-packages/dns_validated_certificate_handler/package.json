{
  "name": "dns_validated_certificate_handler",
  "private": true,
  "version": "0.0.0",
  "description": "This module is part of the [AWS Cloud Development Kit](https://github.com/aws/aws-cdk) project.",
  "main": "lib/index.js",
  "directories": {
    "test": "test"
  },
  "scripts": {
    "build": "echo No build",
    "test": "jest",
    "eslint": "eslint lib",
    "build+test+package": "npm run build+test",
    "build+test": "npm run build && npm test"
  },
  "keywords": [
    "aws",
    "cdk",
    "constructs",
    "certificatemanager"
  ],
  "author": {
    "name": "Amazon Web Services",
    "url": "https://aws.amazon.com",
    "organization": true
  },
  "license": "Apache-2.0",
  "devDependencies": {
    "cdk-build-tools": "0.0.0",
    "aws-sdk": "^2.596.0",
<<<<<<< HEAD
    "aws-sdk-mock": "^5.0.0",
    "sinon": "^9.0.2",
    "eslint": "^6.8.0",
    "eslint-config-standard": "^14.1.0",
    "eslint-plugin-import": "^2.19.1",
    "eslint-plugin-node": "^10.0.0",
=======
    "aws-sdk-mock": "^5.1.0",
    "eslint": "^7.9.0",
    "eslint-config-standard": "^14.1.1",
    "eslint-plugin-import": "^2.22.0",
    "eslint-plugin-node": "^11.1.0",
>>>>>>> c0a3cb4e
    "eslint-plugin-promise": "^4.2.1",
    "eslint-plugin-standard": "^4.0.1",
    "jest": "^26.4.2",
    "lambda-tester": "^3.6.0",
    "nock": "^13.0.4",
    "ts-jest": "^26.3.0"
  }
}<|MERGE_RESOLUTION|>--- conflicted
+++ resolved
@@ -29,20 +29,12 @@
   "devDependencies": {
     "cdk-build-tools": "0.0.0",
     "aws-sdk": "^2.596.0",
-<<<<<<< HEAD
-    "aws-sdk-mock": "^5.0.0",
+    "aws-sdk-mock": "^5.1.0",
     "sinon": "^9.0.2",
-    "eslint": "^6.8.0",
-    "eslint-config-standard": "^14.1.0",
-    "eslint-plugin-import": "^2.19.1",
-    "eslint-plugin-node": "^10.0.0",
-=======
-    "aws-sdk-mock": "^5.1.0",
     "eslint": "^7.9.0",
     "eslint-config-standard": "^14.1.1",
     "eslint-plugin-import": "^2.22.0",
     "eslint-plugin-node": "^11.1.0",
->>>>>>> c0a3cb4e
     "eslint-plugin-promise": "^4.2.1",
     "eslint-plugin-standard": "^4.0.1",
     "jest": "^26.4.2",

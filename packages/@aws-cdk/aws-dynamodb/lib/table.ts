--- conflicted
+++ resolved
@@ -43,7 +43,7 @@
   type: AttributeType;
 }
 
-export interface TableOptions {
+export interface TableProps {
   /**
    * Partition key attribute definition.
    */
@@ -111,23 +111,6 @@
    * @default undefined, TTL is disabled
    */
   ttlAttributeName?: string;
-<<<<<<< HEAD
-
-  /**
-   * Table sort key attribute definition. You can also use `addSortKey` to set
-   * this up later.
-   */
-  sortKey?: Attribute;
-=======
->>>>>>> 2480f0f3
-}
-
-export interface TableProps extends TableOptions {
-  /**
-   * Partition key attribute definition. This is eventually required, but you
-   * can also use `addPartitionKey` to specify the partition key at a later stage.
-   */
-  partitionKey: Attribute;
 }
 
 export interface SecondaryIndexProps {
@@ -256,15 +239,8 @@
 
     this.scalingRole = this.makeScalingRole();
 
-<<<<<<< HEAD
-    if (props.partitionKey) {
-      this.addKey(props.partitionKey, HASH_KEY_TYPE);
-      this.tablePartitionKey = props.partitionKey;
-    }
-=======
     this.addKey(props.partitionKey, HASH_KEY_TYPE);
     this.tablePartitionKey = props.partitionKey;
->>>>>>> 2480f0f3
 
     if (props.sortKey) {
       this.addKey(props.sortKey, RANGE_KEY_TYPE);
@@ -273,21 +249,6 @@
   }
 
   /**
-<<<<<<< HEAD
-   * Add a sort key of table.
-   *
-   * @param attribute the sort key of table
-   * @returns a reference to this object so that method calls can be chained together
-   */
-  public addSortKey(attribute: Attribute): this {
-    this.addKey(attribute, RANGE_KEY_TYPE);
-    this.tableSortKey = attribute;
-    return this;
-  }
-
-  /**
-=======
->>>>>>> 2480f0f3
    * Add a global secondary index of table.
    *
    * @param props the property of global secondary index

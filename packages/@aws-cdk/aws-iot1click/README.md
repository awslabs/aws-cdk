--- conflicted
+++ resolved
@@ -1,5 +1,4 @@
-<<<<<<< HEAD
-## AWS IoT1Click Construct Library
+## AWS IoT 1-Click Construct Library
 <div class="stability_label"
      style="background-color: #EC5315; color: white !important; margin: 0 0 1rem 0; padding: 1rem; line-height: 1.5;">
   Stability: 1 - Experimental. This API is still under active development and subject to non-backward
@@ -7,9 +6,6 @@
   environments. Experimental APIs are not subject to the Semantic Versioning model.
 </div>
 
-=======
-## AWS IoT 1-Click Construct Library
->>>>>>> 0db32dee
 
 ```ts
 const iot1click = require('@aws-cdk/aws-iot1click');

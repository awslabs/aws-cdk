{
  "name": "@aws-cdk/aws-cloudformation",
  "version": "1.2.0",
  "description": "CDK Constructs for AWS CloudFormation",
  "main": "lib/index.js",
  "types": "lib/index.d.ts",
  "jsii": {
    "outdir": "dist",
    "targets": {
      "java": {
        "package": "software.amazon.awscdk.services.cloudformation",
        "maven": {
          "groupId": "software.amazon.awscdk",
          "artifactId": "cloudformation",
          "versionSuffix": ".DEVPREVIEW"
        }
      },
      "dotnet": {
        "namespace": "Amazon.CDK.AWS.CloudFormation",
        "packageId": "Amazon.CDK.AWS.CloudFormation",
        "signAssembly": true,
        "assemblyOriginatorKeyFile": "../../key.snk",
        "versionSuffix": "-devpreview"
      },
      "python": {
        "distName": "aws-cdk.aws-cloudformation",
        "module": "aws_cdk.aws_cloudformation"
      }
    }
  },
  "repository": {
    "type": "git",
    "url": "https://github.com/aws/aws-cdk.git",
    "directory": "packages/@aws-cdk/aws-cloudformation"
  },
  "scripts": {
    "build": "cdk-build",
    "watch": "cdk-watch",
    "lint": "cdk-lint",
    "test": "cdk-test",
    "integ": "cdk-integ",
    "pkglint": "pkglint -f",
    "package": "cdk-package",
    "awslint": "cdk-awslint",
    "cfn2ts": "cfn2ts",
    "build+test+package": "npm run build+test && npm run package",
    "build+test": "npm run build && npm test"
  },
  "cdk-build": {
    "cloudformation": "AWS::CloudFormation"
  },
  "keywords": [
    "aws",
    "cdk",
    "constructs",
    "cloudformation"
  ],
  "author": {
    "name": "Amazon Web Services",
    "url": "https://aws.amazon.com",
    "organization": true
  },
  "license": "Apache-2.0",
  "devDependencies": {
<<<<<<< HEAD
    "@aws-cdk/assert": "^1.1.0",
    "@aws-cdk/aws-events": "^1.1.0",
    "@aws-cdk/aws-ssm": "^1.1.0",
    "@aws-cdk/aws-sns-subscriptions": "^1.1.0",
    "@aws-cdk/aws-sqs": "^1.1.0",
=======
    "@aws-cdk/assert": "^1.2.0",
    "@aws-cdk/aws-events": "^1.2.0",
    "@aws-cdk/aws-ssm": "^1.2.0",
>>>>>>> 6c0bf4ac
    "@types/aws-lambda": "^8.10.27",
    "cdk-build-tools": "file:../../../tools/cdk-build-tools",
    "cdk-integ-tools": "file:../../../tools/cdk-integ-tools",
    "cfn2ts": "file:../../../tools/cfn2ts",
    "pkglint": "file:../../../tools/pkglint"
  },
  "dependencies": {
<<<<<<< HEAD
    "@aws-cdk/aws-iam": "^1.0.0",
    "@aws-cdk/aws-lambda": "^1.0.0",
    "@aws-cdk/cx-api": "^1.0.0",
    "@aws-cdk/aws-s3-assets": "^1.0.0",
    "@aws-cdk/aws-sns": "^1.0.0",
    "@aws-cdk/core": "^1.0.0"
  },
  "homepage": "https://github.com/aws/aws-cdk",
  "peerDependencies": {
    "@aws-cdk/aws-iam": "^1.0.0",
    "@aws-cdk/aws-s3-assets": "^1.0.0",
    "@aws-cdk/cx-api": "^1.0.0",
    "@aws-cdk/aws-lambda": "^1.0.0",
    "@aws-cdk/aws-sns": "^1.0.0",
    "@aws-cdk/core": "^1.0.0"
=======
    "@aws-cdk/aws-iam": "^1.2.0",
    "@aws-cdk/aws-lambda": "^1.2.0",
    "@aws-cdk/aws-sns": "^1.2.0",
    "@aws-cdk/core": "^1.2.0"
  },
  "homepage": "https://github.com/aws/aws-cdk",
  "peerDependencies": {
    "@aws-cdk/aws-iam": "^1.2.0",
    "@aws-cdk/aws-lambda": "^1.2.0",
    "@aws-cdk/aws-sns": "^1.2.0",
    "@aws-cdk/core": "^1.2.0"
>>>>>>> 6c0bf4ac
  },
  "engines": {
    "node": ">= 8.10.0"
  },
  "awslint": {
    "exclude": [
      "construct-ctor:@aws-cdk/aws-cloudformation.PipelineCloudFormationAction.<initializer>",
      "construct-ctor:@aws-cdk/aws-cloudformation.PipelineCloudFormationDeployAction.<initializer>",
      "construct-ctor-props-optional:@aws-cdk/aws-cloudformation.AwsCustomResource",
      "no-unused-type:@aws-cdk/aws-cloudformation.CloudFormationCapabilities",
      "props-physical-name:@aws-cdk/aws-cloudformation.CustomResourceProps"
    ]
  },
  "stability": "stable"
}<|MERGE_RESOLUTION|>--- conflicted
+++ resolved
@@ -62,17 +62,11 @@
   },
   "license": "Apache-2.0",
   "devDependencies": {
-<<<<<<< HEAD
-    "@aws-cdk/assert": "^1.1.0",
-    "@aws-cdk/aws-events": "^1.1.0",
-    "@aws-cdk/aws-ssm": "^1.1.0",
-    "@aws-cdk/aws-sns-subscriptions": "^1.1.0",
-    "@aws-cdk/aws-sqs": "^1.1.0",
-=======
     "@aws-cdk/assert": "^1.2.0",
     "@aws-cdk/aws-events": "^1.2.0",
     "@aws-cdk/aws-ssm": "^1.2.0",
->>>>>>> 6c0bf4ac
+    "@aws-cdk/aws-sns-subscriptions": "^1.2.0",
+    "@aws-cdk/aws-sqs": "^1.2.0",
     "@types/aws-lambda": "^8.10.27",
     "cdk-build-tools": "file:../../../tools/cdk-build-tools",
     "cdk-integ-tools": "file:../../../tools/cdk-integ-tools",
@@ -80,35 +74,21 @@
     "pkglint": "file:../../../tools/pkglint"
   },
   "dependencies": {
-<<<<<<< HEAD
-    "@aws-cdk/aws-iam": "^1.0.0",
-    "@aws-cdk/aws-lambda": "^1.0.0",
-    "@aws-cdk/cx-api": "^1.0.0",
-    "@aws-cdk/aws-s3-assets": "^1.0.0",
-    "@aws-cdk/aws-sns": "^1.0.0",
-    "@aws-cdk/core": "^1.0.0"
-  },
-  "homepage": "https://github.com/aws/aws-cdk",
-  "peerDependencies": {
-    "@aws-cdk/aws-iam": "^1.0.0",
-    "@aws-cdk/aws-s3-assets": "^1.0.0",
-    "@aws-cdk/cx-api": "^1.0.0",
-    "@aws-cdk/aws-lambda": "^1.0.0",
-    "@aws-cdk/aws-sns": "^1.0.0",
-    "@aws-cdk/core": "^1.0.0"
-=======
     "@aws-cdk/aws-iam": "^1.2.0",
     "@aws-cdk/aws-lambda": "^1.2.0",
+    "@aws-cdk/cx-api": "^1.2.0",
+    "@aws-cdk/aws-s3-assets": "^1.2.0",
     "@aws-cdk/aws-sns": "^1.2.0",
     "@aws-cdk/core": "^1.2.0"
   },
   "homepage": "https://github.com/aws/aws-cdk",
   "peerDependencies": {
     "@aws-cdk/aws-iam": "^1.2.0",
+    "@aws-cdk/aws-s3-assets": "^1.2.0",
+    "@aws-cdk/cx-api": "^1.2.0",
     "@aws-cdk/aws-lambda": "^1.2.0",
     "@aws-cdk/aws-sns": "^1.2.0",
     "@aws-cdk/core": "^1.2.0"
->>>>>>> 6c0bf4ac
   },
   "engines": {
     "node": ">= 8.10.0"

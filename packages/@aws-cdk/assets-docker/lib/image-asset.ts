--- conflicted
+++ resolved
@@ -20,15 +20,14 @@
    *
    * @default automatically derived from the asset's ID.
    */
-<<<<<<< HEAD
-  repositoryName?: string;
+  readonly repositoryName?: string;
 
   /**
    * Image tag within ECR repository.
    *
    * @default tag image with tag calculated by CDK.
    */
-  imageTag?: string;
+  readonly imageTag?: string;
 
   /**
    * Whether to allow image layer caching while building the image.
@@ -44,10 +43,7 @@
    * @default If not set, the default local layer caching of the docker daemon
    *          is enabled, but `--cache-from` is not used.
    */
-  allowLayerCaching?: boolean;
-=======
-  readonly repositoryName?: string;
->>>>>>> 66dd2282
+  readonly allowLayerCaching?: boolean;
 }
 
 /**

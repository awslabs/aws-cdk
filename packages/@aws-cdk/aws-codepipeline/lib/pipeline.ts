import * as events from '@aws-cdk/aws-events';
import * as iam from '@aws-cdk/aws-iam';
import * as kms from '@aws-cdk/aws-kms';
import * as s3 from '@aws-cdk/aws-s3';
import {
<<<<<<< HEAD
  App, BootstraplessSynthesizer, Construct, DefaultStackSynthesizer,
  IStackSynthesizer, Lazy, PhysicalName, RemovalPolicy, Resource, Stack, Token,
=======
  App, BootstraplessSynthesizer, Construct as CoreConstruct, DefaultStackSynthesizer,
  IStackSynthesizer, Lazy, PhysicalName, RemovalPolicy, Resource, Stack, Token, TokenComparison,
>>>>>>> 07d14aeb
} from '@aws-cdk/core';
import { Construct } from 'constructs';
import { ActionCategory, IAction, IPipeline, IStage } from './action';
import { CfnPipeline } from './codepipeline.generated';
import { CrossRegionSupportConstruct, CrossRegionSupportStack } from './private/cross-region-support-stack';
import { FullActionDescriptor } from './private/full-action-descriptor';
import { RichAction } from './private/rich-action';
import { Stage } from './private/stage';
import { validateName, validateNamespaceName, validateSourceAction } from './private/validation';

/**
 * Allows you to control where to place a new Stage when it's added to the Pipeline.
 * Note that you can provide only one of the below properties -
 * specifying more than one will result in a validation error.
 *
 * @see #rightBefore
 * @see #justAfter
 */
export interface StagePlacement {
  /**
   * Inserts the new Stage as a parent of the given Stage
   * (changing its current parent Stage, if it had one).
   */
  readonly rightBefore?: IStage;

  /**
   * Inserts the new Stage as a child of the given Stage
   * (changing its current child Stage, if it had one).
   */
  readonly justAfter?: IStage;
}

/**
 * Construction properties of a Pipeline Stage.
 */
export interface StageProps {
  /**
   * The physical, human-readable name to assign to this Pipeline Stage.
   */
  readonly stageName: string;

  /**
   * The list of Actions to create this Stage with.
   * You can always add more Actions later by calling {@link IStage#addAction}.
   */
  readonly actions?: IAction[];
}

export interface StageOptions extends StageProps {
  readonly placement?: StagePlacement;
}

export interface PipelineProps {
  /**
   * The S3 bucket used by this Pipeline to store artifacts.
   *
   * @default - A new S3 bucket will be created.
   */
  readonly artifactBucket?: s3.IBucket;

  /**
   * The IAM role to be assumed by this Pipeline.
   *
   * @default a new IAM role will be created.
   */
  readonly role?: iam.IRole;

  /**
   * Indicates whether to rerun the AWS CodePipeline pipeline after you update it.
   *
   * @default false
   */
  readonly restartExecutionOnUpdate?: boolean;

  /**
   * Name of the pipeline.
   *
   * @default - AWS CloudFormation generates an ID and uses that for the pipeline name.
   */
  readonly pipelineName?: string;

  /**
   * A map of region to S3 bucket name used for cross-region CodePipeline.
   * For every Action that you specify targeting a different region than the Pipeline itself,
   * if you don't provide an explicit Bucket for that region using this property,
   * the construct will automatically create a Stack containing an S3 Bucket in that region.
   *
   * @default - None.
   * @experimental
   */
  readonly crossRegionReplicationBuckets?: { [region: string]: s3.IBucket };

  /**
   * The list of Stages, in order,
   * to create this Pipeline with.
   * You can always add more Stages later by calling {@link Pipeline#addStage}.
   *
   * @default - None.
   */
  readonly stages?: StageProps[];

  /**
   * Create KMS keys for cross-account deployments
   *
   * This controls whether the pipeline is enabled for cross-account deployments.
   *
   * By default cross-account deployments are enabled, but this feature requires
   * that KMS Customer Master Keys are created which have a cost of $1/month.
   *
   * If you do not need cross-account deployments, you can set this to `false` to
   * not create those keys and save on that cost (the artifact bucket will be
   * encrypted with an AWS-managed key). However, cross-account deployments will
   * no longer be possible.
   *
   * @default true
   */
  readonly crossAccountKeys?: boolean;
}

abstract class PipelineBase extends Resource implements IPipeline {
  public abstract readonly pipelineName: string;
  public abstract readonly pipelineArn: string;

  /**
   * Defines an event rule triggered by this CodePipeline.
   *
   * @param id Identifier for this event handler.
   * @param options Additional options to pass to the event rule.
   */
  public onEvent(id: string, options: events.OnEventOptions = {}): events.Rule {
    const rule = new events.Rule(this, id, options);
    rule.addTarget(options.target);
    rule.addEventPattern({
      source: ['aws.codepipeline'],
      resources: [this.pipelineArn],
    });
    return rule;
  }

  /**
   * Defines an event rule triggered by the "CodePipeline Pipeline Execution
   * State Change" event emitted from this pipeline.
   *
   * @param id Identifier for this event handler.
   * @param options Additional options to pass to the event rule.
   */
  public onStateChange(id: string, options: events.OnEventOptions = {}): events.Rule {
    const rule = this.onEvent(id, options);
    rule.addEventPattern({
      detailType: ['CodePipeline Pipeline Execution State Change'],
    });
    return rule;
  }

}

/**
 * An AWS CodePipeline pipeline with its associated IAM role and S3 bucket.
 *
 * @example
 * // create a pipeline
 * const pipeline = new Pipeline(this, 'Pipeline');
 *
 * // add a stage
 * const sourceStage = pipeline.addStage({ stageName: 'Source' });
 *
 * // add a source action to the stage
 * sourceStage.addAction(new codepipeline_actions.CodeCommitSourceAction({
 *   actionName: 'Source',
 *   outputArtifactName: 'SourceArtifact',
 *   repository: repo,
 * }));
 *
 * // ... add more stages
 */
export class Pipeline extends PipelineBase {
  /**
   * Import a pipeline into this app.
   *
   * @param scope the scope into which to import this pipeline
   * @param id the logical ID of the returned pipeline construct
   * @param pipelineArn The ARN of the pipeline (e.g. `arn:aws:codepipeline:us-east-1:123456789012:MyDemoPipeline`)
   */
  public static fromPipelineArn(scope: Construct, id: string, pipelineArn: string): IPipeline {
    class Import extends PipelineBase {
      public readonly pipelineName = Stack.of(scope).parseArn(pipelineArn).resource;
      public readonly pipelineArn = pipelineArn;
    }

    return new Import(scope, id);
  }

  /**
   * The IAM role AWS CodePipeline will use to perform actions or assume roles for actions with
   * a more specific IAM role.
   */
  public readonly role: iam.IRole;

  /**
   * ARN of this pipeline
   */
  public readonly pipelineArn: string;

  /**
   * The name of the pipeline
   */
  public readonly pipelineName: string;

  /**
   * The version of the pipeline
   *
   * @attribute
   */
  public readonly pipelineVersion: string;

  /**
   * Bucket used to store output artifacts
   */
  public readonly artifactBucket: s3.IBucket;

  private readonly _stages = new Array<Stage>();
  private readonly crossRegionBucketsPassed: boolean;
  private readonly _crossRegionSupport: { [region: string]: CrossRegionSupport } = {};
  private readonly _crossAccountSupport: { [account: string]: Stack } = {};
  private readonly crossAccountKeys: boolean;

  constructor(scope: Construct, id: string, props: PipelineProps = {}) {
    super(scope, id, {
      physicalName: props.pipelineName,
    });

    validateName('Pipeline', this.physicalName);

    // only one of artifactBucket and crossRegionReplicationBuckets can be supplied
    if (props.artifactBucket && props.crossRegionReplicationBuckets) {
      throw new Error('Only one of artifactBucket and crossRegionReplicationBuckets can be specified!');
    }


    // @deprecated(v2): switch to default false
    this.crossAccountKeys = props.crossAccountKeys ?? true;

    // If a bucket has been provided, use it - otherwise, create a bucket.
    let propsBucket = this.getArtifactBucketFromProps(props);

    if (!propsBucket) {
      let encryptionKey;

      if (this.crossAccountKeys) {
        encryptionKey = new kms.Key(this, 'ArtifactsBucketEncryptionKey', {
          // remove the key - there is a grace period of a few days before it's gone for good,
          // that should be enough for any emergency access to the bucket artifacts
          removalPolicy: RemovalPolicy.DESTROY,
        });
        // add an alias to make finding the key in the console easier
        new kms.Alias(this, 'ArtifactsBucketEncryptionKeyAlias', {
          aliasName: this.generateNameForDefaultBucketKeyAlias(),
          targetKey: encryptionKey,
          removalPolicy: RemovalPolicy.DESTROY, // destroy the alias along with the key
        });
      }

      propsBucket = new s3.Bucket(this, 'ArtifactsBucket', {
        bucketName: PhysicalName.GENERATE_IF_NEEDED,
        encryptionKey,
        encryption: encryptionKey ? s3.BucketEncryption.KMS : s3.BucketEncryption.KMS_MANAGED,
        blockPublicAccess: new s3.BlockPublicAccess(s3.BlockPublicAccess.BLOCK_ALL),
        removalPolicy: RemovalPolicy.RETAIN,
      });
    }
    this.artifactBucket = propsBucket;

    // If a role has been provided, use it - otherwise, create a role.
    this.role = props.role || new iam.Role(this, 'Role', {
      assumedBy: new iam.ServicePrincipal('codepipeline.amazonaws.com'),
    });

    const codePipeline = new CfnPipeline(this, 'Resource', {
      artifactStore: Lazy.anyValue({ produce: () => this.renderArtifactStoreProperty() }),
      artifactStores: Lazy.anyValue({ produce: () => this.renderArtifactStoresProperty() }),
      stages: Lazy.anyValue({ produce: () => this.renderStages() }),
      roleArn: this.role.roleArn,
      restartExecutionOnUpdate: props && props.restartExecutionOnUpdate,
      name: this.physicalName,
    });

    // this will produce a DependsOn for both the role and the policy resources.
    codePipeline.node.addDependency(this.role);

    this.artifactBucket.grantReadWrite(this.role);
    this.pipelineName = this.getResourceNameAttribute(codePipeline.ref);
    this.pipelineVersion = codePipeline.attrVersion;
    this.crossRegionBucketsPassed = !!props.crossRegionReplicationBuckets;

    for (const [region, replicationBucket] of Object.entries(props.crossRegionReplicationBuckets || {})) {
      this._crossRegionSupport[region] = {
        replicationBucket,
        stack: Stack.of(replicationBucket),
      };
    }

    // Does not expose a Fn::GetAtt for the ARN so we'll have to make it ourselves
    this.pipelineArn = Stack.of(this).formatArn({
      service: 'codepipeline',
      resource: this.pipelineName,
    });

    for (const stage of props.stages || []) {
      this.addStage(stage);
    }
  }

  /**
   * Creates a new Stage, and adds it to this Pipeline.
   *
   * @param props the creation properties of the new Stage
   * @returns the newly created Stage
   */
  public addStage(props: StageOptions): IStage {
    // check for duplicate Stages and names
    if (this._stages.find(s => s.stageName === props.stageName)) {
      throw new Error(`Stage with duplicate name '${props.stageName}' added to the Pipeline`);
    }

    const stage = new Stage(props, this);

    const index = props.placement
      ? this.calculateInsertIndexFromPlacement(props.placement)
      : this.stageCount;

    this._stages.splice(index, 0, stage);

    return stage;
  }

  /**
   * Adds a statement to the pipeline role.
   */
  public addToRolePolicy(statement: iam.PolicyStatement) {
    this.role.addToPolicy(statement);
  }

  /**
   * Get the number of Stages in this Pipeline.
   */
  public get stageCount(): number {
    return this._stages.length;
  }

  /**
   * Returns the stages that comprise the pipeline.
   *
   * **Note**: the returned array is a defensive copy,
   * so adding elements to it has no effect.
   * Instead, use the {@link addStage} method if you want to add more stages
   * to the pipeline.
   */
  public get stages(): IStage[] {
    return this._stages.slice();
  }

  /**
   * Access one of the pipeline's stages by stage name
   */
  public stage(stageName: string): IStage {
    for (const stage of this._stages) {
      if (stage.stageName === stageName) {
        return stage;
      }
    }
    throw new Error(`Pipeline does not contain a stage named '${stageName}'. Available stages: ${this._stages.map(s => s.stageName).join(', ')}`);
  }

  /**
   * Returns all of the {@link CrossRegionSupportStack}s that were generated automatically
   * when dealing with Actions that reside in a different region than the Pipeline itself.
   *
   * @experimental
   */
  public get crossRegionSupport(): { [region: string]: CrossRegionSupport } {
    const ret: { [region: string]: CrossRegionSupport } = {};
    Object.keys(this._crossRegionSupport).forEach((key) => {
      ret[key] = this._crossRegionSupport[key];
    });
    return ret;
  }

  /** @internal */
<<<<<<< HEAD
  public _attachActionToPipeline(stage: Stage, action: IAction, actionScope: Construct): FullActionDescriptor {
    const richAction = new RichAction(action, this);

=======
  public _attachActionToPipeline(stage: Stage, action: IAction, actionScope: CoreConstruct): FullActionDescriptor {
>>>>>>> 07d14aeb
    // handle cross-region actions here
    const crossRegionInfo = this.ensureReplicationResourcesExistFor(richAction);

    // get the role for the given action, handling if it's cross-account
    const actionRole = this.getRoleForAction(stage, richAction, actionScope);

    // // CodePipeline Variables
    validateNamespaceName(richAction.actionProperties.variablesNamespace);

    // bind the Action
    const actionConfig = richAction.bind(actionScope, stage, {
      role: actionRole ? actionRole : this.role,
      bucket: crossRegionInfo.artifactBucket,
    });

    return new FullActionDescriptor({
      // must be 'action', not 'richAction',
      // as those are returned by the IStage.actions property,
      // and it's important customers of Pipeline get the same instance
      // back as they added to the pipeline
      action,
      actionConfig,
      actionRole,
      actionRegion: crossRegionInfo.region,
    });
  }

  /**
   * Validate the pipeline structure
   *
   * Validation happens according to the rules documented at
   *
   * https://docs.aws.amazon.com/codepipeline/latest/userguide/reference-pipeline-structure.html#pipeline-requirements
   * @override
   */
  protected validate(): string[] {
    return [
      ...this.validateSourceActionLocations(),
      ...this.validateHasStages(),
      ...this.validateStages(),
      ...this.validateArtifacts(),
    ];
  }

  private ensureReplicationResourcesExistFor(action: RichAction): CrossRegionInfo {
    if (!action.isCrossRegion) {
      return {
        artifactBucket: this.artifactBucket,
      };
    }

    // The action has a specific region,
    // require the pipeline to have a known region as well.
    this.requireRegion();

    // source actions have to be in the same region as the pipeline
    if (action.actionProperties.category === ActionCategory.SOURCE) {
      throw new Error(`Source action '${action.actionProperties.actionName}' must be in the same region as the pipeline`);
    }

    // check whether we already have a bucket in that region,
    // either passed from the outside or previously created
    const crossRegionSupport = this.obtainCrossRegionSupportFor(action);

    // the stack containing the replication bucket must be deployed before the pipeline
    Stack.of(this).addDependency(crossRegionSupport.stack);
    // The Pipeline role must be able to replicate to that bucket
    crossRegionSupport.replicationBucket.grantReadWrite(this.role);

    return {
      artifactBucket: crossRegionSupport.replicationBucket,
      region: action.effectiveRegion,
    };
  }

  /**
   * Get or create the cross-region support construct for the given action
   */
  private obtainCrossRegionSupportFor(action: RichAction) {
    // this method is never called for non cross-region actions
    const actionRegion = action.effectiveRegion!;
    let crossRegionSupport = this._crossRegionSupport[actionRegion];
    if (!crossRegionSupport) {
      // we need to create scaffolding resources for this region
      const otherStack = action.resourceStack;
      crossRegionSupport = this.createSupportResourcesForRegion(otherStack, actionRegion);
      this._crossRegionSupport[actionRegion] = crossRegionSupport;
    }
    return crossRegionSupport;
  }

  private createSupportResourcesForRegion(otherStack: Stack | undefined, actionRegion: string):
  CrossRegionSupport {
    // if we have a stack from the resource passed - use that!
    if (otherStack) {
      // check if the stack doesn't have this magic construct already
      const id = `CrossRegionReplicationSupport-d823f1d8-a990-4e5c-be18-4ac698532e65-${actionRegion}`;
      let crossRegionSupportConstruct = otherStack.node.tryFindChild(id) as CrossRegionSupportConstruct;
      if (!crossRegionSupportConstruct) {
        crossRegionSupportConstruct = new CrossRegionSupportConstruct(otherStack, id, {
          createKmsKey: this.crossAccountKeys,
        });
      }

      return {
        replicationBucket: crossRegionSupportConstruct.replicationBucket,
        stack: otherStack,
      };
    }

    // otherwise - create a stack with the resources needed for replication across regions
    const pipelineStack = Stack.of(this);
    const pipelineAccount = pipelineStack.account;
    if (Token.isUnresolved(pipelineAccount)) {
      throw new Error("You need to specify an explicit account when using CodePipeline's cross-region support");
    }

    const app = this.requireApp();
    const supportStackId = `cross-region-stack-${pipelineAccount}:${actionRegion}`;
    let supportStack = app.node.tryFindChild(supportStackId) as CrossRegionSupportStack;
    if (!supportStack) {
      supportStack = new CrossRegionSupportStack(app, supportStackId, {
        pipelineStackName: pipelineStack.stackName,
        region: actionRegion,
        account: pipelineAccount,
        synthesizer: this.getCrossRegionSupportSynthesizer(),
        createKmsKey: this.crossAccountKeys,
      });
    }

    return {
      stack: supportStack,
      replicationBucket: supportStack.replicationBucket,
    };
  }

  private getCrossRegionSupportSynthesizer(): IStackSynthesizer | undefined {
    if (this.stack.synthesizer instanceof DefaultStackSynthesizer) {
      // if we have the new synthesizer,
      // we need a bootstrapless copy of it,
      // because we don't want to require bootstrapping the environment
      // of the pipeline account in this replication region
      return new BootstraplessSynthesizer({
        deployRoleArn: this.stack.synthesizer.deployRoleArn,
        cloudFormationExecutionRoleArn: this.stack.synthesizer.cloudFormationExecutionRoleArn,
      });
    } else {
      // any other synthesizer: just return undefined
      // (ie., use the default based on the context settings)
      return undefined;
    }
  }

  private generateNameForDefaultBucketKeyAlias(): string {
    const prefix = 'alias/codepipeline-';
    const maxAliasLength = 256;
    const uniqueId = this.node.uniqueId;
    // take the last 256 - (prefix length) characters of uniqueId
    const startIndex = Math.max(0, uniqueId.length - (maxAliasLength - prefix.length));
    return prefix + uniqueId.substring(startIndex).toLowerCase();
  }

  /**
   * Gets the role used for this action,
   * including handling the case when the action is supposed to be cross-account.
   *
   * @param stage the stage the action belongs to
   * @param action the action to return/create a role for
   * @param actionScope the scope, unique to the action, to create new resources in
   */
  private getRoleForAction(stage: Stage, action: RichAction, actionScope: Construct): iam.IRole | undefined {
    const pipelineStack = Stack.of(this);

    let actionRole = this.getRoleFromActionPropsOrGenerateIfCrossAccount(stage, action);

    if (!actionRole && this.isAwsOwned(action)) {
      // generate a Role for this specific Action
      actionRole = new iam.Role(actionScope, 'CodePipelineActionRole', {
        assumedBy: new iam.AccountPrincipal(pipelineStack.account),
      });
    }

    // the pipeline role needs assumeRole permissions to the action role
    if (actionRole) {
      this.role.addToPolicy(new iam.PolicyStatement({
        actions: ['sts:AssumeRole'],
        resources: [actionRole.roleArn],
      }));
    }

    return actionRole;
  }

  private getRoleFromActionPropsOrGenerateIfCrossAccount(stage: Stage, action: RichAction): iam.IRole | undefined {
    const pipelineStack = Stack.of(this);

    // if we have a cross-account action, the pipeline's bucket must have a KMS key
    // (otherwise we can't configure cross-account trust policies)
    if (action.isCrossAccount) {
      const artifactBucket = this.ensureReplicationResourcesExistFor(action).artifactBucket;
      if (!artifactBucket.encryptionKey) {
        throw new Error(
          `Artifact Bucket must have a KMS Key to add cross-account action '${action.actionProperties.actionName}' ` +
          `(pipeline account: '${renderEnvDimension(this.env.account)}', action account: '${renderEnvDimension(action.effectiveAccount)}'). ` +
          'Create Pipeline with \'crossAccountKeys: true\' (or pass an existing Bucket with a key)',
        );
      }
    }

    // if a Role has been passed explicitly, always use it
    // (even if the backing resource is from a different account -
    // this is how the user can override our default support logic)
    if (action.actionProperties.role) {
      if (this.isAwsOwned(action)) {
        // the role has to be deployed before the pipeline
        // (our magical cross-stack dependencies will not work,
        // because the role might be from a different environment),
        // but _only_ if it's a new Role -
        // an imported Role should not add the dependency
        if (action.actionProperties.role instanceof iam.Role) {
          const roleStack = Stack.of(action.actionProperties.role);
          pipelineStack.addDependency(roleStack);
        }

        return action.actionProperties.role;
      } else {
        // ...except if the Action is not owned by 'AWS',
        // as that would be rejected by CodePipeline at deploy time
        throw new Error("Specifying a Role is not supported for actions with an owner different than 'AWS' - " +
          `got '${action.actionProperties.owner}' (Action: '${action.actionProperties.actionName}' in Stage: '${stage.stageName}')`);
      }
    }

    // if we don't have a Role passed,
    // and the action is cross-account,
    // generate a Role in that other account stack
    const otherAccountStack = this.getOtherStackIfActionIsCrossAccount(action);
    if (!otherAccountStack) {
      return undefined;
    }

    // generate a role in the other stack, that the Pipeline will assume for executing this action
    const ret = new iam.Role(otherAccountStack,
      `${this.node.uniqueId}-${stage.stageName}-${action.actionProperties.actionName}-ActionRole`, {
        assumedBy: new iam.AccountPrincipal(pipelineStack.account),
        roleName: PhysicalName.GENERATE_IF_NEEDED,
      });
    // the other stack with the role has to be deployed before the pipeline stack
    // (CodePipeline verifies you can assume the action Role on creation)
    pipelineStack.addDependency(otherAccountStack);

    return ret;
  }

  /**
   * Returns the Stack this Action belongs to if this is a cross-account Action.
   * If this Action is not cross-account (i.e., it lives in the same account as the Pipeline),
   * it returns undefined.
   *
   * @param action the Action to return the Stack for
   */
  private getOtherStackIfActionIsCrossAccount(action: IAction): Stack | undefined {
    const pipelineStack = Stack.of(this);

    if (action.actionProperties.resource) {
      const resourceStack = Stack.of(action.actionProperties.resource);
      // check if resource is from a different account
      if (pipelineStack.account === resourceStack.account) {
        return undefined;
      } else {
        this._crossAccountSupport[resourceStack.account] = resourceStack;
        return resourceStack;
      }
    }

    if (!action.actionProperties.account) {
      return undefined;
    }

    const targetAccount = action.actionProperties.account;
    // check whether the account is a static string
    if (Token.isUnresolved(targetAccount)) {
      throw new Error(`The 'account' property must be a concrete value (action: '${action.actionProperties.actionName}')`);
    }
    // check whether the pipeline account is a static string
    if (Token.isUnresolved(pipelineStack.account)) {
      throw new Error('Pipeline stack which uses cross-environment actions must have an explicitly set account');
    }

    if (pipelineStack.account === targetAccount) {
      return undefined;
    }

    let targetAccountStack: Stack | undefined = this._crossAccountSupport[targetAccount];
    if (!targetAccountStack) {
      const stackId = `cross-account-support-stack-${targetAccount}`;
      const app = this.requireApp();
      targetAccountStack = app.node.tryFindChild(stackId) as Stack;
      if (!targetAccountStack) {
        targetAccountStack = new Stack(app, stackId, {
          stackName: `${pipelineStack.stackName}-support-${targetAccount}`,
          env: {
            account: targetAccount,
            region: action.actionProperties.region ? action.actionProperties.region : pipelineStack.region,
          },
        });
      }
      this._crossAccountSupport[targetAccount] = targetAccountStack;
    }
    return targetAccountStack;
  }

  private isAwsOwned(action: IAction) {
    const owner = action.actionProperties.owner;
    return !owner || owner === 'AWS';
  }

  private getArtifactBucketFromProps(props: PipelineProps): s3.IBucket | undefined {
    if (props.artifactBucket) {
      return props.artifactBucket;
    }
    if (props.crossRegionReplicationBuckets) {
      const pipelineRegion = this.requireRegion();
      return props.crossRegionReplicationBuckets[pipelineRegion];
    }
    return undefined;
  }

  private calculateInsertIndexFromPlacement(placement: StagePlacement): number {
    // check if at most one placement property was provided
    const providedPlacementProps = ['rightBefore', 'justAfter', 'atIndex']
      .filter((prop) => (placement as any)[prop] !== undefined);
    if (providedPlacementProps.length > 1) {
      throw new Error('Error adding Stage to the Pipeline: ' +
        'you can only provide at most one placement property, but ' +
        `'${providedPlacementProps.join(', ')}' were given`);
    }

    if (placement.rightBefore !== undefined) {
      const targetIndex = this.findStageIndex(placement.rightBefore);
      if (targetIndex === -1) {
        throw new Error('Error adding Stage to the Pipeline: ' +
          `the requested Stage to add it before, '${placement.rightBefore.stageName}', was not found`);
      }
      return targetIndex;
    }

    if (placement.justAfter !== undefined) {
      const targetIndex = this.findStageIndex(placement.justAfter);
      if (targetIndex === -1) {
        throw new Error('Error adding Stage to the Pipeline: ' +
          `the requested Stage to add it after, '${placement.justAfter.stageName}', was not found`);
      }
      return targetIndex + 1;
    }

    return this.stageCount;
  }

  private findStageIndex(targetStage: IStage) {
    return this._stages.findIndex(stage => stage === targetStage);
  }

  private validateSourceActionLocations(): string[] {
    const errors = new Array<string>();
    let firstStage = true;
    for (const stage of this._stages) {
      const onlySourceActionsPermitted = firstStage;
      for (const action of stage.actionDescriptors) {
        errors.push(...validateSourceAction(onlySourceActionsPermitted, action.category, action.actionName, stage.stageName));
      }
      firstStage = false;
    }
    return errors;
  }

  private validateHasStages(): string[] {
    if (this.stageCount < 2) {
      return ['Pipeline must have at least two stages'];
    }
    return [];
  }

  private validateStages(): string[] {
    const ret = new Array<string>();
    for (const stage of this._stages) {
      ret.push(...stage.validate());
    }
    return ret;
  }

  private validateArtifacts(): string[] {
    const ret = new Array<string>();

    const producers: Record<string, PipelineLocation> = {};
    const firstConsumers: Record<string, PipelineLocation> = {};

    for (const [stageIndex, stage] of enumerate(this._stages)) {
      // For every output artifact, get the producer
      for (const action of stage.actionDescriptors) {
        const actionLoc = new PipelineLocation(stageIndex, stage, action);

        for (const outputArtifact of action.outputs) {
          // output Artifacts always have a name set
          const name = outputArtifact.artifactName!;
          if (producers[name]) {
            ret.push(`Both Actions '${producers[name].actionName}' and '${action.actionName}' are producting Artifact '${name}'. Every artifact can only be produced once.`);
            continue;
          }

          producers[name] = actionLoc;
        }

        // For every input artifact, get the first consumer
        for (const inputArtifact of action.inputs) {
          const name = inputArtifact.artifactName;
          if (!name) {
            ret.push(`Action '${action.actionName}' is using an unnamed input Artifact, which is not being produced in this pipeline`);
            continue;
          }

          firstConsumers[name] = firstConsumers[name] ? firstConsumers[name].first(actionLoc) : actionLoc;
        }
      }
    }

    // Now validate that every input artifact is produced before it's
    // being consumed.
    for (const [artifactName, consumerLoc] of Object.entries(firstConsumers)) {
      const producerLoc = producers[artifactName];
      if (!producerLoc) {
        ret.push(`Action '${consumerLoc.actionName}' is using input Artifact '${artifactName}', which is not being produced in this pipeline`);
        continue;
      }

      if (consumerLoc.beforeOrEqual(producerLoc)) {
        ret.push(`${consumerLoc} is consuming input Artifact '${artifactName}' before it is being produced at ${producerLoc}`);
      }
    }

    return ret;
  }

  private renderArtifactStoresProperty(): CfnPipeline.ArtifactStoreMapProperty[] | undefined {
    if (!this.crossRegion) { return undefined; }

    // add the Pipeline's artifact store
    const primaryRegion = this.requireRegion();
    this._crossRegionSupport[primaryRegion] = {
      replicationBucket: this.artifactBucket,
      stack: Stack.of(this),
    };

    return Object.entries(this._crossRegionSupport).map(([region, support]) => ({
      region,
      artifactStore: this.renderArtifactStore(support.replicationBucket),
    }));
  }

  private renderArtifactStoreProperty(): CfnPipeline.ArtifactStoreProperty | undefined {
    if (this.crossRegion) { return undefined; }
    return this.renderPrimaryArtifactStore();
  }

  private renderPrimaryArtifactStore(): CfnPipeline.ArtifactStoreProperty {
    return this.renderArtifactStore(this.artifactBucket);
  }

  private renderArtifactStore(bucket: s3.IBucket): CfnPipeline.ArtifactStoreProperty {
    let encryptionKey: CfnPipeline.EncryptionKeyProperty | undefined;
    const bucketKey = bucket.encryptionKey;
    if (bucketKey) {
      encryptionKey = {
        type: 'KMS',
        id: bucketKey.keyArn,
      };
    }

    return {
      type: 'S3',
      location: bucket.bucketName,
      encryptionKey,
    };
  }

  private get crossRegion(): boolean {
    if (this.crossRegionBucketsPassed) { return true; }
    return this._stages.some(stage => stage.actionDescriptors.some(action => action.region !== undefined));
  }

  private renderStages(): CfnPipeline.StageDeclarationProperty[] {
    return this._stages.map(stage => stage.render());
  }

  private requireRegion(): string {
    const region = this.env.region;
    if (Token.isUnresolved(region)) {
      throw new Error('Pipeline stack which uses cross-environment actions must have an explicitly set region');
    }
    return region;
  }

  private requireApp(): App {
    const app = this.node.root;
    if (!app || !App.isApp(app)) {
      throw new Error('Pipeline stack which uses cross-environment actions must be part of a CDK app');
    }
    return app;
  }
}

/**
 * An interface representing resources generated in order to support
 * the cross-region capabilities of CodePipeline.
 * You get instances of this interface from the {@link Pipeline#crossRegionSupport} property.
 *
 * @experimental
 */
export interface CrossRegionSupport {
  /**
   * The Stack that has been created to house the replication Bucket
   * required for this  region.
   */
  readonly stack: Stack;

  /**
   * The replication Bucket used by CodePipeline to operate in this region.
   * Belongs to {@link stack}.
   */
  readonly replicationBucket: s3.IBucket;
}

interface CrossRegionInfo {
  readonly artifactBucket: s3.IBucket;

  readonly region?: string;
}

function enumerate<A>(xs: A[]): Array<[number, A]> {
  const ret = new Array<[number, A]>();
  for (let i = 0; i < xs.length; i++) {
    ret.push([i, xs[i]]);
  }
  return ret;
}

class PipelineLocation {
  constructor(private readonly stageIndex: number, private readonly stage: IStage, private readonly action: FullActionDescriptor) {
  }

  public get stageName() {
    return this.stage.stageName;
  }

  public get actionName() {
    return this.action.actionName;
  }

  /**
   * Returns whether a is before or the same order as b
   */
  public beforeOrEqual(rhs: PipelineLocation) {
    if (this.stageIndex !== rhs.stageIndex) { return rhs.stageIndex < rhs.stageIndex; }
    return this.action.runOrder <= rhs.action.runOrder;
  }

  /**
   * Returns the first location between this and the other one
   */
  public first(rhs: PipelineLocation) {
    return this.beforeOrEqual(rhs) ? this : rhs;
  }

  public toString() {
    // runOrders are 1-based, so make the stageIndex also 1-based otherwise it's going to be confusing.
    return `Stage ${this.stageIndex + 1} Action ${this.action.runOrder} ('${this.stageName}'/'${this.actionName}')`;
  }
}

/**
 * Render an env dimension without showing the ugly stringified tokens
 */
function renderEnvDimension(s: string | undefined) {
  return Token.isUnresolved(s) ? '(current)' : s;
}<|MERGE_RESOLUTION|>--- conflicted
+++ resolved
@@ -3,13 +3,8 @@
 import * as kms from '@aws-cdk/aws-kms';
 import * as s3 from '@aws-cdk/aws-s3';
 import {
-<<<<<<< HEAD
-  App, BootstraplessSynthesizer, Construct, DefaultStackSynthesizer,
+  App, BootstraplessSynthesizer, Construct as CoreConstruct, DefaultStackSynthesizer,
   IStackSynthesizer, Lazy, PhysicalName, RemovalPolicy, Resource, Stack, Token,
-=======
-  App, BootstraplessSynthesizer, Construct as CoreConstruct, DefaultStackSynthesizer,
-  IStackSynthesizer, Lazy, PhysicalName, RemovalPolicy, Resource, Stack, Token, TokenComparison,
->>>>>>> 07d14aeb
 } from '@aws-cdk/core';
 import { Construct } from 'constructs';
 import { ActionCategory, IAction, IPipeline, IStage } from './action';
@@ -398,13 +393,9 @@
   }
 
   /** @internal */
-<<<<<<< HEAD
-  public _attachActionToPipeline(stage: Stage, action: IAction, actionScope: Construct): FullActionDescriptor {
+  public _attachActionToPipeline(stage: Stage, action: IAction, actionScope: CoreConstruct): FullActionDescriptor {
     const richAction = new RichAction(action, this);
 
-=======
-  public _attachActionToPipeline(stage: Stage, action: IAction, actionScope: CoreConstruct): FullActionDescriptor {
->>>>>>> 07d14aeb
     // handle cross-region actions here
     const crossRegionInfo = this.ensureReplicationResourcesExistFor(richAction);
 

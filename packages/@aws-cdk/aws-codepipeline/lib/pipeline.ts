import events = require('@aws-cdk/aws-events');
import iam = require('@aws-cdk/aws-iam');
import kms = require('@aws-cdk/aws-kms');
import s3 = require('@aws-cdk/aws-s3');
<<<<<<< HEAD
import { Construct, Lazy, RemovalPolicy, Resource, Stack } from '@aws-cdk/cdk';
=======
import { Construct, PhysicalName, RemovalPolicy, Resource, Stack, Token } from '@aws-cdk/cdk';
>>>>>>> 1378e2d2
import { Action, IPipeline, IStage } from "./action";
import { CfnPipeline } from './codepipeline.generated';
import { Stage } from './stage';
import { validateName, validateSourceAction } from "./validation";

/**
 * Allows you to control where to place a new Stage when it's added to the Pipeline.
 * Note that you can provide only one of the below properties -
 * specifying more than one will result in a validation error.
 *
 * @see #rightBefore
 * @see #justAfter
 * @see #atIndex
 */
export interface StagePlacement {
  /**
   * Inserts the new Stage as a parent of the given Stage
   * (changing its current parent Stage, if it had one).
   */
  readonly rightBefore?: IStage;

  /**
   * Inserts the new Stage as a child of the given Stage
   * (changing its current child Stage, if it had one).
   */
  readonly justAfter?: IStage;
}

/**
 * Construction properties of a Pipeline Stage.
 */
export interface StageProps {
  /**
   * The physical, human-readable name to assign to this Pipeline Stage.
   */
  readonly name: string;

  /**
   * The list of Actions to create this Stage with.
   * You can always add more Actions later by calling {@link IStage#addAction}.
   */
  readonly actions?: Action[];
}

export interface StageAddToPipelineProps extends StageProps {
  readonly placement?: StagePlacement;
}

export interface PipelineProps {
  /**
   * The S3 bucket used by this Pipeline to store artifacts.
   *
   * @default - A new S3 bucket will be created.
   */
  readonly artifactBucket?: s3.IBucket;

  /**
   * The IAM role to be assumed by this Pipeline.
   *
   * @default a new IAM role will be created.
   */
  readonly role?: iam.IRole;

  /**
   * Indicates whether to rerun the AWS CodePipeline pipeline after you update it.
   *
   * @default false
   */
  readonly restartExecutionOnUpdate?: boolean;

  /**
   * Name of the pipeline.
   *
   * @default - AWS CloudFormation generates an ID and uses that for the pipeline name.
   */
  readonly pipelineName?: string;

  /**
   * A map of region to S3 bucket name used for cross-region CodePipeline.
   * For every Action that you specify targeting a different region than the Pipeline itself,
   * if you don't provide an explicit Bucket for that region using this property,
   * the construct will automatically create a scaffold Stack containing an S3 Bucket in that region.
   * Note that you will have to `cdk deploy` that Stack before you can deploy your Pipeline-containing Stack.
   * You can query the generated Stacks using the {@link Pipeline#crossRegionScaffoldStacks} property.
   *
   * @default - None.
   */
  readonly crossRegionReplicationBuckets?: { [region: string]: string };

  /**
   * The list of Stages, in order,
   * to create this Pipeline with.
   * You can always add more Stages later by calling {@link Pipeline#addStage}.
   *
   * @default - None.
   */
  readonly stages?: StageProps[];
}

abstract class PipelineBase extends Resource implements IPipeline {
  public abstract pipelineName: string;
  public abstract pipelineArn: string;
  public abstract grantBucketRead(identity: iam.IGrantable): iam.Grant;
  public abstract grantBucketReadWrite(identity: iam.IGrantable): iam.Grant;

  /**
   * Defines an event rule triggered by this CodePipeline.
   *
   * @param id Identifier for this event handler.
   * @param options Additional options to pass to the event rule.
   */
  public onEvent(id: string, options: events.OnEventOptions): events.Rule {
    const rule = new events.Rule(this, id, options);
    rule.addTarget(options.target);
    rule.addEventPattern({
      source: [ 'aws.codepipeline' ],
      resources: [ this.pipelineArn ],
    });
    return rule;
  }

  /**
   * Defines an event rule triggered by the "CodePipeline Pipeline Execution
   * State Change" event emitted from this pipeline.
   *
   * @param id Identifier for this event handler.
   * @param options Additional options to pass to the event rule.
   */
  public onStateChange(id: string, options: events.OnEventOptions): events.Rule {
    const rule = this.onEvent(id, options);
    rule.addEventPattern({
      detailType: [ 'CodePipeline Pipeline Execution State Change' ],
    });
    return rule;
  }

}

/**
 * An AWS CodePipeline pipeline with its associated IAM role and S3 bucket.
 *
 * @example
 * // create a pipeline
 * const pipeline = new Pipeline(this, 'Pipeline');
 *
 * // add a stage
 * const sourceStage = pipeline.addStage({ name: 'Source' });
 *
 * // add a source action to the stage
 * sourceStage.addAction(new codepipeline_actions.CodeCommitSourceAction({
 *   actionName: 'Source',
 *   outputArtifactName: 'SourceArtifact',
 *   repository: repo,
 * }));
 *
 * // ... add more stages
 */
export class Pipeline extends PipelineBase {

  /**
   * Import a pipeline into this app.
   * @param scope the scope into which to import this pipeline
   * @param pipelineArn The ARN of the pipeline (e.g. `arn:aws:codepipeline:us-east-1:123456789012:MyDemoPipeline`)
   */
  public static fromPipelineArn(scope: Construct, id: string, pipelineArn: string): IPipeline {

    class Import extends PipelineBase {
      public pipelineName = Stack.of(scope).parseArn(pipelineArn).resource;
      public pipelineArn = pipelineArn;

      public grantBucketRead(identity: iam.IGrantable): iam.Grant {
        return iam.Grant.drop(identity, `grant read permissions to the artifacts bucket of ${pipelineArn}`);
      }

      public grantBucketReadWrite(identity: iam.IGrantable): iam.Grant {
        return iam.Grant.drop(identity, `grant read/write permissions to the artifacts bucket of ${pipelineArn}`);
      }
    }

    return new Import(scope, id);
  }

  /**
   * The IAM role AWS CodePipeline will use to perform actions or assume roles for actions with
   * a more specific IAM role.
   */
  public readonly role: iam.IRole;

  /**
   * ARN of this pipeline
   */
  public readonly pipelineArn: string;

  /**
   * The name of the pipeline
   */
  public readonly pipelineName: string;

  /**
   * The version of the pipeline
   *
   * @attribute
   */
  public readonly pipelineVersion: string;

  /**
   * Bucket used to store output artifacts
   */
  public readonly artifactBucket: s3.IBucket;

  private readonly stages = new Array<Stage>();
  private readonly crossRegionReplicationBuckets: { [region: string]: string };
  private readonly artifactStores: { [region: string]: CfnPipeline.ArtifactStoreProperty };
  private readonly _crossRegionScaffoldStacks: { [region: string]: CrossRegionScaffoldStack } = {};

  constructor(scope: Construct, id: string, props: PipelineProps = {}) {
    super(scope, id);

    validateName('Pipeline', props.pipelineName);

    // If a bucket has been provided, use it - otherwise, create a bucket.
    let propsBucket = props.artifactBucket;
    if (!propsBucket) {
      const encryptionKey = new kms.Key(this, 'ArtifactsBucketEncryptionKey');
      propsBucket = new s3.Bucket(this, 'ArtifactsBucket', {
        bucketName: PhysicalName.auto({ crossEnvironment: true }),
        encryptionKey,
        encryption: s3.BucketEncryption.Kms,
        removalPolicy: RemovalPolicy.Orphan
      });
    }
    this.artifactBucket = propsBucket;

    // If a role has been provided, use it - otherwise, create a role.
    this.role = props.role || new iam.Role(this, 'Role', {
      assumedBy: new iam.ServicePrincipal('codepipeline.amazonaws.com')
    });

    const codePipeline = new CfnPipeline(this, 'Resource', {
      artifactStore: Lazy.anyValue({ produce: () => this.renderArtifactStore() }),
      artifactStores: Lazy.anyValue({ produce: () => this.renderArtifactStores() }),
      stages: Lazy.anyValue({ produce: () => this.renderStages() }),
      roleArn: this.role.roleArn,
      restartExecutionOnUpdate: props && props.restartExecutionOnUpdate,
      name: props && props.pipelineName,
    });

    // this will produce a DependsOn for both the role and the policy resources.
    codePipeline.node.addDependency(this.role);

    this.artifactBucket.grantReadWrite(this.role);

    this.pipelineName = codePipeline.refAsString;
    this.pipelineVersion = codePipeline.pipelineVersion;
    this.crossRegionReplicationBuckets = props.crossRegionReplicationBuckets || {};
    this.artifactStores = {};

    // Does not expose a Fn::GetAtt for the ARN so we'll have to make it ourselves
    this.pipelineArn = Stack.of(this).formatArn({
      service: 'codepipeline',
      resource: this.pipelineName
    });

    for (const stage of props.stages || []) {
      this.addStage(stage);
    }
  }

  /**
   * Creates a new Stage, and adds it to this Pipeline.
   *
   * @param props the creation properties of the new Stage
   * @returns the newly created Stage
   */
  public addStage(props: StageAddToPipelineProps): IStage {
    // check for duplicate Stages and names
    if (this.stages.find(s => s.stageName === props.name)) {
      throw new Error(`Stage with duplicate name '${props.name}' added to the Pipeline`);
    }

    const stage = new Stage(props, this);

    const index = props.placement
        ? this.calculateInsertIndexFromPlacement(props.placement)
        : this.stageCount;

    this.stages.splice(index, 0, stage);

    return stage;
  }

  /**
   * Adds a statement to the pipeline role.
   */
  public addToRolePolicy(statement: iam.PolicyStatement) {
    this.role.addToPolicy(statement);
  }

  /**
   * Get the number of Stages in this Pipeline.
   */
  public get stageCount(): number {
    return this.stages.length;
  }

  public grantBucketRead(identity: iam.IGrantable): iam.Grant {
    return this.artifactBucket.grantRead(identity);
  }

  public grantBucketReadWrite(identity: iam.IGrantable): iam.Grant {
    return this.artifactBucket.grantReadWrite(identity);
  }

  /**
   * Returns all of the {@link CrossRegionScaffoldStack}s that were generated automatically
   * when dealing with Actions that reside in a different region than the Pipeline itself.
   */
  public get crossRegionScaffolding(): { [region: string]: CrossRegionScaffolding } {
    const ret: { [region: string]: CrossRegionScaffoldStack }  = {};
    Object.keys(this._crossRegionScaffoldStacks).forEach((key) => {
      ret[key] = this._crossRegionScaffoldStacks[key];
    });
    return ret;
  }

  /**
   * Validate the pipeline structure
   *
   * Validation happens according to the rules documented at
   *
   * https://docs.aws.amazon.com/codepipeline/latest/userguide/reference-pipeline-structure.html#pipeline-requirements
   * @override
   */
  protected validate(): string[] {
    return [
      ...this.validateSourceActionLocations(),
      ...this.validateHasStages(),
      ...this.validateStages(),
      ...this.validateArtifacts(),
    ];
  }

  // ignore unused private method (it's actually used in Stage)
  // @ts-ignore
  private _attachActionToPipeline(stage: Stage, action: Action, actionScope: cdk.Construct): void {
    // handle cross-region actions here
    this.ensureReplicationBucketExistsFor(action.region);

    // get the role for the given action
    const actionRole = this.getRoleForAction(stage, action);

    // call the action callback which eventually calls bind()
    action._actionAttachedToPipeline({
      pipeline: this,
      stage,
      scope: actionScope,
      role: actionRole ? actionRole : this.role,
      actionRole,
    });
  }

  private ensureReplicationBucketExistsFor(region?: string) {
    if (!region) {
      return;
    }

    // get the region the Pipeline itself is in
    const pipelineRegion = Stack.of(this).requireRegion(
        "You need to specify an explicit region when using CodePipeline's cross-region support");

    // if we already have an ArtifactStore generated for this region, or it's the Pipeline's region, nothing to do
    if (this.artifactStores[region] || region === pipelineRegion) {
      return;
    }

    let replicationBucketName = this.crossRegionReplicationBuckets[region];
    if (!replicationBucketName) {
      const pipelineAccount = Stack.of(this).requireAccountId(
          "You need to specify an explicit account when using CodePipeline's cross-region support");
      const app = Stack.of(this).parentApp();
      if (!app) {
        throw new Error(`Pipeline stack which uses cross region actions must be part of an application`);
      }
      const crossRegionScaffoldStack = new CrossRegionScaffoldStack(this, `cross-region-stack-${pipelineAccount}:${region}`, {
        region,
        account: pipelineAccount,
      });
      this._crossRegionScaffoldStacks[region] = crossRegionScaffoldStack;
      replicationBucketName = crossRegionScaffoldStack.replicationBucketName;
    }

    const replicationBucket = s3.Bucket.fromBucketAttributes(this, 'CrossRegionCodePipelineReplicationBucket-' + region, {
      bucketName: replicationBucketName,
    });
    replicationBucket.grantReadWrite(this.role);

    this.artifactStores[region] = {
      location: replicationBucket.bucketName,
      type: 'S3',
    };
  }

  /**
   * Gets the role used for this action,
   * including handling the case when the action is supposed to be cross-region.
   *
   * @param stage the stage the action belongs to
   * @param action the action to return/create a role for
   */
  private getRoleForAction(stage: Stage, action: Action): iam.IRole | undefined {
    let actionRole: iam.IRole | undefined;

    if (action.role) {
      actionRole = action.role;
    } else if (action.resource) {
      const pipelineStack = Stack.of(this);
      const resourceStack = Stack.of(action.resource);
      // check if resource is from a different account
      if (pipelineStack.env.account && resourceStack.env.account &&
          pipelineStack.env.account !== resourceStack.env.account) {
        // if it is, the pipeline's bucket must have a KMS key
        if (!this.artifactBucket.encryptionKey) {
          throw new Error('The Pipeline is being used in a cross-account manner, ' +
            'but its artifact bucket does not have a KMS key defined. ' +
            'A KMS key is required for a cross-account Pipeline. ' +
            'Make sure to pass a Bucket with a Key when creating the Pipeline');
        }

        // generate a role in the other stack, that the Pipeline will assume for executing this action
        actionRole = new iam.Role(resourceStack,
            `${this.node.uniqueId}-${stage.stageName}-${action.actionName}-ActionRole`, {
          assumedBy: new iam.AccountPrincipal(pipelineStack.env.account),
          roleName: PhysicalName.auto({ crossEnvironment: true }),
        });

        // the other stack has to be deployed before the pipeline stack
        pipelineStack.addDependency(resourceStack);
      }
    }

    // the pipeline role needs assumeRole permissions to the action role
    if (actionRole) {
      this.role.addToPolicy(new iam.PolicyStatement()
        .addAction('sts:AssumeRole')
        .addResource(actionRole.roleArn));
    }

    return actionRole;
  }

  private calculateInsertIndexFromPlacement(placement: StagePlacement): number {
    // check if at most one placement property was provided
    const providedPlacementProps = ['rightBefore', 'justAfter', 'atIndex']
      .filter((prop) => (placement as any)[prop] !== undefined);
    if (providedPlacementProps.length > 1) {
      throw new Error("Error adding Stage to the Pipeline: " +
        'you can only provide at most one placement property, but ' +
        `'${providedPlacementProps.join(', ')}' were given`);
    }

    if (placement.rightBefore !== undefined) {
      const targetIndex = this.findStageIndex(placement.rightBefore);
      if (targetIndex === -1) {
        throw new Error("Error adding Stage to the Pipeline: " +
          `the requested Stage to add it before, '${placement.rightBefore.stageName}', was not found`);
      }
      return targetIndex;
    }

    if (placement.justAfter !== undefined) {
      const targetIndex = this.findStageIndex(placement.justAfter);
      if (targetIndex === -1) {
        throw new Error("Error adding Stage to the Pipeline: " +
          `the requested Stage to add it after, '${placement.justAfter.stageName}', was not found`);
      }
      return targetIndex + 1;
    }

    return this.stageCount;
  }

  private findStageIndex(targetStage: IStage) {
    return this.stages.findIndex(stage => stage === targetStage);
  }

  private validateSourceActionLocations(): string[] {
    const errors = new Array<string>();
    let firstStage = true;
    for (const stage of this.stages) {
      const onlySourceActionsPermitted = firstStage;
      for (const action of stage.actions) {
        errors.push(...validateSourceAction(onlySourceActionsPermitted, action.category, action.actionName, stage.stageName));
      }
      firstStage = false;
    }
    return errors;
  }

  private validateHasStages(): string[] {
    if (this.stageCount < 2) {
      return ['Pipeline must have at least two stages'];
    }
    return [];
  }

  private validateStages(): string[] {
    const ret = new Array<string>();
    for (const stage of this.stages) {
      ret.push(...stage.validate());
    }
    return ret;
  }

  private validateArtifacts(): string[] {
    const ret = new Array<string>();

    const outputArtifactNames = new Set<string>();
    for (const stage of this.stages) {
      const sortedActions = stage.actions.sort((a1, a2) => a1.runOrder - a2.runOrder);

      for (const action of sortedActions) {
        // start with inputs
        const inputArtifacts = action.inputs;
        for (const inputArtifact of inputArtifacts) {
          if (!inputArtifact.artifactName) {
            ret.push(`Action '${action.actionName}' has an unnamed input Artifact that's not used as an output`);
          } else if (!outputArtifactNames.has(inputArtifact.artifactName)) {
            ret.push(`Artifact '${inputArtifact.artifactName}' was used as input before being used as output`);
          }
        }

        // then process outputs by adding them to the Set
        const outputArtifacts = action.outputs;
        for (const outputArtifact of outputArtifacts) {
          // output Artifacts always have a name set
          if (outputArtifactNames.has(outputArtifact.artifactName!)) {
            ret.push(`Artifact '${outputArtifact.artifactName}' has been used as an output more than once`);
          } else {
            outputArtifactNames.add(outputArtifact.artifactName!);
          }
        }
      }
    }

    return ret;
  }

  private renderArtifactStores(): CfnPipeline.ArtifactStoreMapProperty[] | undefined {
    if (!this.crossRegion) { return undefined; }

    // add the Pipeline's artifact store
    const primaryStore = this.renderPrimaryArtifactStore();
    this.artifactStores[Stack.of(this).requireRegion()] = {
      location: primaryStore.location,
      type: primaryStore.type,
      encryptionKey: primaryStore.encryptionKey,
    };

    return Object.entries(this.artifactStores).map(([region, artifactStore]) => ({
      region, artifactStore
    }));
  }

  private renderArtifactStore(): CfnPipeline.ArtifactStoreProperty | undefined {
    if (this.crossRegion) { return undefined; }
    return this.renderPrimaryArtifactStore();
  }

  private renderPrimaryArtifactStore(): CfnPipeline.ArtifactStoreProperty {
    let encryptionKey: CfnPipeline.EncryptionKeyProperty | undefined;
    const bucketKey = this.artifactBucket.encryptionKey;
    if (bucketKey) {
      encryptionKey = {
        type: 'KMS',
        id: bucketKey.keyArn,
      };
    }

    const bucketName = this.artifactBucket.bucketName;
    if (!bucketName) {
      throw new Error('Artifacts bucket must have a bucket name');
    }

    return {
      type: 'S3',
      location: bucketName,
      encryptionKey
    };
  }

  private get crossRegion(): boolean {
    return this.stages.some(stage => stage.actions.some(action => action.region !== undefined));
    // this.pipelineResource.addPropertyOverride(`Stages.${i}.Actions.${j}.Region`, action.region);
  }

  private renderStages(): CfnPipeline.StageDeclarationProperty[] {
    return this.stages.map(stage => stage.render());
  }
}

/**
 * A Stack containing resources required for the cross-region CodePipeline functionality to work.
 */
export abstract class CrossRegionScaffolding extends Stack {
  /**
   * The name of the S3 Bucket used for replicating the Pipeline's artifacts into the region.
   */
  public abstract readonly replicationBucketName: string;
}

// cyclic dependency
import { CrossRegionScaffoldStack } from './cross-region-scaffold-stack';<|MERGE_RESOLUTION|>--- conflicted
+++ resolved
@@ -2,11 +2,7 @@
 import iam = require('@aws-cdk/aws-iam');
 import kms = require('@aws-cdk/aws-kms');
 import s3 = require('@aws-cdk/aws-s3');
-<<<<<<< HEAD
-import { Construct, Lazy, RemovalPolicy, Resource, Stack } from '@aws-cdk/cdk';
-=======
-import { Construct, PhysicalName, RemovalPolicy, Resource, Stack, Token } from '@aws-cdk/cdk';
->>>>>>> 1378e2d2
+import { Construct, PhysicalName, RemovalPolicy, Resource, Stack } from '@aws-cdk/cdk';
 import { Action, IPipeline, IStage } from "./action";
 import { CfnPipeline } from './codepipeline.generated';
 import { Stage } from './stage';

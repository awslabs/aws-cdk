--- conflicted
+++ resolved
@@ -61,27 +61,19 @@
     "pkglint": "^0.24.1"
   },
   "dependencies": {
-<<<<<<< HEAD
-    "@aws-cdk/cdk": "^0.23.0",
-    "@aws-cdk/aws-lambda-event-sources": "^0.23.0",
-    "@aws-cdk/aws-dynamodb": "^0.23.0",
-    "@aws-cdk/aws-sqs": "^0.23.0",
-    "@aws-cdk/aws-s3": "^0.23.0",
-    "@aws-cdk/aws-sns": "^0.23.0",
-    "@aws-cdk/aws-kinesis": "^0.23.0",
-    "@aws-cdk/aws-iam": "^0.23.0",
-    "@aws-cdk/aws-lambda": "^0.23.0",
-    "@aws-cdk/aws-apigateway": "^0.23.0"
-  },
-  "peerDependencies": {
-    "@aws-cdk/cdk": "^0.23.0",
-    "@aws-cdk/aws-lambda-event-sources": "^0.23.0"
-=======
-    "@aws-cdk/cdk": "^0.24.1"
+    "@aws-cdk/cdk": "^0.24.1",
+    "@aws-cdk/aws-lambda-event-sources": "^0.24.1",
+    "@aws-cdk/aws-dynamodb": "^0.24.1",
+    "@aws-cdk/aws-sqs": "^0.24.1",
+    "@aws-cdk/aws-s3": "^0.24.1",
+    "@aws-cdk/aws-sns": "^0.24.1",
+    "@aws-cdk/aws-kinesis": "^0.24.1",
+    "@aws-cdk/aws-iam": "^0.24.1",
+    "@aws-cdk/aws-lambda": "^0.24.1",
+    "@aws-cdk/aws-apigateway": "^0.24.1"
   },
   "peerDependencies": {
     "@aws-cdk/cdk": "^0.24.1"
->>>>>>> 2016b8d3
   },
   "engines": {
     "node": ">= 8.10.0"

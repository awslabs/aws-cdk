--- conflicted
+++ resolved
@@ -439,14 +439,10 @@
               }
             ]
           }
-<<<<<<< HEAD
         },
         "PropagateTags": "SERVICE",
         "EnableECSManagedTags": true,
         "ServiceRegistries": []
-=======
-        }
->>>>>>> 6dcae29a
       },
       "DependsOn": [
         "LBPublicListenerFargateGroup5EE2FBAF",

--- conflicted
+++ resolved
@@ -683,19 +683,6 @@
 });
 ```
 
-<<<<<<< HEAD
-## Associate With Pre-Existing CloudMap Services
-
-You may associate an ECS service with a pre-existing CloudMap service. To do
-this, use the service's `associateCloudMapService` method:
-
-```ts
-const cloudMapService = new cloudmap.Service(...);
-const ecsService = new ecs.FargateService(...);
-
-ecsService.associateCloudMapService({
-  service: cloudMapService,
-=======
 ## CloudMap Service Discovery
 
 To register your ECS service with a CloudMap Service Registry, you may add the
@@ -736,7 +723,20 @@
     container: specificContainer,
     containerPort: 7600,
   },
->>>>>>> 5d57777c
+});
+```
+
+### Associate With a Specific CloudMap Service
+
+You may associate an ECS service with a specific CloudMap service. To do
+this, use the service's `associateCloudMapService` method:
+
+```ts
+const cloudMapService = new cloudmap.Service(...);
+const ecsService = new ecs.FargateService(...);
+
+ecsService.associateCloudMapService({
+  service: cloudMapService,
 });
 ```
 

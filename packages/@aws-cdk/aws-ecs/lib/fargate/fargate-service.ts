import * as ec2 from '@aws-cdk/aws-ec2';
import * as cdk from '@aws-cdk/core';
import { Construct } from 'constructs';
import { BaseService, BaseServiceOptions, DeploymentControllerType, IBaseService, IService, LaunchType, PropagatedTagSource } from '../base/base-service';
import { fromServiceAtrributes } from '../base/from-service-attributes';
import { TaskDefinition } from '../base/task-definition';
import { ICluster } from '../cluster';

/**
 * The properties for defining a service using the Fargate launch type.
 */
export interface FargateServiceProps extends BaseServiceOptions {
  /**
   * The task definition to use for tasks in the service.
   *
   * [disable-awslint:ref-via-interface]
   */
  readonly taskDefinition: TaskDefinition;

  /**
   * Specifies whether the task's elastic network interface receives a public IP address.
   *
   * If true, each task will receive a public IP address.
   *
   * @default false
   */
  readonly assignPublicIp?: boolean;

  /**
   * The subnets to associate with the service.
   *
   * @default - Public subnets if `assignPublicIp` is set, otherwise the first available one of Private, Isolated, Public, in that order.
   */
  readonly vpcSubnets?: ec2.SubnetSelection;

  /**
   * The security groups to associate with the service. If you do not specify a security group, the default security group for the VPC is used.
   *
   * @default - A new security group is created.
   * @deprecated use securityGroups instead.
   */
  readonly securityGroup?: ec2.ISecurityGroup;

  /**
   * The security groups to associate with the service. If you do not specify a security group, the default security group for the VPC is used.
   *
   * @default - A new security group is created.
   */
  readonly securityGroups?: ec2.ISecurityGroup[];

  /**
   * The platform version on which to run your service.
   *
   * If one is not specified, the LATEST platform version is used by default. For more information, see
   * [AWS Fargate Platform Versions](https://docs.aws.amazon.com/AmazonECS/latest/developerguide/platform_versions.html)
   * in the Amazon Elastic Container Service Developer Guide.
   *
   * @default Latest
   */
  readonly platformVersion?: FargatePlatformVersion;

  /**
   * Specifies whether to propagate the tags from the task definition or the service to the tasks in the service.
   * Tags can only be propagated to the tasks within the service during service creation.
   *
   * @deprecated Use `propagateTags` instead.
   * @default PropagatedTagSource.NONE
   */
  readonly propagateTaskTagsFrom?: PropagatedTagSource;
}

/**
 * The interface for a service using the Fargate launch type on an ECS cluster.
 */
export interface IFargateService extends IService {

}

/**
 * The properties to import from the service using the Fargate launch type.
 */
export interface FargateServiceAttributes {
  /**
   * The cluster that hosts the service.
   */
  readonly cluster: ICluster;

  /**
   * The service ARN.
   *
   * @default - either this, or {@link serviceName}, is required
   */
  readonly serviceArn?: string;

  /**
   * The name of the service.
   *
   * @default - either this, or {@link serviceArn}, is required
   */
  readonly serviceName?: string;
}

/**
 * This creates a service using the Fargate launch type on an ECS cluster.
 *
 * @resource AWS::ECS::Service
 */
export class FargateService extends BaseService implements IFargateService {

  /**
   * Imports from the specified service ARN.
   */
  public static fromFargateServiceArn(scope: Construct, id: string, fargateServiceArn: string): IFargateService {
    class Import extends cdk.Resource implements IFargateService {
      public readonly serviceArn = fargateServiceArn;
      public readonly serviceName = cdk.Stack.of(scope).parseArn(fargateServiceArn).resourceName as string;
    }
    return new Import(scope, id);
  }

  /**
   * Imports from the specified service attrributes.
   */
  public static fromFargateServiceAttributes(scope: Construct, id: string, attrs: FargateServiceAttributes): IBaseService {
    return fromServiceAtrributes(scope, id, attrs);
  }

  /**
   * Constructs a new instance of the FargateService class.
   */
  constructor(scope: Construct, id: string, props: FargateServiceProps) {
    if (!props.taskDefinition.isFargateCompatible) {
      throw new Error('Supplied TaskDefinition is not configured for compatibility with Fargate');
    }

    if (props.propagateTags && props.propagateTaskTagsFrom) {
      throw new Error('You can only specify either propagateTags or propagateTaskTagsFrom. Alternatively, you can leave both blank');
    }

    if (props.securityGroup !== undefined && props.securityGroups !== undefined) {
      throw new Error('Only one of SecurityGroup or SecurityGroups can be populated.');
    }

    if (props.taskDefinition.referencesSecretJsonField
        && props.platformVersion
        && SECRET_JSON_FIELD_UNSUPPORTED_PLATFORM_VERSIONS.includes(props.platformVersion)) {
      throw new Error(`The task definition of this service uses at least one container that references a secret JSON field. This feature requires platform version ${FargatePlatformVersion.VERSION1_4} or later.`);
    }

    const propagateTagsFromSource = props.propagateTaskTagsFrom ?? props.propagateTags ?? PropagatedTagSource.NONE;

    super(scope, id, {
      ...props,
<<<<<<< HEAD
      desiredCount: props.desiredCount ?? 1,
=======
      desiredCount: props.desiredCount,
>>>>>>> 12868a2a
      launchType: LaunchType.FARGATE,
      propagateTags: propagateTagsFromSource,
      enableECSManagedTags: props.enableECSManagedTags,
    }, {
      cluster: props.cluster.clusterName,
      taskDefinition: props.deploymentController?.type === DeploymentControllerType.EXTERNAL ? undefined : props.taskDefinition.taskDefinitionArn,
      platformVersion: props.platformVersion,
    }, props.taskDefinition);

    let securityGroups;
    if (props.securityGroup !== undefined) {
      securityGroups = [props.securityGroup];
    } else if (props.securityGroups !== undefined) {
      securityGroups = props.securityGroups;
    }

    this.configureAwsVpcNetworkingWithSecurityGroups(props.cluster.vpc, props.assignPublicIp, props.vpcSubnets, securityGroups);

    if (!props.taskDefinition.defaultContainer) {
      throw new Error('A TaskDefinition must have at least one essential container');
    }
  }
}

/**
 * The platform version on which to run your service.
 *
 * @see https://docs.aws.amazon.com/AmazonECS/latest/developerguide/platform_versions.html
 */
export enum FargatePlatformVersion {
  /**
   * The latest, recommended platform version.
   */
  LATEST = 'LATEST',

  /**
   * Version 1.4.0
   *
   * Supports EFS endpoints, CAP_SYS_PTRACE Linux capability,
   * network performance metrics in CloudWatch Container Insights,
   * consolidated 20 GB ephemeral volume.
   */
  VERSION1_4 = '1.4.0',

  /**
   * Version 1.3.0
   *
   * Supports secrets, task recycling.
   */
  VERSION1_3 = '1.3.0',

  /**
   * Version 1.2.0
   *
   * Supports private registries.
   */
  VERSION1_2 = '1.2.0',

  /**
   * Version 1.1.0
   *
   * Supports task metadata, health checks, service discovery.
   */
  VERSION1_1 = '1.1.0',

  /**
   * Initial release
   *
   * Based on Amazon Linux 2017.09.
   */
  VERSION1_0 = '1.0.0',
}

const SECRET_JSON_FIELD_UNSUPPORTED_PLATFORM_VERSIONS = [
  FargatePlatformVersion.VERSION1_0,
  FargatePlatformVersion.VERSION1_1,
  FargatePlatformVersion.VERSION1_2,
  FargatePlatformVersion.VERSION1_3,
];<|MERGE_RESOLUTION|>--- conflicted
+++ resolved
@@ -151,11 +151,7 @@
 
     super(scope, id, {
       ...props,
-<<<<<<< HEAD
-      desiredCount: props.desiredCount ?? 1,
-=======
       desiredCount: props.desiredCount,
->>>>>>> 12868a2a
       launchType: LaunchType.FARGATE,
       propagateTags: propagateTagsFromSource,
       enableECSManagedTags: props.enableECSManagedTags,

import autoscaling = require('@aws-cdk/aws-autoscaling');
import cloudwatch = require ('@aws-cdk/aws-cloudwatch');
import ec2 = require('@aws-cdk/aws-ec2');
import { Vpc } from '@aws-cdk/aws-ec2';
import iam = require('@aws-cdk/aws-iam');
import cloudmap = require('@aws-cdk/aws-servicediscovery');
import ssm = require('@aws-cdk/aws-ssm');
import { Construct, Duration, IResource, Resource, Stack } from '@aws-cdk/core';
import { InstanceDrainHook } from './drain-hook/instance-drain-hook';
import { CfnCluster } from './ecs.generated';

/**
 * Properties to define an ECS cluster
 */
export interface ClusterProps {
  /**
   * A name for the cluster.
   *
   * @default CloudFormation-generated name
   */
  readonly clusterName?: string;

  /**
   * The VPC where your ECS instances will be running or your ENIs will be deployed
   *
   * @default - creates a new VPC with two AZs
   */
  readonly vpc?: ec2.IVpc;
}

/**
 * A container cluster that runs on your EC2 instances
 */
export class Cluster extends Resource implements ICluster {
  /**
   * Import an existing cluster
   */
  public static fromClusterAttributes(scope: Construct, id: string, attrs: ClusterAttributes): ICluster {
    return new ImportedCluster(scope, id, attrs);
  }

  /**
   * Connections manager for the EC2 cluster
   */
  public readonly connections: ec2.Connections = new ec2.Connections();

  /**
   * The VPC this cluster was created in.
   */
  public readonly vpc: ec2.IVpc;

  /**
   * The ARN of this cluster
   */
  public readonly clusterArn: string;

  /**
   * The name of this cluster
   */
  public readonly clusterName: string;

  /**
   * The service discovery namespace created in this cluster
   */
  private _defaultCloudMapNamespace?: cloudmap.INamespace;

  /**
   * Whether the cluster has EC2 capacity associated with it
   */
  private _hasEc2Capacity: boolean = false;

<<<<<<< HEAD
  constructor(scope: Construct, id: string, props: ClusterProps = {}) {
    super(scope, id);
=======
  constructor(scope: Construct, id: string, props: ClusterProps) {
    super(scope, id, {
      physicalName: props.clusterName,
    });

    const cluster = new CfnCluster(this, 'Resource', {
      clusterName: this.physicalName,
    });
>>>>>>> 758d4961

    this.clusterArn = this.getResourceArnAttribute(cluster.attrArn, {
      service: 'ecs',
      resource: 'cluster',
      resourceName: this.physicalName,
    });
    this.clusterName = this.getResourceNameAttribute(cluster.ref);

<<<<<<< HEAD
    if (props.vpc) {
      this.vpc = props.vpc;
    } else {
      this.vpc = new Vpc(this, 'Vpc', { maxAZs: 2 });
    }
    this.clusterArn = cluster.clusterArn;
    this.clusterName = cluster.clusterName;
=======
    this.vpc = props.vpc;
>>>>>>> 758d4961
  }

  /**
   * Add an AWS Cloud Map DNS namespace for this cluster.
   * NOTE: HttpNamespaces are not supported, as ECS always requires a DNSConfig when registering an instance to a Cloud
   * Map service.
   */
  public addDefaultCloudMapNamespace(options: NamespaceOptions): cloudmap.INamespace {
    if (this._defaultCloudMapNamespace !== undefined) {
      throw new Error("Can only add default namespace once.");
    }

    const namespaceType = options.type !== undefined
      ? options.type
      : cloudmap.NamespaceType.DNS_PRIVATE;

    const sdNamespace = namespaceType === cloudmap.NamespaceType.DNS_PRIVATE ?
      new cloudmap.PrivateDnsNamespace(this, 'DefaultServiceDiscoveryNamespace', {
        name: options.name,
        vpc: this.vpc
      }) :
      new cloudmap.PublicDnsNamespace(this, 'DefaultServiceDiscoveryNamespace', {
        name: options.name,
      });

    this._defaultCloudMapNamespace = sdNamespace;

    return sdNamespace;
  }

  /**
   * Getter for namespace added to cluster
   */
  public get defaultCloudMapNamespace(): cloudmap.INamespace | undefined {
    return this._defaultCloudMapNamespace;
  }

  /**
   * Add a default-configured AutoScalingGroup running the ECS-optimized AMI to this Cluster
   *
   * Returns the AutoScalingGroup so you can add autoscaling settings to it.
   */
  public addCapacity(id: string, options: AddCapacityOptions): autoscaling.AutoScalingGroup {
    const autoScalingGroup = new autoscaling.AutoScalingGroup(this, id, {
      ...options,
      vpc: this.vpc,
      machineImage: options.machineImage || new EcsOptimizedAmi(),
      updateType: options.updateType || autoscaling.UpdateType.REPLACING_UPDATE,
      instanceType: options.instanceType,
    });

    this.addAutoScalingGroup(autoScalingGroup, options);

    return autoScalingGroup;
  }

  /**
   * Add compute capacity to this ECS cluster in the form of an AutoScalingGroup
   * @param autoScalingGroup the ASG to add to this cluster.
   * [disable-awslint:ref-via-interface] is needed in order to install the ECS
   * agent by updating the ASGs user data.
   */
  public addAutoScalingGroup(autoScalingGroup: autoscaling.AutoScalingGroup, options: AddAutoScalingGroupCapacityOptions = {}) {
    this._hasEc2Capacity = true;
    this.connections.connections.addSecurityGroup(...autoScalingGroup.connections.securityGroups);

    // Tie instances to cluster
    autoScalingGroup.addUserData(`echo ECS_CLUSTER=${this.clusterName} >> /etc/ecs/ecs.config`);

    if (!options.canContainersAccessInstanceRole) {
      // Deny containers access to instance metadata service
      // Source: https://docs.aws.amazon.com/AmazonECS/latest/developerguide/instance_IAM_role.html
      autoScalingGroup.addUserData('sudo iptables --insert FORWARD 1 --in-interface docker+ --destination 169.254.169.254/32 --jump DROP');
      autoScalingGroup.addUserData('sudo service iptables save');
      // The following is only for AwsVpc networking mode, but doesn't hurt for the other modes.
      autoScalingGroup.addUserData('echo ECS_AWSVPC_BLOCK_IMDS=true >> /etc/ecs/ecs.config');
    }

    // ECS instances must be able to do these things
    // Source: https://docs.aws.amazon.com/AmazonECS/latest/developerguide/instance_IAM_role.html
    autoScalingGroup.addToRolePolicy(new iam.PolicyStatement({
      actions: [
        "ecs:CreateCluster",
        "ecs:DeregisterContainerInstance",
        "ecs:DiscoverPollEndpoint",
        "ecs:Poll",
        "ecs:RegisterContainerInstance",
        "ecs:StartTelemetrySession",
        "ecs:Submit*",
        "ecr:GetAuthorizationToken",
        "logs:CreateLogStream",
        "logs:PutLogEvents"
      ],
      resources: ['*']
    }));

    // 0 disables, otherwise forward to underlying implementation which picks the sane default
    if (!options.taskDrainTime || options.taskDrainTime.toSeconds() !== 0) {
      new InstanceDrainHook(autoScalingGroup, 'DrainECSHook', {
        autoScalingGroup,
        cluster: this,
        drainTime: options.taskDrainTime
      });
    }
  }

  /**
   * Whether the cluster has EC2 capacity associated with it
   */
  public get hasEc2Capacity(): boolean {
    return this._hasEc2Capacity;
  }

  /**
   * Metric for cluster CPU reservation
   *
   * @default average over 5 minutes
   */
  public metricCpuReservation(props?: cloudwatch.MetricOptions): cloudwatch.Metric {
    return this.metric('CPUReservation', props);
  }

  /**
   * Metric for cluster Memory reservation
   *
   * @default average over 5 minutes
   */
  public metricMemoryReservation(props?: cloudwatch.MetricOptions): cloudwatch.Metric {
    return this.metric('MemoryReservation', props );
  }

  /**
   * Return the given named metric for this Cluster
   */
  public metric(metricName: string, props?: cloudwatch.MetricOptions): cloudwatch.Metric {
    return new cloudwatch.Metric({
      namespace: 'AWS/ECS',
      metricName,
      dimensions: { ClusterName: this.clusterName },
      ...props
    });
  }
}

export interface EcsOptimizedAmiProps {
  /**
   * What generation of Amazon Linux to use
   *
   * @default AmazonLinuxGeneration.AmazonLinux if hardwareType equal to AmiHardwareType.Standard else AmazonLinuxGeneration.AmazonLinux2
   */
  readonly generation?: ec2.AmazonLinuxGeneration;

  /**
   * What ECS Optimized AMI type to use
   *
   * @default AmiHardwareType.Standard
   */
  readonly hardwareType?: AmiHardwareType;
}

/**
 * Construct a Linux machine image from the latest ECS Optimized AMI published in SSM
 */
export class EcsOptimizedAmi implements ec2.IMachineImage {
  private readonly generation: ec2.AmazonLinuxGeneration;
  private readonly hwType: AmiHardwareType;

  private readonly amiParameterName: string;

  constructor(props?: EcsOptimizedAmiProps) {
    this.hwType = (props && props.hardwareType) || AmiHardwareType.STANDARD;
    if (props && props.generation) {      // generation defined in the props object
      if (props.generation === ec2.AmazonLinuxGeneration.AMAZON_LINUX && this.hwType !== AmiHardwareType.STANDARD) {
        throw new Error(`Amazon Linux does not support special hardware type. Use Amazon Linux 2 instead`);
      } else {
        this.generation = props.generation;
      }
    } else {                              // generation not defined in props object
      if (this.hwType === AmiHardwareType.STANDARD) {    // default to Amazon Linux v1 if no HW is standard
        this.generation = ec2.AmazonLinuxGeneration.AMAZON_LINUX;
      } else {                                         // default to Amazon Linux v2 if special HW
        this.generation = ec2.AmazonLinuxGeneration.AMAZON_LINUX_2;
      }
    }

    // set the SSM parameter name
    this.amiParameterName = "/aws/service/ecs/optimized-ami/"
                          + ( this.generation === ec2.AmazonLinuxGeneration.AMAZON_LINUX ? "amazon-linux/" : "" )
                          + ( this.generation === ec2.AmazonLinuxGeneration.AMAZON_LINUX_2 ? "amazon-linux-2/" : "" )
                          + ( this.hwType === AmiHardwareType.GPU ? "gpu/" : "" )
                          + ( this.hwType === AmiHardwareType.ARM ? "arm64/" : "" )
                          + "recommended/image_id";
  }

  /**
   * Return the correct image
   */
  public getImage(scope: Construct): ec2.MachineImageConfig {
    const ami = ssm.StringParameter.valueForStringParameter(scope, this.amiParameterName);
    return {
      imageId: ami,
      osType: ec2.OperatingSystemType.LINUX
    };
  }
}

/**
 * An ECS cluster
 */
export interface ICluster extends IResource {
  /**
   * Name of the cluster
   * @attribute
   */
  readonly clusterName: string;

  /**
   * The ARN of this cluster
   * @attribute
   */
  readonly clusterArn: string;

  /**
   * VPC that the cluster instances are running in
   */
  readonly vpc: ec2.IVpc;

  /**
   * Connections manager of the cluster instances
   */
  readonly connections: ec2.Connections;

  /**
   * Whether the cluster has EC2 capacity associated with it
   */
  readonly hasEc2Capacity: boolean;

  /**
   * Getter for Cloudmap namespace created in the cluster
   */
  readonly defaultCloudMapNamespace?: cloudmap.INamespace;
}

/**
 * Properties to import an ECS cluster
 */
export interface ClusterAttributes {
  /**
   * Name of the cluster
   */
  readonly clusterName: string;

  /**
   * ARN of the cluster
   *
   * @default Derived from clusterName
   */
  readonly clusterArn?: string;

  /**
   * VPC that the cluster instances are running in
   */
  readonly vpc: ec2.IVpc;

  /**
   * Security group of the cluster instances
   */
  readonly securityGroups: ec2.ISecurityGroup[];

  /**
   * Whether the given cluster has EC2 capacity
   *
   * @default true
   */
  readonly hasEc2Capacity?: boolean;

  /**
   * Default namespace properties
   *
   * @default - No default namespace
   */
  readonly defaultCloudMapNamespace?: cloudmap.INamespace;
}

/**
 * An Cluster that has been imported
 */
class ImportedCluster extends Resource implements ICluster {
  /**
   * Name of the cluster
   */
  public readonly clusterName: string;

  /**
   * ARN of the cluster
   */
  public readonly clusterArn: string;

  /**
   * VPC that the cluster instances are running in
   */
  public readonly vpc: ec2.IVpc;

  /**
   * Security group of the cluster instances
   */
  public readonly connections = new ec2.Connections();

  /**
   * Whether the cluster has EC2 capacity
   */
  public readonly hasEc2Capacity: boolean;

  /**
   * Cloudmap namespace created in the cluster
   */
  private _defaultCloudMapNamespace?: cloudmap.INamespace;

  constructor(scope: Construct, id: string, props: ClusterAttributes) {
    super(scope, id);
    this.clusterName = props.clusterName;
    this.vpc = props.vpc;
    this.hasEc2Capacity = props.hasEc2Capacity !== false;
    this._defaultCloudMapNamespace = props.defaultCloudMapNamespace;

    this.clusterArn = props.clusterArn !== undefined ? props.clusterArn : Stack.of(this).formatArn({
      service: 'ecs',
      resource: 'cluster',
      resourceName: props.clusterName
    });

    let i = 1;
    for (const sgProps of props.securityGroups) {
      this.connections.addSecurityGroup(ec2.SecurityGroup.fromSecurityGroupId(this, `SecurityGroup${i}`, sgProps.securityGroupId));
      i++;
    }
  }

  public get defaultCloudMapNamespace(): cloudmap.INamespace | undefined {
    return this._defaultCloudMapNamespace;
  }
}

/**
 * Properties for adding an autoScalingGroup
 */
export interface AddAutoScalingGroupCapacityOptions {
  /**
   * Whether or not the containers can access the instance role
   *
   * @default false
   */
  readonly canContainersAccessInstanceRole?: boolean;

  /**
   * Give tasks this many seconds to complete when instances are being scaled in.
   *
   * Task draining adds a Lambda and a Lifecycle hook to your AutoScalingGroup
   * that will delay instance termination until all ECS tasks have drained from
   * the instance.
   *
   * Set to 0 to disable task draining.
   *
   * @default Duration.minutes(5)
   */
  readonly taskDrainTime?: Duration;
}

/**
 * Properties for adding autoScalingGroup
 */
export interface AddCapacityOptions extends AddAutoScalingGroupCapacityOptions, autoscaling.CommonAutoScalingGroupProps {
  /**
   * The type of EC2 instance to launch into your Autoscaling Group
   */
  readonly instanceType: ec2.InstanceType;

  /**
   * The machine image for the ECS instances
   *
   * @default - Amazon Linux 1
   */
  readonly machineImage?: ec2.IMachineImage;
}

export interface NamespaceOptions {
  /**
   * The domain name for the namespace, such as foo.com
   */
  readonly name: string;

  /**
   * The type of CloudMap Namespace to create in your cluster
   *
   * @default PrivateDns
   */
  readonly type?: cloudmap.NamespaceType;

  /**
   * The Amazon VPC that you want to associate the namespace with. Required for Private DNS namespaces
   *
   * @default VPC of the cluster for Private DNS Namespace, otherwise none
   */
  readonly vpc?: ec2.IVpc;
}

/**
 * The type of HW for the ECS Optimized AMI
 */
export enum AmiHardwareType {

  /**
   * Create a standard AMI
   */
  STANDARD = 'Standard',

  /**
   * Create a GPU optimized AMI
   */
  GPU = 'GPU',

  /**
   * Create a ARM64 optimized AMI
   */
  ARM = 'ARM64',
}<|MERGE_RESOLUTION|>--- conflicted
+++ resolved
@@ -69,11 +69,7 @@
    */
   private _hasEc2Capacity: boolean = false;
 
-<<<<<<< HEAD
   constructor(scope: Construct, id: string, props: ClusterProps = {}) {
-    super(scope, id);
-=======
-  constructor(scope: Construct, id: string, props: ClusterProps) {
     super(scope, id, {
       physicalName: props.clusterName,
     });
@@ -81,7 +77,6 @@
     const cluster = new CfnCluster(this, 'Resource', {
       clusterName: this.physicalName,
     });
->>>>>>> 758d4961
 
     this.clusterArn = this.getResourceArnAttribute(cluster.attrArn, {
       service: 'ecs',
@@ -90,7 +85,6 @@
     });
     this.clusterName = this.getResourceNameAttribute(cluster.ref);
 
-<<<<<<< HEAD
     if (props.vpc) {
       this.vpc = props.vpc;
     } else {
@@ -98,9 +92,6 @@
     }
     this.clusterArn = cluster.clusterArn;
     this.clusterName = cluster.clusterName;
-=======
-    this.vpc = props.vpc;
->>>>>>> 758d4961
   }
 
   /**

--- conflicted
+++ resolved
@@ -24,8 +24,7 @@
    *
    * @default - creates a new VPC with two AZs
    */
-<<<<<<< HEAD
-  readonly vpc: ec2.IVpc;
+  readonly vpc?: ec2.IVpc;
 
   /**
    * The service discovery namespace created in this cluster
@@ -41,9 +40,6 @@
    * @default - no EC2 capacity will be added, you can use `addCapacity` to add capacity later.
    */
   readonly capacity?: AddCapacityOptions;
-=======
-  readonly vpc?: ec2.IVpc;
->>>>>>> 1409a883
 }
 
 /**
@@ -87,7 +83,6 @@
    */
   private _hasEc2Capacity: boolean = false;
 
-<<<<<<< HEAD
   /**
    * The autoscaling group for added Ec2 capacity
    */
@@ -96,10 +91,7 @@
   /**
    * Constructs a new instance of the Cluster class.
    */
-  constructor(scope: Construct, id: string, props: ClusterProps) {
-=======
   constructor(scope: Construct, id: string, props: ClusterProps = {}) {
->>>>>>> 1409a883
     super(scope, id, {
       physicalName: props.clusterName,
     });
@@ -115,8 +107,7 @@
     });
     this.clusterName = this.getResourceNameAttribute(cluster.ref);
 
-<<<<<<< HEAD
-    this.vpc = props.vpc;
+    this.vpc = props.vpc || new ec2.Vpc(this, 'Vpc', { maxAzs: 2 });
 
     this._defaultCloudMapNamespace = props.defaultCloudMapNamespace !== undefined
       ? this.addDefaultCloudMapNamespace(props.defaultCloudMapNamespace)
@@ -125,9 +116,6 @@
     this._autoscalingGroup = props.capacity !== undefined
       ? this.addCapacity("DefaultAutoScalingGroup", props.capacity)
       : undefined;
-=======
-    this.vpc = props.vpc || new ec2.Vpc(this, 'Vpc', { maxAzs: 2 });
->>>>>>> 1409a883
   }
 
   /**

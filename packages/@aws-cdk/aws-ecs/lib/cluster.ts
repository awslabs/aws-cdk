--- conflicted
+++ resolved
@@ -286,13 +286,8 @@
    */
   public readonly hasEc2Capacity: boolean;
 
-<<<<<<< HEAD
-  constructor(scope: cdk.Construct, scid: string, props: ImportedClusterProps) {
+  constructor(scope: cdk.Construct, scid: string, private readonly props: ClusterImportProps) {
     super(scope, scid);
-=======
-  constructor(parent: cdk.Construct, name: string, private readonly props: ClusterImportProps) {
-    super(parent, name);
->>>>>>> 9c91b20f
     this.clusterName = props.clusterName;
     this.vpc = ec2.VpcNetwork.import(this, "vpc", props.vpc);
     this.hasEc2Capacity = props.hasEc2Capacity !== false;

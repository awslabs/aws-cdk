import autoscaling = require('@aws-cdk/aws-autoscaling');
import cloudwatch = require ('@aws-cdk/aws-cloudwatch');
import ec2 = require('@aws-cdk/aws-ec2');
import iam = require('@aws-cdk/aws-iam');
import cloudmap = require('@aws-cdk/aws-servicediscovery');
<<<<<<< HEAD
import { Construct, Context, Duration, IResource, Resource, Stack } from '@aws-cdk/cdk';
=======
import ssm = require('@aws-cdk/aws-ssm');
import { Construct, IResource, PhysicalName, Resource, ResourceIdentifiers, Stack } from '@aws-cdk/cdk';
>>>>>>> c1c43bf2
import { InstanceDrainHook } from './drain-hook/instance-drain-hook';
import { CfnCluster } from './ecs.generated';

/**
 * Properties to define an ECS cluster
 */
export interface ClusterProps {
  /**
   * A name for the cluster.
   *
   * @default CloudFormation-generated name
   */
  readonly clusterName?: PhysicalName;

  /**
   * The VPC where your ECS instances will be running or your ENIs will be deployed
   */
  readonly vpc: ec2.IVpc;
}

/**
 * A container cluster that runs on your EC2 instances
 */
export class Cluster extends Resource implements ICluster {
  /**
   * Import an existing cluster
   */
  public static fromClusterAttributes(scope: Construct, id: string, attrs: ClusterAttributes): ICluster {
    return new ImportedCluster(scope, id, attrs);
  }

  /**
   * Connections manager for the EC2 cluster
   */
  public readonly connections: ec2.Connections = new ec2.Connections();

  /**
   * The VPC this cluster was created in.
   */
  public readonly vpc: ec2.IVpc;

  /**
   * The ARN of this cluster
   */
  public readonly clusterArn: string;

  /**
   * The name of this cluster
   */
  public readonly clusterName: string;

  /**
   * The service discovery namespace created in this cluster
   */
  private _defaultNamespace?: cloudmap.INamespace;

  /**
   * Whether the cluster has EC2 capacity associated with it
   */
  private _hasEc2Capacity: boolean = false;

  constructor(scope: Construct, id: string, props: ClusterProps) {
    super(scope, id, {
      physicalName: props.clusterName,
    });

    const cluster = new CfnCluster(this, 'Resource', {
      clusterName: this.physicalName.value,
    });

    const resourceIdentifiers = new ResourceIdentifiers(this, {
      arn: cluster.attrArn,
      name: cluster.refAsString,
      arnComponents: {
        service: 'ecs',
        resource: 'cluster',
        resourceName: this.physicalName.value,
      },
    });
    this.clusterArn = resourceIdentifiers.arn;
    this.clusterName = resourceIdentifiers.name;

    this.vpc = props.vpc;
  }

  /**
   * Add an AWS Cloud Map DNS namespace for this cluster.
   * NOTE: HttpNamespaces are not supported, as ECS always requires a DNSConfig when registering an instance to a Cloud
   * Map service.
   */
  public addDefaultCloudMapNamespace(options: NamespaceOptions): cloudmap.INamespace {
    if (this._defaultNamespace !== undefined) {
      throw new Error("Can only add default namespace once.");
    }

    const namespaceType = options.type === undefined || options.type === NamespaceType.PRIVATE_DNS
      ? cloudmap.NamespaceType.DNS_PRIVATE
      : cloudmap.NamespaceType.DNS_PUBLIC;

    const sdNamespace = namespaceType === cloudmap.NamespaceType.DNS_PRIVATE ?
      new cloudmap.PrivateDnsNamespace(this, 'DefaultServiceDiscoveryNamespace', {
        name: options.name,
        vpc: this.vpc
      }) :
      new cloudmap.PublicDnsNamespace(this, 'DefaultServiceDiscoveryNamespace', {
        name: options.name,
      });

    this._defaultNamespace = sdNamespace;

    return sdNamespace;
  }

  /**
   * Getter for namespace added to cluster
   */
  public get defaultNamespace(): cloudmap.INamespace | undefined {
    return this._defaultNamespace;
  }

  /**
   * Add a default-configured AutoScalingGroup running the ECS-optimized AMI to this Cluster
   *
   * Returns the AutoScalingGroup so you can add autoscaling settings to it.
   */
  public addCapacity(id: string, options: AddCapacityOptions): autoscaling.AutoScalingGroup {
    const autoScalingGroup = new autoscaling.AutoScalingGroup(this, id, {
      ...options,
      vpc: this.vpc,
      machineImage: options.machineImage || new EcsOptimizedAmi(),
      updateType: options.updateType || autoscaling.UpdateType.REPLACING_UPDATE,
      instanceType: options.instanceType,
    });

    this.addAutoScalingGroup(autoScalingGroup, options);

    return autoScalingGroup;
  }

  /**
   * Add compute capacity to this ECS cluster in the form of an AutoScalingGroup
   * @param autoScalingGroup the ASG to add to this cluster.
   * [disable-awslint:ref-via-interface] is needed in order to install the ECS
   * agent by updating the ASGs user data.
   */
  public addAutoScalingGroup(autoScalingGroup: autoscaling.AutoScalingGroup, options: AddAutoScalingGroupCapacityOptions = {}) {
    this._hasEc2Capacity = true;
    this.connections.connections.addSecurityGroup(...autoScalingGroup.connections.securityGroups);

    // Tie instances to cluster
    autoScalingGroup.addUserData(`echo ECS_CLUSTER=${this.clusterName} >> /etc/ecs/ecs.config`);

    if (!options.canContainersAccessInstanceRole) {
      // Deny containers access to instance metadata service
      // Source: https://docs.aws.amazon.com/AmazonECS/latest/developerguide/instance_IAM_role.html
      autoScalingGroup.addUserData('sudo iptables --insert FORWARD 1 --in-interface docker+ --destination 169.254.169.254/32 --jump DROP');
      autoScalingGroup.addUserData('sudo service iptables save');
      // The following is only for AwsVpc networking mode, but doesn't hurt for the other modes.
      autoScalingGroup.addUserData('echo ECS_AWSVPC_BLOCK_IMDS=true >> /etc/ecs/ecs.config');
    }

    // ECS instances must be able to do these things
    // Source: https://docs.aws.amazon.com/AmazonECS/latest/developerguide/instance_IAM_role.html
    autoScalingGroup.addToRolePolicy(new iam.PolicyStatement({
      actions: [
        "ecs:CreateCluster",
        "ecs:DeregisterContainerInstance",
        "ecs:DiscoverPollEndpoint",
        "ecs:Poll",
        "ecs:RegisterContainerInstance",
        "ecs:StartTelemetrySession",
        "ecs:Submit*",
        "ecr:GetAuthorizationToken",
        "logs:CreateLogStream",
        "logs:PutLogEvents"
      ],
      resources: ['*']
    }));

    // 0 disables, otherwise forward to underlying implementation which picks the sane default
    if (!options.taskDrainTime || options.taskDrainTime.toSeconds() !== 0) {
      new InstanceDrainHook(autoScalingGroup, 'DrainECSHook', {
        autoScalingGroup,
        cluster: this,
        drainTime: options.taskDrainTime
      });
    }
  }

  /**
   * Whether the cluster has EC2 capacity associated with it
   */
  public get hasEc2Capacity(): boolean {
    return this._hasEc2Capacity;
  }

  /**
   * Metric for cluster CPU reservation
   *
   * @default average over 5 minutes
   */
  public metricCpuReservation(props?: cloudwatch.MetricOptions): cloudwatch.Metric {
    return this.metric('CPUReservation', props);
  }

  /**
   * Metric for cluster Memory reservation
   *
   * @default average over 5 minutes
   */
  public metricMemoryReservation(props?: cloudwatch.MetricOptions): cloudwatch.Metric {
    return this.metric('MemoryReservation', props );
  }

  /**
   * Return the given named metric for this Cluster
   */
  public metric(metricName: string, props?: cloudwatch.MetricOptions): cloudwatch.Metric {
    return new cloudwatch.Metric({
      namespace: 'AWS/ECS',
      metricName,
      dimensions: { ClusterName: this.clusterName },
      ...props
    });
  }
}

export interface EcsOptimizedAmiProps {
  /**
   * What generation of Amazon Linux to use
   *
   * @default AmazonLinuxGeneration.AmazonLinux if hardwareType equal to AmiHardwareType.Standard else AmazonLinuxGeneration.AmazonLinux2
   */
  readonly generation?: ec2.AmazonLinuxGeneration;

  /**
   * What ECS Optimized AMI type to use
   *
   * @default AmiHardwareType.Standard
   */
  readonly hardwareType?: AmiHardwareType;
}

/**
 * Construct a Linux machine image from the latest ECS Optimized AMI published in SSM
 */
export class EcsOptimizedAmi implements ec2.IMachineImageSource {
  private readonly generation: ec2.AmazonLinuxGeneration;
  private readonly hwType: AmiHardwareType;

  private readonly amiParameterName: string;

  constructor(props?: EcsOptimizedAmiProps) {
    this.hwType = (props && props.hardwareType) || AmiHardwareType.STANDARD;
    if (props && props.generation) {      // generation defined in the props object
      if (props.generation === ec2.AmazonLinuxGeneration.AMAZON_LINUX && this.hwType !== AmiHardwareType.STANDARD) {
        throw new Error(`Amazon Linux does not support special hardware type. Use Amazon Linux 2 instead`);
      } else {
        this.generation = props.generation;
      }
    } else {                              // generation not defined in props object
      if (this.hwType === AmiHardwareType.STANDARD) {    // default to Amazon Linux v1 if no HW is standard
        this.generation = ec2.AmazonLinuxGeneration.AMAZON_LINUX;
      } else {                                         // default to Amazon Linux v2 if special HW
        this.generation = ec2.AmazonLinuxGeneration.AMAZON_LINUX_2;
      }
    }

    // set the SSM parameter name
    this.amiParameterName = "/aws/service/ecs/optimized-ami/"
                          + ( this.generation === ec2.AmazonLinuxGeneration.AMAZON_LINUX ? "amazon-linux/" : "" )
                          + ( this.generation === ec2.AmazonLinuxGeneration.AMAZON_LINUX_2 ? "amazon-linux-2/" : "" )
                          + ( this.hwType === AmiHardwareType.GPU ? "gpu/" : "" )
                          + ( this.hwType === AmiHardwareType.ARM ? "arm64/" : "" )
                          + "recommended/image_id";
  }

  /**
   * Return the correct image
   */
  public getImage(scope: Construct): ec2.MachineImage {
    const ami = ssm.StringParameter.valueForStringParameter(scope, this.amiParameterName);
    return new ec2.MachineImage(ami, new ec2.LinuxOS());
  }
}

/**
 * An ECS cluster
 */
export interface ICluster extends IResource {
  /**
   * Name of the cluster
   * @attribute
   */
  readonly clusterName: string;

  /**
   * The ARN of this cluster
   * @attribute
   */
  readonly clusterArn: string;

  /**
   * VPC that the cluster instances are running in
   */
  readonly vpc: ec2.IVpc;

  /**
   * Connections manager of the cluster instances
   */
  readonly connections: ec2.Connections;

  /**
   * Whether the cluster has EC2 capacity associated with it
   */
  readonly hasEc2Capacity: boolean;

  /**
   * Getter for Cloudmap namespace created in the cluster
   */
  readonly defaultNamespace?: cloudmap.INamespace;
}

/**
 * Properties to import an ECS cluster
 */
export interface ClusterAttributes {
  /**
   * Name of the cluster
   */
  readonly clusterName: string;

  /**
   * ARN of the cluster
   *
   * @default Derived from clusterName
   */
  readonly clusterArn?: string;

  /**
   * VPC that the cluster instances are running in
   */
  readonly vpc: ec2.IVpc;

  /**
   * Security group of the cluster instances
   */
  readonly securityGroups: ec2.ISecurityGroup[];

  /**
   * Whether the given cluster has EC2 capacity
   *
   * @default true
   */
  readonly hasEc2Capacity?: boolean;

  /**
   * Default namespace properties
   *
   * @default - No default namespace
   */
  readonly defaultNamespace?: cloudmap.INamespace;
}

/**
 * An Cluster that has been imported
 */
class ImportedCluster extends Resource implements ICluster {
  /**
   * Name of the cluster
   */
  public readonly clusterName: string;

  /**
   * ARN of the cluster
   */
  public readonly clusterArn: string;

  /**
   * VPC that the cluster instances are running in
   */
  public readonly vpc: ec2.IVpc;

  /**
   * Security group of the cluster instances
   */
  public readonly connections = new ec2.Connections();

  /**
   * Whether the cluster has EC2 capacity
   */
  public readonly hasEc2Capacity: boolean;

  /**
   * Cloudmap namespace created in the cluster
   */
  private _defaultNamespace?: cloudmap.INamespace;

  constructor(scope: Construct, id: string, props: ClusterAttributes) {
    super(scope, id);
    this.clusterName = props.clusterName;
    this.vpc = props.vpc;
    this.hasEc2Capacity = props.hasEc2Capacity !== false;
    this._defaultNamespace = props.defaultNamespace;

    this.clusterArn = props.clusterArn !== undefined ? props.clusterArn : Stack.of(this).formatArn({
      service: 'ecs',
      resource: 'cluster',
      resourceName: props.clusterName
    });

    let i = 1;
    for (const sgProps of props.securityGroups) {
      this.connections.addSecurityGroup(ec2.SecurityGroup.fromSecurityGroupId(this, `SecurityGroup${i}`, sgProps.securityGroupId));
      i++;
    }
  }

  public get defaultNamespace(): cloudmap.INamespace | undefined {
    return this._defaultNamespace;
  }
}

/**
 * Properties for adding an autoScalingGroup
 */
export interface AddAutoScalingGroupCapacityOptions {
  /**
   * Whether or not the containers can access the instance role
   *
   * @default false
   */
  readonly canContainersAccessInstanceRole?: boolean;

  /**
   * Give tasks this many seconds to complete when instances are being scaled in.
   *
   * Task draining adds a Lambda and a Lifecycle hook to your AutoScalingGroup
   * that will delay instance termination until all ECS tasks have drained from
   * the instance.
   *
   * Set to 0 to disable task draining.
   *
   * @default Duration.minutes(5)
   */
  readonly taskDrainTime?: Duration;
}

/**
 * Properties for adding autoScalingGroup
 */
export interface AddCapacityOptions extends AddAutoScalingGroupCapacityOptions, autoscaling.CommonAutoScalingGroupProps {
  /**
   * The type of EC2 instance to launch into your Autoscaling Group
   */
  readonly instanceType: ec2.InstanceType;

  /**
   * The machine image for the ECS instances
   *
   * @default - Amazon Linux 1
   */
  readonly machineImage?: ec2.IMachineImageSource;
}

export interface NamespaceOptions {
  /**
   * The domain name for the namespace, such as foo.com
   */
  readonly name: string;

  /**
   * The type of CloudMap Namespace to create in your cluster
   *
   * @default PrivateDns
   */
  readonly type?: NamespaceType;

  /**
   * The Amazon VPC that you want to associate the namespace with. Required for Private DNS namespaces
   *
   * @default VPC of the cluster for Private DNS Namespace, otherwise none
   */
  readonly vpc?: ec2.IVpc;
}

/**
 * The type of CloudMap namespace to create
 */
export enum NamespaceType {
  /**
   * Create a private DNS namespace
   */
  PRIVATE_DNS = 'PrivateDns',

  /**
   * Create a public DNS namespace
   */
  PUBLIC_DNS = 'PublicDns',
}

/**
 * The type of HW for the ECS Optimized AMI
 */
export enum AmiHardwareType {

  /**
   * Create a standard AMI
   */
  STANDARD = 'Standard',

  /**
   * Create a GPU optimized AMI
   */
  GPU = 'GPU',

  /**
   * Create a ARM64 optimized AMI
   */
  ARM = 'ARM64',
}<|MERGE_RESOLUTION|>--- conflicted
+++ resolved
@@ -3,12 +3,8 @@
 import ec2 = require('@aws-cdk/aws-ec2');
 import iam = require('@aws-cdk/aws-iam');
 import cloudmap = require('@aws-cdk/aws-servicediscovery');
-<<<<<<< HEAD
-import { Construct, Context, Duration, IResource, Resource, Stack } from '@aws-cdk/cdk';
-=======
 import ssm = require('@aws-cdk/aws-ssm');
-import { Construct, IResource, PhysicalName, Resource, ResourceIdentifiers, Stack } from '@aws-cdk/cdk';
->>>>>>> c1c43bf2
+import { Construct, Duration, IResource, PhysicalName, Resource, ResourceIdentifiers, Stack } from '@aws-cdk/cdk';
 import { InstanceDrainHook } from './drain-hook/instance-drain-hook';
 import { CfnCluster } from './ecs.generated';
 

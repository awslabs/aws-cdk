--- conflicted
+++ resolved
@@ -9,12 +9,7 @@
 
 export interface ITopic extends
   IResource,
-  cloudwatch.IAlarmAction,
-<<<<<<< HEAD
-  autoscaling_api.ILifecycleHookTarget {
-=======
-  s3n.IBucketNotificationDestination {
->>>>>>> 5fe0af54
+  cloudwatch.IAlarmAction {
 
   /**
    * @attribute

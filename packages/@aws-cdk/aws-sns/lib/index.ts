export * from './policy';
export * from './topic';
export * from './topic-base';
export * from './subscription';
<<<<<<< HEAD
export * from './subscription-filter-policy';
=======
export * from './subscriber';
>>>>>>> bbc9ef73

// AWS::SNS CloudFormation Resources:
export * from './sns.generated';

import './sns-augmentations.generated';<|MERGE_RESOLUTION|>--- conflicted
+++ resolved
@@ -2,11 +2,8 @@
 export * from './topic';
 export * from './topic-base';
 export * from './subscription';
-<<<<<<< HEAD
+export * from './subscriber';
 export * from './subscription-filter-policy';
-=======
-export * from './subscriber';
->>>>>>> bbc9ef73
 
 // AWS::SNS CloudFormation Resources:
 export * from './sns.generated';

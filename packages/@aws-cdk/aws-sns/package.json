--- conflicted
+++ resolved
@@ -91,14 +91,9 @@
   },
   "awslint": {
     "exclude": [
-<<<<<<< HEAD
-      "construct-base-is-private:@aws-cdk/aws-sns.TopicBase"
-=======
       "construct-base-is-private:@aws-cdk/aws-sns.TopicBase",
-      "integ-return-type:@aws-cdk/aws-sns.ITopicSubscription.bind",
       "props-physical-name:@aws-cdk/aws-sns.SubscriptionProps",
       "props-physical-name:@aws-cdk/aws-sns.TopicPolicyProps"
->>>>>>> c1c43bf2
     ]
   },
   "stability": "experimental"

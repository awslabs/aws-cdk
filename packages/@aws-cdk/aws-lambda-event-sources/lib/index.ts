--- conflicted
+++ resolved
@@ -1,8 +1,5 @@
-<<<<<<< HEAD
 export * from './dynamodb';
-=======
 export * from './kinesis';
->>>>>>> 5e91a0ab
 export * from './sqs';
 export * from './s3';
 export * from './sns';
import * as dynamodb from '@aws-cdk/aws-dynamodb';
import * as lambda from '@aws-cdk/aws-lambda';
import { StreamEventSource, StreamEventSourceProps } from './stream';

export interface DynamoEventSourceProps extends StreamEventSourceProps {
}

/**
 * Use an Amazon DynamoDB stream as an event source for AWS Lambda.
 */
export class DynamoEventSource extends StreamEventSource {
  private _eventSourceMappingId?: string = undefined;

  constructor(private readonly table: dynamodb.ITable, props: DynamoEventSourceProps) {
    super(props);

    if (this.props.batchSize !== undefined && (this.props.batchSize < 1 || this.props.batchSize > 1000)) {
      throw new Error(`Maximum batch size must be between 1 and 1000 inclusive (given ${this.props.batchSize})`);
    }
  }

  public bind(target: lambda.IFunction) {
    if (!this.table.tableStreamArn) {
      throw new Error(`DynamoDB Streams must be enabled on the table ${this.table.construct.path}`);
    }

<<<<<<< HEAD
    const eventSourceMapping = target.addEventSourceMapping(`DynamoDBEventSource:${this.table.node.uniqueId}`,
      this.enrichMappingOptions({ eventSourceArn: this.table.tableStreamArn }),
=======
    const eventSourceMapping = target.addEventSourceMapping(`DynamoDBEventSource:${this.table.construct.uniqueId}`,
      this.enrichMappingOptions({eventSourceArn: this.table.tableStreamArn}),
>>>>>>> a772fe84
    );
    this._eventSourceMappingId = eventSourceMapping.eventSourceMappingId;

    this.table.grantStreamRead(target);
  }

  /**
   * The identifier for this EventSourceMapping
   */
  public get eventSourceMappingId(): string {
    if (!this._eventSourceMappingId) {
      throw new Error('DynamoEventSource is not yet bound to an event source mapping');
    }
    return this._eventSourceMappingId;
  }
}<|MERGE_RESOLUTION|>--- conflicted
+++ resolved
@@ -1,6 +1,6 @@
 import * as dynamodb from '@aws-cdk/aws-dynamodb';
 import * as lambda from '@aws-cdk/aws-lambda';
-import { StreamEventSource, StreamEventSourceProps } from './stream';
+import {StreamEventSource, StreamEventSourceProps} from './stream';
 
 export interface DynamoEventSourceProps extends StreamEventSourceProps {
 }
@@ -24,13 +24,8 @@
       throw new Error(`DynamoDB Streams must be enabled on the table ${this.table.construct.path}`);
     }
 
-<<<<<<< HEAD
-    const eventSourceMapping = target.addEventSourceMapping(`DynamoDBEventSource:${this.table.node.uniqueId}`,
-      this.enrichMappingOptions({ eventSourceArn: this.table.tableStreamArn }),
-=======
     const eventSourceMapping = target.addEventSourceMapping(`DynamoDBEventSource:${this.table.construct.uniqueId}`,
       this.enrichMappingOptions({eventSourceArn: this.table.tableStreamArn}),
->>>>>>> a772fe84
     );
     this._eventSourceMappingId = eventSourceMapping.eventSourceMappingId;
 

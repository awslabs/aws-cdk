{
  "Resources": {
    "FServiceRole3AC82EE1": {
      "Type": "AWS::IAM::Role",
      "Properties": {
        "AssumeRolePolicyDocument": {
          "Statement": [
            {
              "Action": "sts:AssumeRole",
              "Effect": "Allow",
              "Principal": {
                "Service": "lambda.amazonaws.com"
              }
            }
          ],
          "Version": "2012-10-17"
        },
        "ManagedPolicyArns": [
          {
            "Fn::Join": [
              "",
              [
                "arn:",
                {
                  "Ref": "AWS::Partition"
                },
                ":iam::aws:policy/service-role/AWSLambdaBasicExecutionRole"
              ]
            ]
          }
        ]
      }
    },
    "FServiceRoleDefaultPolicy17A19BFA": {
      "Type": "AWS::IAM::Policy",
      "Properties": {
        "PolicyDocument": {
          "Statement": [
            {
              "Action": [
                "kinesis:DescribeStreamSummary",
                "kinesis:GetRecords",
                "kinesis:GetShardIterator",
                "kinesis:ListShards",
                "kinesis:SubscribeToShard"
              ],
              "Effect": "Allow",
              "Resource": {
                "Fn::GetAtt": [
                  "Q63C6E3AB",
                  "Arn"
                ]
              }
            },
            {
              "Action": "kinesis:DescribeStream",
              "Effect": "Allow",
              "Resource": {
                "Fn::GetAtt": [
                  "Q63C6E3AB",
                  "Arn"
                ]
              }
            }
          ],
          "Version": "2012-10-17"
        },
        "PolicyName": "FServiceRoleDefaultPolicy17A19BFA",
        "Roles": [
          {
            "Ref": "FServiceRole3AC82EE1"
          }
        ]
      }
    },
    "FC4345940": {
      "Type": "AWS::Lambda::Function",
      "Properties": {
        "Code": {
          "ZipFile": "exports.handler = async function handler(event) {\n    console.log('event:', JSON.stringify(event, undefined, 2));\n    return { event };\n}"
        },
        "Role": {
          "Fn::GetAtt": [
            "FServiceRole3AC82EE1",
            "Arn"
          ]
        },
        "Handler": "index.handler",
        "Runtime": "nodejs10.x"
      },
      "DependsOn": [
        "FServiceRoleDefaultPolicy17A19BFA",
        "FServiceRole3AC82EE1"
      ]
    },
    "FKinesisEventSourcelambdaeventsourcekinesisQ645CE7DB2D6BCCF5": {
      "Type": "AWS::Lambda::EventSourceMapping",
      "Properties": {
        "FunctionName": {
          "Ref": "FC4345940"
        },
        "BatchSize": 100,
        "EventSourceArn": {
          "Fn::GetAtt": [
            "Q63C6E3AB",
            "Arn"
          ]
        },
<<<<<<< HEAD
        "FunctionName": {
          "Ref": "FC4345940"
        },
        "BatchSize": 100,
        "StartingPosition": "TRIM_HORIZON",
        "TumblingWindowInSeconds": 60
=======
        "StartingPosition": "TRIM_HORIZON"
>>>>>>> 25e8d04d
      }
    },
    "Q63C6E3AB": {
      "Type": "AWS::Kinesis::Stream",
      "Properties": {
        "ShardCount": 1,
        "RetentionPeriodHours": 24,
        "StreamEncryption": {
          "Fn::If": [
            "AwsCdkKinesisEncryptedStreamsUnsupportedRegions",
            {
              "Ref": "AWS::NoValue"
            },
            {
              "EncryptionType": "KMS",
              "KeyId": "alias/aws/kinesis"
            }
          ]
        }
      }
    }
  },
  "Conditions": {
    "AwsCdkKinesisEncryptedStreamsUnsupportedRegions": {
      "Fn::Or": [
        {
          "Fn::Equals": [
            {
              "Ref": "AWS::Region"
            },
            "cn-north-1"
          ]
        },
        {
          "Fn::Equals": [
            {
              "Ref": "AWS::Region"
            },
            "cn-northwest-1"
          ]
        }
      ]
    }
  }
}<|MERGE_RESOLUTION|>--- conflicted
+++ resolved
@@ -106,16 +106,13 @@
             "Arn"
           ]
         },
-<<<<<<< HEAD
         "FunctionName": {
           "Ref": "FC4345940"
         },
         "BatchSize": 100,
         "StartingPosition": "TRIM_HORIZON",
-        "TumblingWindowInSeconds": 60
-=======
+        "TumblingWindowInSeconds": 60,
         "StartingPosition": "TRIM_HORIZON"
->>>>>>> 25e8d04d
       }
     },
     "Q63C6E3AB": {

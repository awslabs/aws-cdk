--- conflicted
+++ resolved
@@ -1,8 +1,4 @@
-<<<<<<< HEAD
-import { Construct, IConstruct, Output } from '@aws-cdk/cdk';
-=======
-import { Construct, IConstruct, IDependable, Output, Stack } from '@aws-cdk/cdk';
->>>>>>> 5e91a0ab
+import { Construct, IConstruct, Output, Stack } from '@aws-cdk/cdk';
 import { CfnRole } from './iam.generated';
 import { IPrincipal, Policy } from './policy';
 import { ArnPrincipal, PolicyDocument, PolicyPrincipal, PolicyStatement } from './policy-document';

--- conflicted
+++ resolved
@@ -1,8 +1,4 @@
-<<<<<<< HEAD
-import { Construct, Duration, PhysicalName, Resource, ResourceIdentifiers, Stack, toSeconds } from '@aws-cdk/cdk';
-=======
-import { Construct, Lazy, PhysicalName, Resource, ResourceIdentifiers, Stack } from '@aws-cdk/cdk';
->>>>>>> c1c43bf2
+import { Construct, Duration, Lazy, PhysicalName, Resource, ResourceIdentifiers, Stack } from '@aws-cdk/cdk';
 import { Grant } from './grant';
 import { CfnRole } from './iam.generated';
 import { IIdentity } from './identity-base';

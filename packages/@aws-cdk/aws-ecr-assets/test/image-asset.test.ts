--- conflicted
+++ resolved
@@ -238,12 +238,7 @@
 
   'fails if using tokens in build args keys or values'(test: Test) {
     // GIVEN
-<<<<<<< HEAD
-    const stack = new Stack();
     const token = Lazy.string({ produce: () => 'foo' });
-=======
-    const token = Lazy.stringValue({ produce: () => 'foo' });
->>>>>>> c71a4e96
     const expected = /Cannot use tokens in keys or values of "buildArgs" since they are needed before deployment/;
 
     // THEN
@@ -262,12 +257,7 @@
 
   'fails if using token as repositoryName'(test: Test) {
     // GIVEN
-<<<<<<< HEAD
-    const stack = new Stack();
     const token = Lazy.string({ produce: () => 'foo' });
-=======
-    const token = Lazy.stringValue({ produce: () => 'foo' });
->>>>>>> c71a4e96
 
     // THEN
     test.throws(() => new DockerImageAsset(stack, 'MyAsset1', {

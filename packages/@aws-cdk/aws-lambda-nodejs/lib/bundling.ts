--- conflicted
+++ resolved
@@ -151,21 +151,12 @@
     const loaders = Object.entries(this.props.loader ?? {});
     const defines = Object.entries(this.props.define ?? {});
 
-<<<<<<< HEAD
     const esbuildCommand: string[] = [
       options.esbuildRunner,
-      '--bundle', pathJoin(options.inputDir, this.relativeEntryPath),
+      '--bundle', `"${pathJoin(options.inputDir, this.relativeEntryPath)}"`,
       `--target=${this.props.target ?? toTarget(this.props.runtime)}`,
       '--platform=node',
-      `--outfile=${pathJoin(options.outputDir, 'index.js')}`,
-=======
-    const esbuildCommand: string = [
-      npx, 'esbuild',
-      '--bundle', `"${pathJoin(inputDir, this.relativeEntryPath)}"`,
-      `--target=${this.props.target ?? toTarget(this.props.runtime)}`,
-      '--platform=node',
-      `--outfile="${pathJoin(outputDir, 'index.js')}"`,
->>>>>>> ad01099d
+      `--outfile="${pathJoin(options.outputDir, 'index.js')}"`,
       ...this.props.minify ? ['--minify'] : [],
       ...this.props.sourceMap ? ['--sourcemap'] : [],
       ...this.externals.map(external => `--external:${external}`),

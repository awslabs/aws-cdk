--- conflicted
+++ resolved
@@ -476,15 +476,9 @@
     selection: {
       tagStatus: rule.tagStatus || TagStatus.ANY,
       tagPrefixList: rule.tagPrefixList,
-<<<<<<< HEAD
-      countType: rule.maxImageAge !== undefined ? CountType.SinceImagePushed : CountType.ImageCountMoreThan,
+      countType: rule.maxImageAge !== undefined ? CountType.SINCE_IMAGE_PUSHED : CountType.IMAGE_COUNT_MORE_THAN,
       countNumber: rule.maxImageAge !== undefined ? rule.maxImageAge.toDays() : rule.maxImageCount,
       countUnit: rule.maxImageAge !== undefined ? 'days' : undefined,
-=======
-      countType: rule.maxImageAgeDays !== undefined ? CountType.SINCE_IMAGE_PUSHED : CountType.IMAGE_COUNT_MORE_THAN,
-      countNumber: rule.maxImageAgeDays !== undefined ? rule.maxImageAgeDays : rule.maxImageCount,
-      countUnit: rule.maxImageAgeDays !== undefined ? 'days' : undefined,
->>>>>>> c1c43bf2
     },
     action: {
       type: 'expire'

import { deployStack } from '../../lib';
import { testStack } from '../util';
import { MockedObject, mockResolvedEnvironment, MockSdk, MockSdkProvider, SyncHandlerSubsetOf } from '../util/mock-sdk';

const FAKE_TEMPLATE = { resource: 'noerrorresource' };

const FAKE_STACK = testStack({
  stackName: 'withouterrors',
  template: FAKE_TEMPLATE,
});

let sdk: MockSdk;
let sdkProvider: MockSdkProvider;
let cfnMocks: MockedObject<SyncHandlerSubsetOf<AWS.CloudFormation>>;
beforeEach(() => {
  sdkProvider = new MockSdkProvider();
  sdk = new MockSdk();

  cfnMocks = {
    describeStacks: jest.fn()
      // First call, no stacks exist
      .mockImplementationOnce(() => ({ Stacks: [] }))
      // Second call, stack has been created
      .mockImplementationOnce(() => ({ Stacks: [
        {
          StackStatus: 'CREATE_COMPLETE',
          StackStatusReason: 'It is magic',
        }
      ] })),
    createChangeSet: jest.fn((_o) => ({})),
    describeChangeSet: jest.fn((_o) => ({
      Status: 'CREATE_COMPLETE',
      Changes: [],
    })),
    executeChangeSet: jest.fn((_o) => ({})),
    getTemplate: jest.fn((_o) => ({ TemplateBody: JSON.stringify(FAKE_TEMPLATE) })),
  };
  sdk.stubCloudFormation(cfnMocks as any);
});

test('do deploy executable change set with 0 changes', async () => {
  // WHEN
  const ret = await deployStack({
    stack: FAKE_STACK,
    resolvedEnvironment: mockResolvedEnvironment(),
    sdk,
    sdkProvider,
  });

  // THEN
  expect(ret.noOp).toBeFalsy();
  expect(cfnMocks.executeChangeSet).toHaveBeenCalled();
});

test('correctly passes CFN parameters, ignoring ones with empty values', async () => {
  // WHEN
  await deployStack({
    stack: FAKE_STACK,
    sdk,
    sdkProvider,
    resolvedEnvironment: mockResolvedEnvironment(),
    parameters: {
      A: 'A-value',
      B: undefined,
      C: '',
    },
  });

  // THEN
  expect(cfnMocks.createChangeSet).toHaveBeenCalledWith(expect.objectContaining({
    Parameters: [
      { ParameterKey: 'A', ParameterValue: 'A-value' },
    ]
  }));
});

test('deploy is skipped if template did not change', async () => {
  // GIVEN
  givenStackExists();

  // WHEN
  await deployStack({
    stack: FAKE_STACK,
    sdk,
    sdkProvider,
    resolvedEnvironment: mockResolvedEnvironment(),
  });

  // THEN
  expect(cfnMocks.executeChangeSet).not.toBeCalled();
});

test('deploy not skipped if template did not change and --force is applied', async () => {
  // GIVEN
  givenStackExists();

  // WHEN
  await deployStack({
    stack: FAKE_STACK,
    sdk,
    sdkProvider,
    resolvedEnvironment: mockResolvedEnvironment(),
    force: true
  });

  // THEN
  expect(cfnMocks.executeChangeSet).toHaveBeenCalled();
});

test('deploy is skipped if template and tags did not change', async () => {
  // GIVEN
  givenStackExists({
    Tags: [
      { Key: 'Key1', Value: 'Value1' },
      { Key: 'Key2', Value: 'Value2' }
    ]
  });

  // WHEN
  await deployStack({
    stack: FAKE_STACK,
    tags: [
<<<<<<< HEAD
      {
        key: 'Key1',
        value: 'Value1'
      },
      {
        key: 'Key2',
        value: 'Value2'
      }
=======
      { Key: 'Key1', Value: 'Value1' },
      { Key: 'Key2', Value: 'Value2' }
>>>>>>> 7b1e80dd
    ],
    sdk,
    sdkProvider,
    resolvedEnvironment: mockResolvedEnvironment(),
  });

  // THEN
  expect(cfnMocks.createChangeSet).not.toBeCalled();
  expect(cfnMocks.executeChangeSet).not.toBeCalled();
  expect(cfnMocks.describeStacks).toHaveBeenCalledWith({ StackName: 'withouterrors' });
  expect(cfnMocks.getTemplate).toHaveBeenCalledWith({ StackName: 'withouterrors', TemplateStage: 'Original' });
});

test('deploy not skipped if template did not change but tags changed', async () => {
  // GIVEN
  givenStackExists({
    Tags: [
      { Key: 'Key', Value: 'Value' },
    ]
  });

  // WHEN
  await deployStack({
    stack: FAKE_STACK,
    sdk,
    sdkProvider,
    resolvedEnvironment: mockResolvedEnvironment(),
    tags: [
      {
        key: 'Key',
        value: 'NewValue'
      }
    ]
  });

  // THEN
  expect(cfnMocks.createChangeSet).toHaveBeenCalled();
  expect(cfnMocks.executeChangeSet).toHaveBeenCalled();
  expect(cfnMocks.describeChangeSet).toHaveBeenCalled();
  expect(cfnMocks.describeStacks).toHaveBeenCalledWith({ StackName: 'withouterrors' });
  expect(cfnMocks.getTemplate).toHaveBeenCalledWith({ StackName: 'withouterrors', TemplateStage: 'Original' });
});

test('deploy not skipped if template did not change but one tag removed', async () => {
  // GIVEN
  givenStackExists({
    Tags: [
      { Key: 'Key1', Value: 'Value1' },
      { Key: 'Key2', Value: 'Value2' },
    ]
  });

  // WHEN
  await deployStack({
    stack: FAKE_STACK,
    sdk,
    sdkProvider,
    resolvedEnvironment: mockResolvedEnvironment(),
    tags: [
<<<<<<< HEAD
      {
        key: 'Key1',
        value: 'Value1'
      }
=======
      { Key: 'Key1', Value: 'Value1' }
>>>>>>> 7b1e80dd
    ]
  });

  // THEN
  expect(cfnMocks.createChangeSet).toHaveBeenCalled();
  expect(cfnMocks.executeChangeSet).toHaveBeenCalled();
  expect(cfnMocks.describeChangeSet).toHaveBeenCalled();
  expect(cfnMocks.describeStacks).toHaveBeenCalledWith({ StackName: 'withouterrors' });
  expect(cfnMocks.getTemplate).toHaveBeenCalledWith({ StackName: 'withouterrors', TemplateStage: 'Original' });
});

test('deploy not skipped if template changed', async () => {
  // GIVEN
  givenStackExists();
  cfnMocks.getTemplate!.mockReset();
  cfnMocks.getTemplate!.mockReturnValue({
    TemplateBody: JSON.stringify({ changed: 123 })
  });

  // WHEN
  await deployStack({
    stack: FAKE_STACK,
    sdk,
    sdkProvider,
    resolvedEnvironment: mockResolvedEnvironment(),
  });

  // THEN
  expect(cfnMocks.executeChangeSet).toHaveBeenCalled();
});

test('not executed and no error if --no-execute is given', async () => {
  // WHEN
  await deployStack({
    stack: FAKE_STACK,
    sdk,
    sdkProvider,
    execute: false,
    resolvedEnvironment: mockResolvedEnvironment(),
  });

  // THEN
  expect(cfnMocks.executeChangeSet).not.toHaveBeenCalled();
});

/**
 * Set up the mocks so that it looks like the stack exists to start with
 */
function givenStackExists(overrides: Partial<AWS.CloudFormation.Stack> = {}) {
  cfnMocks.describeStacks!.mockReset();
  cfnMocks.describeStacks!.mockImplementation(() => ({
    Stacks: [
      {
        StackName: 'mock-stack-name',
        StackId: 'mock-stack-id',
        CreationTime: new Date(),
        StackStatus: 'CREATE_COMPLETE',
        ...overrides
      }
    ]
  }));
}<|MERGE_RESOLUTION|>--- conflicted
+++ resolved
@@ -120,19 +120,8 @@
   await deployStack({
     stack: FAKE_STACK,
     tags: [
-<<<<<<< HEAD
-      {
-        key: 'Key1',
-        value: 'Value1'
-      },
-      {
-        key: 'Key2',
-        value: 'Value2'
-      }
-=======
-      { Key: 'Key1', Value: 'Value1' },
-      { Key: 'Key2', Value: 'Value2' }
->>>>>>> 7b1e80dd
+      { key: 'Key1', value: 'Value1'},
+      { key: 'Key2', value: 'Value2'}
     ],
     sdk,
     sdkProvider,
@@ -192,14 +181,7 @@
     sdkProvider,
     resolvedEnvironment: mockResolvedEnvironment(),
     tags: [
-<<<<<<< HEAD
-      {
-        key: 'Key1',
-        value: 'Value1'
-      }
-=======
-      { Key: 'Key1', Value: 'Value1' }
->>>>>>> 7b1e80dd
+      { key: 'Key1', value: 'Value1' }
     ]
   });
 

--- conflicted
+++ resolved
@@ -39,15 +39,11 @@
   }
 }
 
-<<<<<<< HEAD
 function clone(obj: any) {
   return JSON.parse(JSON.stringify(obj));
 }
 
-function testAssembly(assembly: TestAssembly): cxapi.CloudAssembly {
-=======
 export function testAssembly(assembly: TestAssembly): cxapi.CloudAssembly {
->>>>>>> 28fecee9
   const builder = new cxapi.CloudAssemblyBuilder();
 
   for (const stack of assembly.stacks) {

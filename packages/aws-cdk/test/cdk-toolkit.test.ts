import * as cxapi from '@aws-cdk/cx-api';
import { CloudFormationDeployments, DeployStackOptions } from '../lib/api/cloudformation-deployments';
import { DeployStackResult } from '../lib/api/deploy-stack';
import { Template } from '../lib/api/util/cloudformation';
import { CdkToolkit, Tag } from '../lib/cdk-toolkit';
<<<<<<< HEAD
import { MockCloudExecutable } from './util';
=======
import { MockCloudExecutable, TestStackArtifact } from './util';
>>>>>>> 95ab44b4

let cloudExecutable: MockCloudExecutable;
beforeEach(() => {
  cloudExecutable = new MockCloudExecutable({
    stacks: [
      MockStack.MOCK_STACK_A,
      MockStack.MOCK_STACK_B,
    ],
  });
});

describe('deploy', () => {
  describe('makes correct CloudFormation calls', () => {
    test('without options', async () => {
      // GIVEN
      const toolkit = new CdkToolkit({
        cloudExecutable,
        configuration: cloudExecutable.configuration,
        sdkProvider: cloudExecutable.sdkProvider,
        cloudFormation: new FakeCloudFormation({
          'Test-Stack-A': { Foo: 'Bar' },
          'Test-Stack-B': { Baz: 'Zinga!' },
        }),
      });

      // WHEN
<<<<<<< HEAD
      toolkit.deploy({ stackNames: ['Test-Stack-A', 'Test-Stack-B'] });
=======
      await toolkit.deploy({ stackNames: ['Test-Stack-A', 'Test-Stack-B'] });
>>>>>>> 95ab44b4
    });

    test('with sns notification arns', async () => {
      // GIVEN
      const notificationArns = ['arn:aws:sns:::cfn-notifications', 'arn:aws:sns:::my-cool-topic'];
      const toolkit = new CdkToolkit({
        cloudExecutable,
        configuration: cloudExecutable.configuration,
        sdkProvider: cloudExecutable.sdkProvider,
        cloudFormation: new FakeCloudFormation({
          'Test-Stack-A': { Foo: 'Bar' },
          'Test-Stack-B': { Baz: 'Zinga!' },
        }, notificationArns),
      });

      // WHEN
      await toolkit.deploy({
        stackNames: ['Test-Stack-A', 'Test-Stack-B'],
        notificationArns,
      });
    });
  });
});

class MockStack {
<<<<<<< HEAD
  public static readonly MOCK_STACK_A = new MockStack('Test-Stack-A');
  public static readonly MOCK_STACK_B = new MockStack('Test-Stack-B');

  constructor(
    public readonly stackName: string,
    public readonly template: any = { Resources: { TempalteName: stackName } },
    public readonly templateFile: string = `fake/stack/${stackName}.json`,
    public readonly assets: cxapi.AssetMetadataEntry[] = [],
    public readonly parameters: { [id: string]: string } = {},
    public readonly environment: cxapi.Environment = { name: 'MockEnv', account: '123456789012', region: 'bermuda-triangle-1' },
  ) {}
=======
  public static readonly MOCK_STACK_A: TestStackArtifact = {
    stackName: 'Test-Stack-A',
    template: { Resources: { TempalteName: 'Test-Stack-A' } },
    env: 'aws://123456789012/bermuda-triangle-1',
    metadata: {
      '/Test-Stack-A': [
        {
          type: cxapi.STACK_TAGS_METADATA_KEY,
          data: [
            { Key: 'Foo', Value: 'Bar' } as Tag
          ]
        }
      ]
    },
  };
  public static readonly MOCK_STACK_B: TestStackArtifact = {
    stackName: 'Test-Stack-B',
    template: { Resources: { TempalteName: 'Test-Stack-B' } },
    env: 'aws://123456789012/bermuda-triangle-1',
    metadata: {
      '/Test-Stack-B': [
        {
          type: cxapi.STACK_TAGS_METADATA_KEY,
          data: [
            { Key: 'Baz', Value: 'Zinga!' } as Tag
          ]
        }
      ]
    },
  };
>>>>>>> 95ab44b4
}

class FakeCloudFormation extends CloudFormationDeployments {
  private readonly expectedTags: { [stackName: string]: Tag[] } = {};
  private readonly expectedNotificationArns?: string[];

  constructor(
    expectedTags: { [stackName: string]: { [key: string]: string } } = {},
    expectedNotificationArns?: string[],
  ) {
    super({ sdkProvider: undefined as any });

    for (const [stackName, tags] of Object.entries(expectedTags)) {
      this.expectedTags[stackName] =
        Object.entries(tags).map(([Key, Value]) => ({ Key, Value }))
          .sort((l, r) =>  l.Key.localeCompare(r.Key));
    }
    if (expectedNotificationArns) {
      this.expectedNotificationArns = expectedNotificationArns;
    }
  }

  public deployStack(options: DeployStackOptions): Promise<DeployStackResult> {
    expect([MockStack.MOCK_STACK_A.stackName, MockStack.MOCK_STACK_B.stackName])
      .toContain(options.stack.stackName);
    expect(options.tags).toEqual(this.expectedTags[options.stack.stackName]);
    expect(options.notificationArns).toEqual(this.expectedNotificationArns);
    return Promise.resolve({
      stackArn: `arn:aws:cloudformation:::stack/${options.stack.stackName}/MockedOut`,
      noOp: false,
      outputs: { StackName: options.stack.stackName },
      stackArtifact: options.stack,
    });
  }

  public readCurrentTemplate(stack: cxapi.CloudFormationStackArtifact): Promise<Template> {
    switch (stack.stackName) {
      case MockStack.MOCK_STACK_A.stackName:
        return Promise.resolve({});
      case MockStack.MOCK_STACK_B.stackName:
        return Promise.resolve({});
      default:
        return Promise.reject(`Not an expected mock stack: ${stack.stackName}`);
    }
  }
}<|MERGE_RESOLUTION|>--- conflicted
+++ resolved
@@ -3,11 +3,7 @@
 import { DeployStackResult } from '../lib/api/deploy-stack';
 import { Template } from '../lib/api/util/cloudformation';
 import { CdkToolkit, Tag } from '../lib/cdk-toolkit';
-<<<<<<< HEAD
-import { MockCloudExecutable } from './util';
-=======
 import { MockCloudExecutable, TestStackArtifact } from './util';
->>>>>>> 95ab44b4
 
 let cloudExecutable: MockCloudExecutable;
 beforeEach(() => {
@@ -34,11 +30,7 @@
       });
 
       // WHEN
-<<<<<<< HEAD
-      toolkit.deploy({ stackNames: ['Test-Stack-A', 'Test-Stack-B'] });
-=======
       await toolkit.deploy({ stackNames: ['Test-Stack-A', 'Test-Stack-B'] });
->>>>>>> 95ab44b4
     });
 
     test('with sns notification arns', async () => {
@@ -64,19 +56,6 @@
 });
 
 class MockStack {
-<<<<<<< HEAD
-  public static readonly MOCK_STACK_A = new MockStack('Test-Stack-A');
-  public static readonly MOCK_STACK_B = new MockStack('Test-Stack-B');
-
-  constructor(
-    public readonly stackName: string,
-    public readonly template: any = { Resources: { TempalteName: stackName } },
-    public readonly templateFile: string = `fake/stack/${stackName}.json`,
-    public readonly assets: cxapi.AssetMetadataEntry[] = [],
-    public readonly parameters: { [id: string]: string } = {},
-    public readonly environment: cxapi.Environment = { name: 'MockEnv', account: '123456789012', region: 'bermuda-triangle-1' },
-  ) {}
-=======
   public static readonly MOCK_STACK_A: TestStackArtifact = {
     stackName: 'Test-Stack-A',
     template: { Resources: { TempalteName: 'Test-Stack-A' } },
@@ -107,7 +86,6 @@
       ]
     },
   };
->>>>>>> 95ab44b4
 }
 
 class FakeCloudFormation extends CloudFormationDeployments {

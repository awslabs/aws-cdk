--- conflicted
+++ resolved
@@ -31,16 +31,7 @@
    * 3. Respects $AWS_SHARED_CREDENTIALS_FILE.
    * 4. Respects $AWS_DEFAULT_PROFILE in addition to $AWS_PROFILE.
    */
-<<<<<<< HEAD
   public static async credentialChain(options: CredentialChainOptions = {}) {
-    await forceSdkToReadConfigIfPresent();
-=======
-  public static async credentialChain(
-    profile: string | undefined,
-    ec2creds: boolean | undefined,
-    containerCreds: boolean | undefined,
-    httpOptions: AWS.HTTPOptions | undefined) {
->>>>>>> f0c76ac1
 
     const profile = options.profile || process.env.AWS_PROFILE || process.env.AWS_DEFAULT_PROFILE || 'default';
 
@@ -50,28 +41,15 @@
     ];
 
     if (await fs.pathExists(credentialsFileName())) {
-<<<<<<< HEAD
+      // Force reading the `config` file if it exists by setting the appropriate
+      // environment variable.
+      await forceSdkToReadConfigIfPresent();
       sources.push(() => new AWS.SharedIniFileCredentials({
         profile,
         filename: credentialsFileName(),
         httpOptions: options.httpOptions,
         tokenCodeFn,
       }));
-    }
-
-    if (await fs.pathExists(configFileName())) {
-      sources.push(() => new AWS.SharedIniFileCredentials({
-        profile,
-        filename: credentialsFileName(),
-        httpOptions: options.httpOptions,
-        tokenCodeFn,
-      }));
-=======
-      // Force reading the `config` file if it exists by setting the appropriate
-      // environment variable.
-      await forceSdkToReadConfigIfPresent();
-      sources.push(() => new AWS.SharedIniFileCredentials({ profile, filename: credentialsFileName(), httpOptions, tokenCodeFn }));
->>>>>>> f0c76ac1
     }
 
     if (options.containerCreds ?? hasEcsCredentials()) {

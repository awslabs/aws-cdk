--- conflicted
+++ resolved
@@ -9,23 +9,17 @@
 export interface ISDK {
   /**
    * The region this SDK has been instantiated for
-<<<<<<< HEAD
-=======
    *
    * (As distinct from the `defaultRegion()` on SdkProvider which
    * represents the region configured in the default config).
->>>>>>> 95ab44b4
    */
   readonly currentRegion: string;
 
   /**
    * The Account this SDK has been instantiated for
-<<<<<<< HEAD
-=======
    *
    * (As distinct from the `defaultAccount()` on SdkProvider which
    * represents the account available by using default credentials).
->>>>>>> 95ab44b4
    */
   currentAccount(): Promise<Account>;
 
@@ -109,8 +103,4 @@
   }
 }
 
-<<<<<<< HEAD
-const CURRENT_ACCOUNT_KEY = Symbol();
-=======
-const CURRENT_ACCOUNT_KEY = Symbol('current_account_key');
->>>>>>> 95ab44b4
+const CURRENT_ACCOUNT_KEY = Symbol('current_account_key');
--- conflicted
+++ resolved
@@ -3,12 +3,8 @@
 import minimatch = require('minimatch');
 import contextproviders = require('../../context-providers');
 import { debug, error, print, warning } from '../../logging';
-<<<<<<< HEAD
 import { Renames } from '../../renames';
-import { Configuration, Settings } from '../../settings';
-=======
 import { Configuration } from '../../settings';
->>>>>>> 77315654
 import cdkUtil = require('../../util');
 import { SDK } from '../util/sdk';
 import { topologicalSort } from '../util/toposort';

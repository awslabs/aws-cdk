--- conflicted
+++ resolved
@@ -58,11 +58,7 @@
   });
 }
 
-<<<<<<< HEAD
 export function bootstrapVersionFromTemplate(template: any): number {
-  return parseInt(template.Outputs?.[BOOTSTRAP_VERSION_OUTPUT]?.Value ?? '0', 10);
-=======
-function bootstrapVersionFromTemplate(template: any): number {
   const versionSources = [
     template.Outputs?.[BOOTSTRAP_VERSION_OUTPUT]?.Value,
     template.Resources?.[BOOTSTRAP_VERSION_OUTPUT]?.Properties?.Value,
@@ -75,5 +71,4 @@
     }
   }
   return 0;
->>>>>>> dae54ecc
 }
--- conflicted
+++ resolved
@@ -57,11 +57,7 @@
       .option('output', { type: 'string', alias: 'o', desc: 'write CloudFormation template for requested stacks to the given directory', requiresArg: true })
       .option('numbered', { type: 'boolean', alias: 'n', desc: 'prefix filenames with numbers to indicate deployment ordering' }))
     .command('bootstrap [ENVIRONMENTS..]', 'Deploys the CDK toolkit stack into an AWS environment', yargs => yargs
-<<<<<<< HEAD
-      .option('toolkit-bucket-name', { type: 'string', alias: 'b', desc: 'The name of the CDK toolkit bucket name', default: undefined }))
-=======
       .option('toolkit-bucket-name', { type: 'string', alias: 'b', desc: 'The name of the CDK toolkit bucket', default: undefined }))
->>>>>>> 750bc8bf
     .command('deploy [STACKS..]', 'Deploys the stack(s) named STACKS into your AWS account', yargs => yargs
       .option('build-exclude', { type: 'array', alias: 'E', nargs: 1, desc: 'do not rebuild asset with the given ID. Can be specified multiple times.', default: [] })
       .option('exclusively', { type: 'boolean', alias: 'e', desc: 'only deploy requested stacks, don\'t include dependencies' })
@@ -252,9 +248,6 @@
     const app = configuration.settings.get(['app']);
 
     const environments = app ? await globEnvironmentsFromStacks(appStacks, environmentGlobs) : environmentsFromDescriptors(environmentGlobs);
- 
-    // Bucket name can be passed using --toolkit-bucket-name or set in cdk.json
-    const bucketName = configuration.settings.get(['toolkitBucketName']) || toolkitBucketName;
 
     // Bucket name can be passed using --toolkit-bucket-name or set in cdk.json
     const bucketName = configuration.settings.get(['toolkitBucketName']) || toolkitBucketName;

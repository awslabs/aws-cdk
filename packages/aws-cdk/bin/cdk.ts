--- conflicted
+++ resolved
@@ -434,109 +434,6 @@
         return modules.join(',');
       }
     }
-
-<<<<<<< HEAD
-=======
-    /** Invokes the cloud executable and returns JSON output */
-    async function execProgram(): Promise<cxapi.SynthesizeResponse> {
-      const env: { [key: string]: string } = { };
-
-      const context = config.get(['context']);
-      await populateDefaultEnvironmentIfNeeded(context);
-
-      env[cxapi.CONTEXT_ENV] = JSON.stringify(context);
-
-      const app = config.get(['app']);
-      if (!app) {
-        throw new Error(`--app is required either in command-line, in ${DEFAULTS} or in ${PER_USER_DEFAULTS}`);
-      }
-
-      const commandLine = appToArray(app);
-
-      const outdir = await fs.mkdtemp(path.join(os.tmpdir(), 'cdk'));
-      debug('outdir:', outdir);
-      env[cxapi.OUTDIR_ENV] = outdir;
-
-      try {
-        const outfile = await exec();
-        debug('outfile:', outfile);
-        if (!(await fs.pathExists(outfile))) {
-          throw new Error(`Unable to find output file ${outfile}; are you calling app.run()?`);
-        }
-
-        const response = await fs.readJson(outfile);
-        debug(response);
-        return versionCheckResponse(response);
-      } finally {
-        debug('Removing outdir', outdir);
-        await fs.remove(outdir);
-      }
-
-      async function exec() {
-        return new Promise<string>((ok, fail) => {
-          // We use a slightly lower-level interface to:
-          //
-          // - Pass arguments in an array instead of a string, to get around a
-          //   number of quoting issues introduced by the intermediate shell layer
-          //   (which would be different between Linux and Windows).
-          //
-          // - Inherit stderr from controlling terminal. We don't use the captured value
-          //   anway, and if the subprocess is printing to it for debugging purposes the
-          //   user gets to see it sooner. Plus, capturing doesn't interact nicely with some
-          //   processes like Maven.
-          const proc = childProcess.spawn(commandLine[0], commandLine.slice(1), {
-            stdio: ['ignore', 'inherit', 'inherit'],
-            detached: false,
-            env: {
-              ...process.env,
-              ...env
-            }
-          });
-
-          proc.on('error', fail);
-
-          proc.on('exit', code => {
-            if (code === 0) {
-              return ok(path.join(outdir, cxapi.OUTFILE_NAME));
-            } else {
-              return fail(new Error('Subprocess exited with error ' + code.toString()));
-            }
-          });
-        });
-      }
-    }
-  }
-
-  /**
-   * Look at the type of response we get and upgrade it to the latest expected version
-   */
-  function versionCheckResponse(response: cxapi.SynthesizeResponse): cxapi.SynthesizeResponse {
-    if (!response.version) {
-      // tslint:disable-next-line:max-line-length
-      throw new Error(`CDK Framework >= ${cxapi.PROTO_RESPONSE_VERSION} is required in order to interact with this version of the Toolkit.`);
-    }
-
-    const frameworkVersion = semver.coerce(response.version);
-    const toolkitVersion = semver.coerce(cxapi.PROTO_RESPONSE_VERSION);
-
-    // Should not happen, but I don't trust this library 100% either, so let's check for it to be safe
-    if (!frameworkVersion || !toolkitVersion) { throw new Error('SemVer library could not parse versions'); }
-
-    if (semver.gt(frameworkVersion, toolkitVersion)) {
-      throw new Error(`CDK Toolkit >= ${response.version} is required in order to interact with this program.`);
-    }
-
-    if (semver.lt(frameworkVersion, toolkitVersion)) {
-      // Toolkit protocol is newer than the framework version, and we KNOW the
-      // version. This is a scenario in which we could potentially do some
-      // upgrading of the response in the future.
-      //
-      // For now though, we simply reject old responses.
-      throw new Error(`CDK Framework >= ${cxapi.PROTO_RESPONSE_VERSION} is required in order to interact with this version of the Toolkit.`);
-    }
-
-    return response;
->>>>>>> 6f2475ea
   }
 
   /**

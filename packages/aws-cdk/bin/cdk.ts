--- conflicted
+++ resolved
@@ -338,10 +338,10 @@
   }
 }
 
-<<<<<<< HEAD
 function isFeatureEnabled(configuration: Configuration, featureFlag: string) {
   return configuration.context.get(featureFlag) ?? cxapi.futureFlagDefault(featureFlag);
-=======
+}
+
 /**
  * Translate a Yargs input array to something that makes more sense in a programming language
  * model (telling the difference between absence and an empty array)
@@ -354,7 +354,6 @@
 function arrayFromYargs(xs: string[]): string[] | undefined {
   if (xs.length === 0) { return undefined; }
   return xs.filter(x => x !== '');
->>>>>>> c6d746ea
 }
 
 initCommandLine()

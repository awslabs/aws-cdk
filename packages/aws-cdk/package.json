--- conflicted
+++ resolved
@@ -50,12 +50,8 @@
     "@types/uuid": "^3.4.4",
     "@types/yaml": "^1.0.2",
     "@types/yargs": "^13.0.0",
-<<<<<<< HEAD
     "aws-sdk-mock": "^4.5.0",
-    "cdk-build-tools": "^1.0.0",
-=======
     "cdk-build-tools": "file:../../tools/cdk-build-tools",
->>>>>>> c989fa47
     "jszip": "^3.2.1",
     "mockery": "^2.1.0",
     "pkglint": "file:../../tools/pkglint",

{
  "name": "@monocdk-experiment/rewrite-imports",
  "version": "0.0.0",
  "description": "Rewrites typescript 'import' statements from @aws-cdk/xxx to monocdk-experiment",
  "bin": {
    "rewrite-imports": "bin/rewrite-imports"
  },
  "main": "bin/rewrite-imports.js",
  "scripts": {
    "build": "cdk-build",
    "watch": "cdk-watch",
    "test": "echo ok",
    "pkglint": "pkglint -f",
    "package": "cdk-package",
    "build+test+package": "npm run build+test && npm run package",
    "build+test": "npm run build && npm test"
  },
  "keywords": [
    "aws",
    "cdk",
    "awscdk"
  ],
  "author": {
    "name": "Amazon Web Services",
    "url": "https://aws.amazon.com",
    "organization": true
  },
  "license": "Apache-2.0",
  "dependencies": {
    "typescript": "^3.8.3"
  },
  "devDependencies": {
    "cdk-build-tools": "0.0.0",
    "pkglint": "0.0.0",
<<<<<<< HEAD
    "@types/node": "^10.17.5"
  },
  "repository": {
    "type": "git",
    "url": "https://github.com/aws/aws-cdk.git",
    "directory": "packages/@monocdk-experiment/rewrite-imports"
  },
  "homepage": "https://github.com/aws/aws-cdk",
  "stability": "experimental",
  "engines": {
    "node": ">= 10.3.0"
=======
    "@types/node": "^10.17.17"
>>>>>>> cfea3602
  }
}<|MERGE_RESOLUTION|>--- conflicted
+++ resolved
@@ -32,20 +32,6 @@
   "devDependencies": {
     "cdk-build-tools": "0.0.0",
     "pkglint": "0.0.0",
-<<<<<<< HEAD
-    "@types/node": "^10.17.5"
-  },
-  "repository": {
-    "type": "git",
-    "url": "https://github.com/aws/aws-cdk.git",
-    "directory": "packages/@monocdk-experiment/rewrite-imports"
-  },
-  "homepage": "https://github.com/aws/aws-cdk",
-  "stability": "experimental",
-  "engines": {
-    "node": ">= 10.3.0"
-=======
     "@types/node": "^10.17.17"
->>>>>>> cfea3602
   }
 }
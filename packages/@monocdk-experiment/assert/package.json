{
  "name": "@monocdk-experiment/assert",
  "version": "0.0.0",
  "description": "An assertion library for use with CDK Apps",
  "main": "lib/index.js",
  "types": "lib/index.d.ts",
  "scripts": {
    "build": "cdk-build",
    "watch": "cdk-watch",
    "lint": "cdk-lint",
    "test": "cdk-test",
    "pkglint": "pkglint -f",
    "package": "cdk-package",
    "build+test+package": "npm run build+test && npm run package",
    "build+test": "npm run build && npm test"
  },
  "cdk-build": {
    "pre": [
      "./clone.sh"
    ],
    "eslint": {
      "disable": true
    },
    "tslint": {
      "disable": true
    },
    "pkglint": {
      "disable": true
    }
  },
  "jest": {
    "coverageThreshold": {
      "global": {
        "statements": 75,
        "branches": 65
      }
    }
  },
  "author": {
    "name": "Amazon Web Services",
    "url": "https://aws.amazon.com",
    "organization": true
  },
  "license": "Apache-2.0",
  "devDependencies": {
    "@types/jest": "^25.2.1",
    "cdk-build-tools": "0.0.0",
<<<<<<< HEAD
    "jest": "^25.5.0",
=======
    "jest": "^25.5.2",
>>>>>>> 95c66a75
    "pkglint": "0.0.0",
    "ts-jest": "^25.4.0",
    "@monocdk-experiment/rewrite-imports": "0.0.0",
    "monocdk-experiment": "0.0.0",
    "constructs": "^3.0.2"
  },
  "dependencies": {
    "@aws-cdk/cloudformation-diff": "0.0.0"
  },
  "peerDependencies": {
<<<<<<< HEAD
    "jest": "^25.5.0",
=======
    "jest": "^25.5.2",
>>>>>>> 95c66a75
    "monocdk-experiment": "^0.0.0",
    "constructs": "^3.0.2"
  },
  "repository": {
    "url": "https://github.com/aws/aws-cdk.git",
    "type": "git",
    "directory": "packages/@monocdk-experiment/assert"
  },
  "keywords": [
    "aws",
    "cdk"
  ],
  "homepage": "https://github.com/aws/aws-cdk",
  "engines": {
    "node": ">= 10.12.0"
  },
  "stability": "experimental",
  "maturity": "developer-preview"
}<|MERGE_RESOLUTION|>--- conflicted
+++ resolved
@@ -45,11 +45,7 @@
   "devDependencies": {
     "@types/jest": "^25.2.1",
     "cdk-build-tools": "0.0.0",
-<<<<<<< HEAD
-    "jest": "^25.5.0",
-=======
     "jest": "^25.5.2",
->>>>>>> 95c66a75
     "pkglint": "0.0.0",
     "ts-jest": "^25.4.0",
     "@monocdk-experiment/rewrite-imports": "0.0.0",
@@ -60,11 +56,7 @@
     "@aws-cdk/cloudformation-diff": "0.0.0"
   },
   "peerDependencies": {
-<<<<<<< HEAD
-    "jest": "^25.5.0",
-=======
     "jest": "^25.5.2",
->>>>>>> 95c66a75
     "monocdk-experiment": "^0.0.0",
     "constructs": "^3.0.2"
   },

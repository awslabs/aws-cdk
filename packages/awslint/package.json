--- conflicted
+++ resolved
@@ -27,17 +27,13 @@
     "@types/fs-extra": "^8.1.1",
     "@types/yargs": "^15.0.5",
     "pkglint": "0.0.0",
-<<<<<<< HEAD
-    "typescript": "~3.9.6",
+    "typescript": "~3.9.7",
     "@typescript-eslint/eslint-plugin": "^3.6.1",
     "@typescript-eslint/parser": "^2.19.2",
     "eslint": "^6.8.0",
     "eslint-import-resolver-node": "^0.3.4",
     "eslint-import-resolver-typescript": "^2.0.0",
     "eslint-plugin-import": "^2.22.0"
-=======
-    "typescript": "~3.9.7"
->>>>>>> 95c03323
   },
   "repository": {
     "type": "git",

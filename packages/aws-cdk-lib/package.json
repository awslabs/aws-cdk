{
  "name": "aws-cdk-lib",
  "private": "true",
  "version": "0.0.0",
  "description": "The AWS Cloud Development Kit library",
  "main": "lib/index.js",
  "types": "lib/index.d.ts",
  "repository": {
    "type": "git",
    "url": "https://github.com/aws/aws-cdk.git",
    "directory": "packages/aws-cdk-lib"
  },
  "stability": "experimental",
  "maturity": "developer-preview",
  "scripts": {
    "gen": "ubergen",
    "build": "cdk-build",
    "lint": "cdk-lint",
    "test": "echo done",
    "package": "cdk-package",
    "pkglint": "pkglint -f",
    "build+test": "yarn build && yarn test",
    "build+test+package": "yarn build+test && yarn package",
    "watch": "cdk-watch",
    "compat": "cdk-compat",
    "rosetta:extract": "yarn --silent jsii-rosetta extract"
  },
  "awslint": {
    "exclude": [
      "*:*"
    ]
  },
  "cdk-build": {
    "eslint": {
      "disable": true
    }
  },
  "pkglint": {
    "exclude": [
      "package-info/maturity",
      "jsii/java",
      "jsii/python",
      "jsii/dotnet"
    ]
  },
  "jsii": {
    "excludeTypescript": [
      "build-tools/*"
    ],
    "outdir": "dist",
    "targets": {
      "dotnet": {
        "namespace": "Amazon.CDK",
        "packageId": "Amazon.CDK.Lib",
        "iconUrl": "https://raw.githubusercontent.com/aws/aws-cdk/master/logo/default-256-dark.png",
        "versionSuffix": "-devpreview"
      },
      "java": {
        "package": "software.amazon.awscdk.core",
        "maven": {
          "groupId": "software.amazon.awscdk",
          "artifactId": "aws-cdk-lib",
          "versionSuffix": ".DEVPREVIEW"
        }
      },
      "python": {
<<<<<<< HEAD
        "distName": "aws-cdk.lib",
        "module": "aws_cdk.lib"
      },
      "go": {
        "moduleName": "github.com/aws/aws-cdk-go/awscdk"
=======
        "distName": "aws-cdk-lib",
        "module": "aws_cdk"
>>>>>>> 165a3d87
      }
    },
    "projectReferences": false
  },
  "author": {
    "name": "Amazon Web Services",
    "url": "https://aws.amazon.com",
    "organization": true
  },
  "license": "Apache-2.0",
  "bundledDependencies": [
    "@balena/dockerignore",
    "case",
    "fs-extra",
    "ignore",
    "jsonschema",
    "minimatch",
    "punycode",
    "semver",
    "yaml"
  ],
  "dependencies": {
    "@balena/dockerignore": "^1.0.2",
    "case": "1.6.3",
    "fs-extra": "^9.1.0",
    "ignore": "^5.1.8",
    "jsonschema": "^1.4.0",
    "minimatch": "^3.0.4",
    "punycode": "^2.1.1",
    "semver": "^7.3.4",
    "yaml": "1.10.0"
  },
  "devDependencies": {
    "@aws-cdk/alexa-ask": "0.0.0",
    "@aws-cdk/app-delivery": "0.0.0",
    "@aws-cdk/assets": "0.0.0",
    "@aws-cdk/aws-accessanalyzer": "0.0.0",
    "@aws-cdk/aws-acmpca": "0.0.0",
    "@aws-cdk/aws-amazonmq": "0.0.0",
    "@aws-cdk/aws-amplify": "0.0.0",
    "@aws-cdk/aws-apigateway": "0.0.0",
    "@aws-cdk/aws-apigatewayv2": "0.0.0",
    "@aws-cdk/aws-apigatewayv2-authorizers": "0.0.0",
    "@aws-cdk/aws-apigatewayv2-integrations": "0.0.0",
    "@aws-cdk/aws-appconfig": "0.0.0",
    "@aws-cdk/aws-appflow": "0.0.0",
    "@aws-cdk/aws-applicationautoscaling": "0.0.0",
    "@aws-cdk/aws-applicationinsights": "0.0.0",
    "@aws-cdk/aws-appmesh": "0.0.0",
    "@aws-cdk/aws-appstream": "0.0.0",
    "@aws-cdk/aws-appsync": "0.0.0",
    "@aws-cdk/aws-athena": "0.0.0",
    "@aws-cdk/aws-auditmanager": "0.0.0",
    "@aws-cdk/aws-autoscaling": "0.0.0",
    "@aws-cdk/aws-autoscaling-common": "0.0.0",
    "@aws-cdk/aws-autoscaling-hooktargets": "0.0.0",
    "@aws-cdk/aws-autoscalingplans": "0.0.0",
    "@aws-cdk/aws-backup": "0.0.0",
    "@aws-cdk/aws-batch": "0.0.0",
    "@aws-cdk/aws-budgets": "0.0.0",
    "@aws-cdk/aws-cassandra": "0.0.0",
    "@aws-cdk/aws-ce": "0.0.0",
    "@aws-cdk/aws-certificatemanager": "0.0.0",
    "@aws-cdk/aws-chatbot": "0.0.0",
    "@aws-cdk/aws-cloud9": "0.0.0",
    "@aws-cdk/aws-cloudformation": "0.0.0",
    "@aws-cdk/aws-cloudfront": "0.0.0",
    "@aws-cdk/aws-cloudfront-origins": "0.0.0",
    "@aws-cdk/aws-cloudtrail": "0.0.0",
    "@aws-cdk/aws-cloudwatch": "0.0.0",
    "@aws-cdk/aws-cloudwatch-actions": "0.0.0",
    "@aws-cdk/aws-codeartifact": "0.0.0",
    "@aws-cdk/aws-codebuild": "0.0.0",
    "@aws-cdk/aws-codecommit": "0.0.0",
    "@aws-cdk/aws-codedeploy": "0.0.0",
    "@aws-cdk/aws-codeguruprofiler": "0.0.0",
    "@aws-cdk/aws-codegurureviewer": "0.0.0",
    "@aws-cdk/aws-codepipeline": "0.0.0",
    "@aws-cdk/aws-codepipeline-actions": "0.0.0",
    "@aws-cdk/aws-codestar": "0.0.0",
    "@aws-cdk/aws-codestarconnections": "0.0.0",
    "@aws-cdk/aws-codestarnotifications": "0.0.0",
    "@aws-cdk/aws-cognito": "0.0.0",
    "@aws-cdk/aws-config": "0.0.0",
    "@aws-cdk/aws-databrew": "0.0.0",
    "@aws-cdk/aws-datapipeline": "0.0.0",
    "@aws-cdk/aws-datasync": "0.0.0",
    "@aws-cdk/aws-dax": "0.0.0",
    "@aws-cdk/aws-detective": "0.0.0",
    "@aws-cdk/aws-devopsguru": "0.0.0",
    "@aws-cdk/aws-directoryservice": "0.0.0",
    "@aws-cdk/aws-dlm": "0.0.0",
    "@aws-cdk/aws-dms": "0.0.0",
    "@aws-cdk/aws-docdb": "0.0.0",
    "@aws-cdk/aws-dynamodb": "0.0.0",
    "@aws-cdk/aws-ec2": "0.0.0",
    "@aws-cdk/aws-ecr": "0.0.0",
    "@aws-cdk/aws-ecr-assets": "0.0.0",
    "@aws-cdk/aws-ecs": "0.0.0",
    "@aws-cdk/aws-ecs-patterns": "0.0.0",
    "@aws-cdk/aws-efs": "0.0.0",
    "@aws-cdk/aws-eks": "0.0.0",
    "@aws-cdk/aws-eks-legacy": "0.0.0",
    "@aws-cdk/aws-elasticache": "0.0.0",
    "@aws-cdk/aws-elasticbeanstalk": "0.0.0",
    "@aws-cdk/aws-elasticloadbalancing": "0.0.0",
    "@aws-cdk/aws-elasticloadbalancingv2": "0.0.0",
    "@aws-cdk/aws-elasticloadbalancingv2-actions": "0.0.0",
    "@aws-cdk/aws-elasticloadbalancingv2-targets": "0.0.0",
    "@aws-cdk/aws-elasticsearch": "0.0.0",
    "@aws-cdk/aws-emr": "0.0.0",
    "@aws-cdk/aws-emrcontainers": "0.0.0",
    "@aws-cdk/aws-events": "0.0.0",
    "@aws-cdk/aws-events-targets": "0.0.0",
    "@aws-cdk/aws-eventschemas": "0.0.0",
    "@aws-cdk/aws-fms": "0.0.0",
    "@aws-cdk/aws-fsx": "0.0.0",
    "@aws-cdk/aws-gamelift": "0.0.0",
    "@aws-cdk/aws-globalaccelerator": "0.0.0",
    "@aws-cdk/aws-glue": "0.0.0",
    "@aws-cdk/aws-greengrass": "0.0.0",
    "@aws-cdk/aws-greengrassv2": "0.0.0",
    "@aws-cdk/aws-guardduty": "0.0.0",
    "@aws-cdk/aws-iam": "0.0.0",
    "@aws-cdk/aws-imagebuilder": "0.0.0",
    "@aws-cdk/aws-inspector": "0.0.0",
    "@aws-cdk/aws-iot": "0.0.0",
    "@aws-cdk/aws-iot1click": "0.0.0",
    "@aws-cdk/aws-iotanalytics": "0.0.0",
    "@aws-cdk/aws-iotevents": "0.0.0",
    "@aws-cdk/aws-iotsitewise": "0.0.0",
    "@aws-cdk/aws-iotthingsgraph": "0.0.0",
    "@aws-cdk/aws-iotwireless": "0.0.0",
    "@aws-cdk/aws-ivs": "0.0.0",
    "@aws-cdk/aws-kendra": "0.0.0",
    "@aws-cdk/aws-kinesis": "0.0.0",
    "@aws-cdk/aws-kinesisanalytics": "0.0.0",
    "@aws-cdk/aws-kinesisanalytics-flink": "0.0.0",
    "@aws-cdk/aws-kinesisfirehose": "0.0.0",
    "@aws-cdk/aws-kms": "0.0.0",
    "@aws-cdk/aws-lakeformation": "0.0.0",
    "@aws-cdk/aws-lambda": "0.0.0",
    "@aws-cdk/aws-lambda-destinations": "0.0.0",
    "@aws-cdk/aws-lambda-event-sources": "0.0.0",
    "@aws-cdk/aws-lambda-nodejs": "0.0.0",
    "@aws-cdk/aws-lambda-python": "0.0.0",
    "@aws-cdk/aws-licensemanager": "0.0.0",
    "@aws-cdk/aws-logs": "0.0.0",
    "@aws-cdk/aws-logs-destinations": "0.0.0",
    "@aws-cdk/aws-lookoutvision": "0.0.0",
    "@aws-cdk/aws-macie": "0.0.0",
    "@aws-cdk/aws-managedblockchain": "0.0.0",
    "@aws-cdk/aws-mediaconnect": "0.0.0",
    "@aws-cdk/aws-mediaconvert": "0.0.0",
    "@aws-cdk/aws-medialive": "0.0.0",
    "@aws-cdk/aws-mediapackage": "0.0.0",
    "@aws-cdk/aws-mediastore": "0.0.0",
    "@aws-cdk/aws-msk": "0.0.0",
    "@aws-cdk/aws-mwaa": "0.0.0",
    "@aws-cdk/aws-neptune": "0.0.0",
    "@aws-cdk/aws-networkfirewall": "0.0.0",
    "@aws-cdk/aws-networkmanager": "0.0.0",
    "@aws-cdk/aws-opsworks": "0.0.0",
    "@aws-cdk/aws-opsworkscm": "0.0.0",
    "@aws-cdk/aws-pinpoint": "0.0.0",
    "@aws-cdk/aws-pinpointemail": "0.0.0",
    "@aws-cdk/aws-qldb": "0.0.0",
    "@aws-cdk/aws-quicksight": "0.0.0",
    "@aws-cdk/aws-ram": "0.0.0",
    "@aws-cdk/aws-rds": "0.0.0",
    "@aws-cdk/aws-redshift": "0.0.0",
    "@aws-cdk/aws-resourcegroups": "0.0.0",
    "@aws-cdk/aws-robomaker": "0.0.0",
    "@aws-cdk/aws-route53": "0.0.0",
    "@aws-cdk/aws-route53-patterns": "0.0.0",
    "@aws-cdk/aws-route53-targets": "0.0.0",
    "@aws-cdk/aws-route53resolver": "0.0.0",
    "@aws-cdk/aws-s3": "0.0.0",
    "@aws-cdk/aws-s3-assets": "0.0.0",
    "@aws-cdk/aws-s3-deployment": "0.0.0",
    "@aws-cdk/aws-s3-notifications": "0.0.0",
    "@aws-cdk/aws-s3outposts": "0.0.0",
    "@aws-cdk/aws-sagemaker": "0.0.0",
    "@aws-cdk/aws-sam": "0.0.0",
    "@aws-cdk/aws-sdb": "0.0.0",
    "@aws-cdk/aws-secretsmanager": "0.0.0",
    "@aws-cdk/aws-securityhub": "0.0.0",
    "@aws-cdk/aws-servicecatalog": "0.0.0",
    "@aws-cdk/aws-servicecatalogappregistry": "0.0.0",
    "@aws-cdk/aws-servicediscovery": "0.0.0",
    "@aws-cdk/aws-ses": "0.0.0",
    "@aws-cdk/aws-ses-actions": "0.0.0",
    "@aws-cdk/aws-signer": "0.0.0",
    "@aws-cdk/aws-sns": "0.0.0",
    "@aws-cdk/aws-sns-subscriptions": "0.0.0",
    "@aws-cdk/aws-sqs": "0.0.0",
    "@aws-cdk/aws-ssm": "0.0.0",
    "@aws-cdk/aws-sso": "0.0.0",
    "@aws-cdk/aws-stepfunctions": "0.0.0",
    "@aws-cdk/aws-stepfunctions-tasks": "0.0.0",
    "@aws-cdk/aws-synthetics": "0.0.0",
    "@aws-cdk/aws-timestream": "0.0.0",
    "@aws-cdk/aws-transfer": "0.0.0",
    "@aws-cdk/aws-waf": "0.0.0",
    "@aws-cdk/aws-wafregional": "0.0.0",
    "@aws-cdk/aws-wafv2": "0.0.0",
    "@aws-cdk/aws-workspaces": "0.0.0",
    "@aws-cdk/cloud-assembly-schema": "0.0.0",
    "@aws-cdk/cloudformation-include": "0.0.0",
    "@aws-cdk/core": "0.0.0",
    "@aws-cdk/custom-resources": "0.0.0",
    "@aws-cdk/cx-api": "0.0.0",
    "@aws-cdk/lambda-layer-awscli": "0.0.0",
    "@aws-cdk/lambda-layer-kubectl": "0.0.0",
    "@aws-cdk/pipelines": "0.0.0",
    "@aws-cdk/region-info": "0.0.0",
    "@aws-cdk/yaml-cfn": "0.0.0",
    "@types/fs-extra": "^8.1.1",
    "@types/node": "^10.17.54",
    "cdk-build-tools": "0.0.0",
    "constructs": "^3.2.0",
    "fs-extra": "^9.1.0",
    "pkglint": "0.0.0",
    "ts-node": "^9.1.1",
    "typescript": "~3.8.3",
    "ubergen": "0.0.0"
  },
  "peerDependencies": {
    "constructs": "^3.2.0"
  },
  "homepage": "https://github.com/aws/aws-cdk",
  "engines": {
    "node": ">= 10.13.0 <13 || >=13.7.0"
  },
  "keywords": [
    "aws",
    "cdk"
  ],
  "awscdkio": {
    "announce": false
  },
  "ubergen": {
    "exclude": true
  }
}<|MERGE_RESOLUTION|>--- conflicted
+++ resolved
@@ -64,16 +64,12 @@
         }
       },
       "python": {
-<<<<<<< HEAD
-        "distName": "aws-cdk.lib",
-        "module": "aws_cdk.lib"
+        "distName": "aws-cdk-lib",
+        "module": "aws_cdk"
       },
       "go": {
-        "moduleName": "github.com/aws/aws-cdk-go/awscdk"
-=======
-        "distName": "aws-cdk-lib",
-        "module": "aws_cdk"
->>>>>>> 165a3d87
+        "moduleName": "github.com/aws/aws-cdk-go",
+        "packageName": "awscdk"
       }
     },
     "projectReferences": false

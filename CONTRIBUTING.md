# Contributing to the AWS Cloud Development Kit

Thanks for your interest in contributing to the AWS CDK! ❤️

This document describes how to set up a development environment and submit your contributions. Please read it carefully
and let us know if it's not up-to-date (even better, submit a PR with your  corrections ;-)).

- [Getting Started](#getting-started)
- [Pull Requests](#pull-requests)
  - [Pull Request Checklist](#pull-request-checklist)
  - [Step 1: Open Issue](#step-1-open-issue)
  - [Step 2: Design (optional)](#step-2-design-optional)
  - [Step 3: Work your Magic](#step-3-work-your-magic)
  - [Step 4: Commit](#step-4-commit)
  - [Step 5: Pull Request](#step-5-pull-request)
  - [Step 6: Merge](#step-6-merge)
- [Tools](#tools)
  - [Main build scripts](#main-build-scripts)
  - [Partial build tools](#partial-build-tools)
  - [Useful aliases](#useful-aliases)
  - [pkglint](#pkglint)
  - [awslint](#awslint)
  - [cfn2ts](#cfn2ts)
  - [scripts/foreach.sh](#scriptsforeachsh)
  - [Jetbrains support (WebStorm/IntelliJ)](#jetbrains-support-webstormintellij)
- [Workflows](#workflows)
  - [Full clean build](#full-clean-build)
  - [Full Docker build](#full-docker-build)
  - [Partial build](#partial-build)
  - [Quick Iteration](#quick-iteration)
  - [Linking against this repository](#linking-against-this-repository)
  - [Running integration tests in parallel](#running-integration-tests-in-parallel)
  - [Visualizing dependencies in a CloudFormation Template](#visualizing-dependencies-in-a-cloudformation-template)
  - [Adding Dependencies](#adding-dependencies)
  - [Finding dependency cycles between packages](#finding-dependency-cycles-between-packages)
  - [Updating all Dependencies](#updating-all-dependencies)
  - [Running CLI integration tests](#running-cli-integration-tests)
  - [API Compatibility Checks](#api-compatibility-checks)
  - [Feature Flags](#feature-flags)
- [Troubleshooting](#troubleshooting)
- [Debugging](#debugging)
  - [Connecting the VS Code Debugger](#connecting-the-vs-code-debugger)
- [Related Repositories](#related-repositories)

## Getting Started

For day-to-day development and normal contributions, [Node.js ≥ 10.3.0](https://nodejs.org/download/release/latest-v10.x/)
with [Yarn >= 1.19.1](https://yarnpkg.com/lang/en/docs/install) should be sufficient.

```console
$ git clone https://github.com/aws/aws-cdk.git
$ cd aws-cdk
$ yarn build
```

If you wish to produce language bindings through `pack.sh`, you will need the following toolchains
installed, or use the Docker workflow.

 - [Node.js 10.3.0](https://nodejs.org/download/release/latest-v10.x/)
 - [Java OpenJDK 8](http://openjdk.java.net/install/)
 - [.NET Core 2.0](https://www.microsoft.com/net/download)
 - [Python 3.6.5](https://www.python.org/downloads/release/python-365/)
 - [Ruby 2.5.1](https://www.ruby-lang.org/en/news/2018/03/28/ruby-2-5-1-released/)

## Pull Requests

### Pull Request Checklist

* [ ] Testing
  - Unit test added (prefer not to modify an existing test, otherwise, it's probably a breaking change)
  - __CLI change?:__ coordinate update of integration tests with team
  - __cdk-init template change?:__ coordinated update of integration tests with team
* [ ] Docs
  - __jsdocs__: All public APIs documented
  - __README__: README and/or documentation topic updated
  - __Design__: For significant features, design document added to `design` folder
* [ ] Title and Description
  - __Change type__: title prefixed with **fix**, **feat** and module name in parens, which will appear in changelog
  - __Title__: use lower-case and doesn't end with a period
  - __Breaking?__: last paragraph: "BREAKING CHANGE: <describe what changed + link for details>"
  - __Issues__: Indicate issues fixed via: "**Fixes #xxx**" or "**Closes #xxx**"
* [ ] Sensitive Modules (requires 2 PR approvers)
  - IAM Policy Document (in @aws-cdk/aws-iam)
  - EC2 Security Groups and ACLs (in @aws-cdk/aws-ec2)
  - Grant APIs (only if not based on official documentation with a reference)

---

### Step 1: Open Issue

If there isn't one already, open an issue describing what you intend to contribute. It's useful to communicate in
advance, because sometimes, someone is already working in this space, so maybe it's worth collaborating with them
instead of duplicating the efforts.

### Step 2: Design (optional)

In some cases, it is useful to seek for feedback by iterating on a design document. This is useful
when you plan a big change or feature, or you want advice on what would be the best path forward.

Sometimes, the GitHub issue is sufficient for such discussions, and can be sufficient to get
clarity on what you plan to do. Sometimes, a design document would work better, so people can provide
iterative feedback.

In such cases, use the GitHub issue description to collect **requirements** and
**use cases** for your feature.

Then, create a design document in markdown format under the `design/` directory
and request feedback through a pull request. Prefix the PR title with "**RFC:**"
(request for comments).

Once the design is finalized, you can re-purpose this PR for the implementation,
or open a new PR to that end.

### Step 3: Work your Magic

Work your magic. Here are some guidelines:

* Coding style (abbreviated):
  * In general, follow the style of the code around you
  * 2 space indentation
  * 120 characters wide
  * ATX style headings in markdown (e.g. `## H2 heading`)
* Every change requires a unit test
* If you change APIs, make sure to update the module's README file
* Try to maintain a single feature/bugfix per pull request. It's okay to introduce a little bit of housekeeping
   changes along the way, but try to avoid conflating multiple features. Eventually all these are going to go into a
   single commit, so you can use that to frame your scope.

### Step 4: Commit

Create a commit with the proposed change changes:

* Commit title and message (and PR title and description) must adhere to [conventionalcommits](https://www.conventionalcommits.org).
  * The title must begin with `feat(module): title`, `fix(module): title`, `refactor(module): title` or
    `chore(module): title`.
  * Title should be lowercase.
  * No period at the end of the title.

* Commit message should describe _motivation_. Think about your code reviewers and what information they need in
  order to understand what you did. If it's a big commit (hopefully not), try to provide some good entry points so
  it will be easier to follow.

* Commit message should indicate which issues are fixed: `fixes #<issue>` or `closes #<issue>`.

* Shout out to collaborators.

* If not obvious (i.e. from unit tests), describe how you verified that your change works.

* If this commit includes breaking changes, they must be listed at the end in the following format (notice how multiple breaking changes should be formatted):

```
BREAKING CHANGE: Description of what broke and how to achieve this behavior now
* **module-name:** Another breaking change
* **module-name:** Yet another breaking change
```

### Step 5: Pull Request

* Push to a GitHub fork or to a branch (naming convention: `<user>/<feature-bug-name>`)
* Submit a Pull Requests on GitHub and assign the PR for a review to the "awslabs/aws-cdk" team.
* Please follow the PR checklist written below. We trust our contributors to self-check, and this helps that process!
* Discuss review comments and iterate until you get at least one “Approve”. When iterating, push new commits to the
  same branch. Usually all these are going to be squashed when you merge to master. The commit messages should be hints
  for you when you finalize your merge commit message.
* Make sure to update the PR title/description if things change. The PR title/description are going to be used as the
  commit title/message and will appear in the CHANGELOG, so maintain them all the way throughout the process.



### Step 6: Merge

* Make sure your PR builds successfully (we have CodeBuild setup to automatically build all PRs)
* Once approved and tested, a maintainer will squash-merge to master and will use your PR title/description as the
  commit message.

## Tools

The CDK is a big project, and, at the moment, all of the CDK modules are mastered in a single monolithic repository
(uses [lerna](https://github.com/lerna/lerna)). There are pros and cons to this approach, and it's especially valuable
to maintain integrity in the early stage of the project where things constantly change across the stack. In the future
we believe many of these modules will be extracted to their own repositories.

Another complexity is that the CDK is packaged using [jsii](https://github.com/aws/jsii) to multiple programming
languages. This means that when a full build is complete, there will be a version of each module for each supported
language.

However, in many cases, you can probably get away with just building a portion of the project, based on areas that you
want to work on.

We recommend that you use [Visual Studio Code](https://code.visualstudio.com/) to work on the CDK. Be sure to install
the [tslint extension](https://marketplace.visualstudio.com/items?itemName=eg2.tslint) for it as well, since we have
strict linting rules that will prevent your code from compiling, but with VSCode and this extension can be automatically
fixed for you by hitting `Ctrl-.` when your cursor is on a red underline.

### Main build scripts

The build process is divided into stages, so you can invoke them as needed from the root of the repo:

- __`yarn build`__: runs the `build` and `test` commands in all modules (in topological order).
- __`yarn pack`__: packages all modules to all supported languages and produces a `dist/` directory with all the outputs
  (running this script requires that you installed the [toolchains](#Toolchains) for all target languages on your
  system).

### Partial build tools

There are also two useful scripts in the `scripts` directory that can help you build part of the repo:

- __`scripts/buildup`__: builds the current module and all of its dependencies (in topological order).
- __`scripts/builddown`__: builds the current module and all of its consumers (in topological order).

### Useful aliases

You can also add a few useful aliases to your shell profile:

```bash
# runs an npm script via lerna for a the current module
alias lr='lerna run --stream --scope $(node -p "require(\"./package.json\").name")'

# runs "yarn build" (build + test) for the current module
alias lb='lr build'
alias lt='lr test'

# runs "yarn watch" for the current module (recommended to run in a separate terminal session):
alias lw='lr watch'
```

### pkglint

The `pkglint` tool "lints" package.json files across the repo according to [rules.ts](tools/pkglint/lib/rules.ts).

To evaluate (and attempt to fix) all package linting issues in the repo, run the following command from the root of the
repository (after bootstrapping):

```console
$ lerna run pkglint
```

You can also do that per package:

```console
$ lr pkglint
```

### awslint

**awslint** is a linter for the AWS Construct Library APIs. It is executed as a
part of the build of all AWS modules in the project and enforces the [AWS
Construct Library Design Guidelines](./design/aws-guidelines.md).

For more information about this tool, see the [awslint
README](./tools/awslint/README.md).

Generally speaking, if you make any changes which violate an awslint rule, build
will fail with appropriate messages. All rules are documented and explained in
the [guidelines](./design/aws-guidelines.md).

Here are a few useful commands:

 * `yarn awslint` in every module will run __awslint__ for that module.
 * `yarn awslint list` prints all rules (details and rationale in the guidelines doc)
 * `scripts/foreach.sh yarn awslint` will start linting the entire repo, progressively. Rerun `scripts/foreach.sh` after fixing to continue.
 * `lerna run awslint --no-bail --stream 2> awslint.txt` will run __awslint__ in all modules and collect all results into awslint.txt
 * `lerna run awslint -- -i <RULE>` will run awslint throughout the repo and
   evaluate only the rule specified [awslint README](./tools/awslint/README.md)
   for details on include/exclude rule patterns.

### cfn2ts

This tool is used to generate our low-level CloudFormation resources
(L1/`CfnFoo`). It is executed as part of the build step of all modules in the
AWS Construct Library.

The tool consults the `cdk-build.cloudformation` key in `package.json` to
determine which CloudFormation namespace this library represents (e.g.
`AWS::EC2` is the namespace for `aws-ec2`). We maintain strict 1:1 relationship
between those.

Each module also has an npm script called `cfn2ts`:

* `yarn cfn2ts`: generates L1 for a specific module
* `lerna run cfn2ts`: generates L1 for the entire repo

### scripts/foreach.sh

This wonderful tool allows you to execute a command for all modules in this repo
in topological order, but has the incredible property of being stateful. this
means that if a command fails, you can fix the issue and resume from where you
left off.

To start a session, run:

```console
$ scripts/foreach.sh COMMAND
```

This will execute "COMMAND" for each module in the repo (cwd will be the directory of the module).
if a task fails, it will stop, and then to resume, simply run `foreach.sh` again (with or without the same command).

To reset the session (either when all tasks finished or if you wish to run a different session), run:

```console
$ rm -f ~/.foreach.*
```

This will effectively delete the state files.

### Jetbrains support (WebStorm/IntelliJ)

This project uses lerna and utilizes symlinks inside nested node_modules directories. You may encounter an issue during
indexing where the IDE attempts to index these directories and keeps following links until the process runs out of
available memory and crashes. To fix this, you can run ```node ./scripts/jetbrains-remove-node-modules.js``` to exclude
these directories.

## Workflows

This section includes step-by-step descriptions of common workflows.

### Full clean build

Clone the repo:

```console
$ git clone https://github.com/aws/aws-cdk.git
$ cd aws-cdk
```

If you already have a local repo and you want a fresh build, run `git clean -fdx` from the root.

Install and build:

```console
<<<<<<< HEAD
$ ./build.sh
=======
$ ./install.sh
$ yarn build
>>>>>>> b721d856
```

If you also wish to package to all languages, make sure you have all the [toolchains](#Toolchains) and now run:

```
$ ./pack.sh
```

### Full Docker build

Clone the repo:

```console
$ git clone https://github.com/aws/aws-cdk.git
$ cd aws-cdk
```

If you already have a local repo and you want a fresh build, run `git clean -fdx` from the root.

Build the docker image:

```console
$ docker build -t aws-cdk .
```

This allows you to run the CDK in a CDK-compatible directory with a command like:

```console
$ docker run -v $(pwd):/app -w /app aws-cdk <CDK ARGS>
```

### Partial build

In many cases, you don't really need to build the entire project. Say you want to work on the `@aws-cdk/aws-ec2` module:

```console
$ yarn install
$ cd packages/@aws-cdk/aws-ec2
$ ../../../scripts/buildup
```

### Quick Iteration

After you've built the modules you want to work on once, use `lr watch` for each module that you are modifying.

Watch the EC2 and IAM modules in a second terminal session:

```console
$ cd packages/@aws-cdk/aws-ec2
$ lr watch & # runs in the background
$ cd packages/@aws-cdk/aws-iam
$ lr watch & # runs in the background
```

Code...

Now to test, you can either use `lr test` or invoke nodeunit directory (faster, since "test" will also build):

```console
$ cd packages/@aws-cdk/aws-iam
$ nodeunit test/test.*.js
<BOOM>
```

### Linking against this repository

The script `./link-all.sh` can be used to generate symlinks to all modules in this repository under some `node_module`
directory. This can be used to develop against this repo as a local dependency.

One can use the `postinstall` script to symlink this repo:

```json
{
  "scripts": {
    "postinstall": "../aws-cdk/link-all.sh"
  }
}
```

This assumes this repo is a sibling of the target repo and will install the CDK as a linked dependency during
__yarn install__.

### Running integration tests in parallel

Integration tests may take a long time to complete. We can speed this up by running them in parallel
in different regions.

```shell
# Install GNU parallel (may require uninstall 'moreutils' if you have it)
$ apt-get install parallel
$ brew install parallel

$ scripts/run-integ-parallel @aws-cdk/aws-ec2 @aws-cdk/aws-autoscaling ...
```

### Visualizing dependencies in a CloudFormation Template

Use GraphViz with `template-deps-to-dot`:

```shell
$ cdk -a some.app.js synth | $awscdk/scripts/template-deps-to-dot | dot -Tpng > deps.png
```

### Adding Dependencies

The root [package.json](./package.json) includes global devDependencies (see
[lerna docs](https://github.com/lerna/lerna#common-devdependencies)) on the topic.

 * To add a global dependency, run `yarn add <dep> --dev` at  the root.
 * To add a dependency for a specific module, run `yarn add <dep>` inside the module's directory.

Guidelines:

 * We cannot accept dependencies that use non-permissive open source licenses (Apache, MIT, etc).
 * Make sure dependencies are defined using [caret
   ranges](https://docs.npmjs.com/misc/semver#caret-ranges-123-025-004) (e.g. `^1.2.3`). This enables non-breaking
   updates to automatically be picked up.
 * Make sure `yarn.lock` is included in your commit.

### Finding dependency cycles between packages

You can use `find-cycles` to print a list of internal dependency cycles:

```shell
$ scripts/find-cycles.sh
Cycle: @aws-cdk/aws-iam => @aws-cdk/assert => aws-cdk => @aws-cdk/aws-s3 => @aws-cdk/aws-kms => @aws-cdk/aws-iam
Cycle: @aws-cdk/assert => aws-cdk => @aws-cdk/aws-s3 => @aws-cdk/aws-kms => @aws-cdk/assert
Cycle: @aws-cdk/aws-iam => @aws-cdk/assert => aws-cdk => @aws-cdk/aws-s3 => @aws-cdk/aws-iam
Cycle: @aws-cdk/assert => aws-cdk => @aws-cdk/aws-s3 => @aws-cdk/assert
Cycle: @aws-cdk/assert => aws-cdk => @aws-cdk/aws-cloudformation => @aws-cdk/assert
Cycle: @aws-cdk/aws-iam => @aws-cdk/assert => aws-cdk => @aws-cdk/util => @aws-cdk/aws-iam
Cycle: @aws-cdk/aws-sns => @aws-cdk/aws-lambda => @aws-cdk/aws-codecommit => @aws-cdk/aws-sns
Cycle: @aws-cdk/aws-sns => @aws-cdk/aws-lambda => @aws-cdk/aws-codecommit => @aws-cdk/aws-codepipeline => @aws-cdk/aws-sns
```

### Updating all Dependencies

To update all dependencies (without bumping major versions):

1. Obtain a fresh clone from "master".
2. Run `yarn install`
3. Run `./scripts/update-dependencies.sh --mode full` (use `--mode semver` to avoid bumping major versions)
4. Submit a Pull Request.

### Running CLI integration tests

The CLI package (`packages/aws-cdk`) has some integration tests that aren't
run as part of the regular build, since they have some particular requirements.
See the [CLI CONTRIBUTING.md file](packages/aws-cdk/CONTRIBUTING.md) for
more information on running those tests.

### API Compatibility Checks

All stable APIs in the CDK go through a compatibility check during build using
the [jsii-diff] tool. This tool downloads the latest released version from npm
and verifies that the APIs in the current build have not changed in a breaking
way.

[jsii-diff]: https://www.npmjs.com/package/jsii-diff

Compatibility checks always run as part of a full build (`yarn build`).

You can use `yarn compat` to run compatibility checks for all modules:

```shell
(working directory is repo root)
$ yarn build
$ yarn compat
```

You can also run `compat` from individual package directories:

```shell
$ cd packages/@aws-cdk/aws-sns
$ yarn build
$ yarn compat
```

The only case where it is legitimate to break a public API is if the existing
API is a bug that blocked the usage of a feature. This means that by breaking
this API we will not break anyone, because they weren't able to use it. The file
`allowed-breaking-changes.txt` in the root of the repo is an exclusion file that
can be used in these cases.

### Feature Flags

Sometimes we want to introduce new breaking behavior because we believe this is
the correct default behavior for the CDK. The problem of course is that breaking
changes are only allowed in major versions and those are rare.

To address this need, we have a feature flags pattern/mechanism. It allows us to
introduce new breaking behavior which is disabled by default (so existing
projects will not be affected) but enabled automatically for new projects
created through `cdk init`.

The pattern is simple:

1. Define a new const under
   [cx-api/lib/features.ts](https://github.com/aws/aws-cdk/blob/master/packages/%40aws-cdk/cx-api/lib/features.ts)
   with the name of the context key that **enables** this new feature (for
   example, `ENABLE_STACK_NAME_DUPLICATES`). The context key should be in the
   form `module.Type:feature` (e.g. `@aws-cdk/core:enableStackNameDuplicates`).
2. Use `node.tryGetContext(cxapi.ENABLE_XXX)` to check if this feature is enabled
   in your code. If it is not defined, revert to the legacy behavior.
3. Add your feature flag to
   [cx-api/lib/future.ts](https://github.com/aws/aws-cdk/blob/master/packages/%40aws-cdk/cx-api/lib/future.ts).
   This map is inserted to generated `cdk.json` files for new projects created
   through `cdk init`.
4. In your PR title (which goes into CHANGELOG), add a `(under feature flag)` suffix. e.g:

    ```
    fix(core): impossible to use the same physical stack name for two stacks (under feature flag)
    ```
5. Under `BREAKING CHANGES` in your commit message describe this new behavior:

    ```
    BREAKING CHANGE: template file names for new projects created through "cdk init" 
    will use the template artifact ID instead of the physical stack name to enable 
    multiple stacks to use the same name. This is enabled through the flag 
    `@aws-cdk/core:enableStackNameDuplicates` in newly generated `cdk.json` files.
    ```

In the [next major version of the
CDK](https://github.com/aws/aws-cdk/issues/3398) we will either remove the
legacy behavior or flip the logic for all these features and then
reset the `FEATURE_FLAGS` map for the next cycle.

## Troubleshooting

Most build issues can be solved by doing a full clean rebuild:

```shell
$ git clean -fqdx .
$ yarn build
```

However, this will be time consuming. In this section we'll describe some common issues you may encounter and some more
targeted commands you can run to resolve your issue.

* The compiler is throwing errors on files that I renamed/it's running old tests that I meant to remove/code coverage is
  low and I didn't change anything.

If you switch to a branch in which `.ts` files got renamed or deleted, the generated `.js` and `.d.ts` files from the
previous compilation run are still around and may in some cases still be picked up by the compiler or test runners.

Run the following to clear out stale build artifacts:

```shell
$ scripts/clean-stale-files.sh
```

* I added a dependency but it's not being picked up by the build

You need to tell Lerna to update all dependencies:

```shell
$ node_modules/.bin/lerna bootstrap
```

* I added a dependency but it's not being picked up by a `watch` background compilation run.

No it's not. After re-bootstrapping you need to restart the watch command.

* I added a dependency but it's not being picked up by Visual Studio Code (I still get red underlines).

The TypeScript compiler that's running has cached your dependency tree. After re-bootstrapping,
restart the TypeScript compiler.

Hit F1, type `> TypeScript: Restart TS Server`.

* I'm doing refactorings between packages and compile times are killing me/I need to switch between
  differently-verionsed branches a lot and rebuilds because of version errors are taking too long.

Our build steps for each package do a couple of things, such as generating code and generating JSII assemblies. If
you've done a full build at least once to generate all source files, you can do a quicker TypeScript-only rebuild of the
entire source tree by doing the following:

```shell
# Only works after at least one full build to generate source files
$ scripts/build-typescript.sh

# Also works to start a project-wide watch compile
$ scripts/build-typescript.sh -w
```

This does not do code generation and it does not do JSII checks and JSII assembly generation. Instead of doing a
package-by-package ordered build, it compiles all `.ts` files in the repository all at once. This takes about the same
time as it does to compile the biggest package all by itself, and on my machine is the difference between a 15
CPU-minute build and a 20 CPU-second build. If you use this methods of recompiling and you want to run the test, you
have to disable the built-in rebuild functionality of `lerna run test`:

```shell
$ CDK_TEST_BUILD=false lr test
```

## Debugging

### Connecting the VS Code Debugger

*Note:* This applies to typescript CDK application only.

To debug your CDK application along with the CDK repository,

1. Clone the CDK repository locally and build the repository. See [Workflows](#workflows) section for the different build options.
2. Build the CDK application using the appropriate npm script (typically, `yarn build`) and then run the `link-all.sh` script as so -

   ```
   cd /path/to/cdk/app
   /path/to/aws-cdk/link-all.sh
   ```

3. Open the CDK application (assume it's `hello-cdk` in these steps) and the CDK repository as a [VS code multi-root workspace](https://code.visualstudio.com/docs/editor/multi-root-workspaces).
4. Open the [workspace settings file](https://code.visualstudio.com/docs/editor/multi-root-workspaces#_settings) and verify that the following two folders must already exist

  ```json
  {
    "folders": [
      { "path": "<path-to-cdk-repo>/aws-cdk" },
      { "path": "<path-to-cdk-app>/hello-cdk" }
    ],
  }
  ```

5. Add the following launch configuration to the settings file -

  ```json
  "launch": {
    "configurations": [{
      "type": "node",
      "request": "launch",
      "name": "Debug hello-cdk",
      "program": "${workspaceFolder:hello-cdk}/bin/hello-cdk.js",
      "cwd": "${workspaceFolder:hello-cdk}",
      "console": "internalConsole",
      "sourceMaps": true,
      "skipFiles": [ "<node_internals>/**/*" ],
      "outFiles": [
        "${workspaceFolder:aws-cdk}/**/*.js",
        "${workspaceFolder:hello-cdk}/**/*.js",
      ],
    }]
  }
  ```

  *Go [here](https://code.visualstudio.com/docs/editor/debugging#_launch-configurations) for more about launch configurations.*

6. The debug view, should now have a launch configuration called 'Debug hello-cdk' and launching that will start the debugger.
7. Any time you modify the CDK app or any of the CDK modules, they need to be re-built and depending on the change the `link-all.sh` script from step#2, may need to be re-run. Only then, would VS code recognize the change and potentially the breakpoint.

## Related Repositories

* [Samples](https://github.com/aws-samples/aws-cdk-examples): includes sample code in multiple languages
* [Workshop](https://github.com/aws-samples/aws-cdk-intro-workshop): source for https://cdkworkshop.com
* [Developer Guide](https://github.com/awsdocs/aws-cdk-guide): markdown source for developer guide
* [jsii](https://github.com/aws/jsii): the technology we use for multi-language support. If you are looking to help us support new languages, start there.
<|MERGE_RESOLUTION|>--- conflicted
+++ resolved
@@ -329,12 +329,8 @@
 Install and build:
 
 ```console
-<<<<<<< HEAD
-$ ./build.sh
-=======
 $ ./install.sh
 $ yarn build
->>>>>>> b721d856
 ```
 
 If you also wish to package to all languages, make sure you have all the [toolchains](#Toolchains) and now run:

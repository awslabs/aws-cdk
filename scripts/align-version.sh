#!/bin/bash
#------------------------------------------------------------------------
# updates all package.json files to the version defined in lerna.json
# this is called when building inside our ci/cd system
#------------------------------------------------------------------------
set -euo pipefail
scriptdir=$(cd $(dirname $0) && pwd)

# go to repo root
cd ${scriptdir}/..

files="./package.json $(npx lerna ls -p -a | xargs -n1 -I@ echo @/package.json)"
${scriptdir}/align-version.js ${files}

# validation
<<<<<<< HEAD
marker=$(node -p "require('./scripts/get-version-marker')")

# Get a list of all package.json files. None of them shouldn contain 0.0.0 anymore.
# Exclude a couple of specific ones that we don't care about.
package_jsons=$(find . -name package.json |\
    grep -v node_modules |\
    grep -v packages/decdk/test/fixture/package.json |\
    grep -v .github/actions/prlinter/package.json)

if grep -l "[^0-9]${marker}" $package_jsons; then
=======
marker=$(node -p "require('./scripts/get-version-marker').replace(/\./g, '\\\.')")
if find . -name package.json | grep -v node_modules | xargs grep -E "\"[\^~]?${marker}\""; then
>>>>>>> 38008306
  echo "ERROR: unexpected version marker ${marker} in a package.json file"
  exit 1
fi<|MERGE_RESOLUTION|>--- conflicted
+++ resolved
@@ -13,8 +13,7 @@
 ${scriptdir}/align-version.js ${files}
 
 # validation
-<<<<<<< HEAD
-marker=$(node -p "require('./scripts/get-version-marker')")
+marker=$(node -p "require('./scripts/get-version-marker').replace(/\./g, '\\\.')")
 
 # Get a list of all package.json files. None of them shouldn contain 0.0.0 anymore.
 # Exclude a couple of specific ones that we don't care about.
@@ -24,10 +23,6 @@
     grep -v .github/actions/prlinter/package.json)
 
 if grep -l "[^0-9]${marker}" $package_jsons; then
-=======
-marker=$(node -p "require('./scripts/get-version-marker').replace(/\./g, '\\\.')")
-if find . -name package.json | grep -v node_modules | xargs grep -E "\"[\^~]?${marker}\""; then
->>>>>>> 38008306
   echo "ERROR: unexpected version marker ${marker} in a package.json file"
   exit 1
 fi
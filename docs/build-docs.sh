--- conflicted
+++ resolved
@@ -54,19 +54,10 @@
 else
     rsync -av ${refsrc}/ ${refdocsdir}/
 
-<<<<<<< HEAD
-echo "Generating reference docs toctree under ${refs_index}..."
-cat ${refs_index}.template > ${refs_index}
-ls -1 ${refdocsdir} | grep '.rst$' | sed -e 's/\.rst//' | sort | xargs -I{} echo "   ${refdocs}/{}" >> ${refs_index} || {
-    # In case I just want to test the rest of the UG
-    echo "No reference docs found."
-}
-=======
     echo "Generating reference docs toctree under ${refs_index}..."
     cat ${refs_index}.template > ${refs_index}
     ls -1 ${refdocsdir} | grep '.rst$' | sed -e 's/\.rst//' | sort | xargs -I{} echo "   ${refdocs}/{}" >> ${refs_index}
 fi
->>>>>>> d152a0fc
 
 export CDK_VERSION=$(../tools/pkgtools/bin/cdk-version)
 echo "Set CDK_VERSION=${CDK_VERSION} (consumed by conf.py)..."
